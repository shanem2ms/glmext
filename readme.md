--- conflicted
+++ resolved
@@ -52,7 +52,6 @@
 
 ## Release notes
 
-<<<<<<< HEAD
 ### [GLM 0.9.9.0](https://github.com/g-truc/glm/releases/latest) - 2017-XX-XX
 #### Features:
 - Added RGBM encoding in GTC_packing #420
@@ -88,12 +87,8 @@
 - Removed GLM_LEFT_HANDED, use GLM_FORCE_LEFT_HANDED instead
 
 ---
-### [GLM 0.9.8.4](https://github.com/g-truc/glm/tree/0.9.8) - 201X-XX-XX
-#### Fixes:
-=======
-#### [GLM 0.9.8.4](https://github.com/g-truc/glm/releases/tag/0.9.8.4) - 2017-01-22
-##### Fixes:
->>>>>>> 5dcc5648
+### [GLM 0.9.8.4](https://github.com/g-truc/glm/releases/tag/0.9.8.4) - 2017-01-22
+#### Fixes:
 - Fixed GTC_packing test failing on GCC x86 due to denorms #212 #577
 - Fixed POPCNT optimization build in Clang #512
 - Fixed intersectRayPlane returns true in parallel case #578
