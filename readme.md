![glm](doc/logo.png)

[OpenGL Mathematics](http://glm.g-truc.net/) (*GLM*) is a header only C++ mathematics library for graphics software based on the [OpenGL Shading Language (GLSL) specifications](https://www.opengl.org/registry/doc/GLSLangSpec.4.50.diff.pdf).

*GLM* provides classes and functions designed and implemented with the same naming conventions and functionalities than *GLSL* so that anyone who knows *GLSL*, can use *GLM* as well in C++.

This project isn't limited to *GLSL* features. An extension system, based on the *GLSL* extension conventions, provides extended capabilities: matrix transformations, quaternions, data packing, random numbers, noise, etc...

This library works perfectly with *[OpenGL](https://www.opengl.org)* but it also ensures interoperability with other third party libraries and SDK. It is a good candidate for software rendering (raytracing / rasterisation), image processing, physic simulations and any development context that requires a simple and convenient mathematics library.

*GLM* is written in C++98 but can take advantage of C++11 when supported by the compiler. It is a platform independent library with no dependence and it officially supports the following compilers:
- [Apple Clang 4.0](https://developer.apple.com/library/mac/documentation/CompilerTools/Conceptual/LLVMCompilerOverview/index.html) and higher
- [GCC](http://gcc.gnu.org/) 4.2 and higher
- [Intel C++ Composer](https://software.intel.com/en-us/intel-compilers) XE 2013 and higher
- [LLVM](http://llvm.org/) 3.0 and higher
- [Visual C++](http://www.visualstudio.com/) 2010 and higher
- [CUDA](https://developer.nvidia.com/about-cuda) 4.0 and higher (experimental)
- Any conform C++98 or C++11 compiler

For more information about *GLM*, please have a look at the [manual](http://glm.g-truc.net/0.9.7/glm-0.9.7.pdf) and the [API reference documentation](http://glm.g-truc.net/0.9.7/api/index.html).
The source code and the documentation are licensed under the [Happy Bunny License (Modified MIT) or the MIT License](./copying.txt).

Thanks for contributing to the project by [submitting issues](https://github.com/g-truc/glm/issues) for bug reports and feature requests. Any feedback is welcome at [glm@g-truc.net](mailto://glm@g-truc.net).


```c++
#include <glm/vec3.hpp> // glm::vec3
#include <glm/vec4.hpp> // glm::vec4
#include <glm/mat4x4.hpp> // glm::mat4
#include <glm/gtc/matrix_transform.hpp> // glm::translate, glm::rotate, glm::scale, glm::perspective
#include <glm/gtc/constants.hpp> // glm::pi

glm::mat4 camera(float Translate, glm::vec2 const & Rotate)
{
	glm::mat4 Projection = glm::perspective(glm::pi<float>() * 0.25f, 4.0f / 3.0f, 0.1f, 100.f);
	glm::mat4 View = glm::translate(glm::mat4(1.0f), glm::vec3(0.0f, 0.0f, -Translate));
	View = glm::rotate(View, Rotate.y, glm::vec3(-1.0f, 0.0f, 0.0f));
	View = glm::rotate(View, Rotate.x, glm::vec3(0.0f, 1.0f, 0.0f));
	glm::mat4 Model = glm::scale(glm::mat4(1.0f), glm::vec3(0.5f));
	return Projection * View * Model;
}
```

## Project Health

| Service | System | Compiler | Status |
| ------- | ------ | -------- | ------ |
| [Drone](https://drone.io/github.com/g-truc/glm) | Linux 64 bits | GCC 4.6.3 | [![Build Status](https://drone.io/github.com/g-truc/glm/status.png)](https://drone.io/github.com/g-truc/glm/latest) |

## [Lastest release](https://github.com/g-truc/glm/releases/latest)

## Release notes

<<<<<<< HEAD
#### [GLM 0.9.8.0](https://github.com/g-truc/glm/releases/latest) - 2016-XX-XX
##### Features:
- Added compNormalize and compScale functions to GTX_component_wise
- Added packF3x9_E1x5 and unpackF3x9_E1x5 to GTC_packing for RGB9E5 #416
- Added (un)packHalf to GTC_packing
- Added (un)packUnorm and (un)packSnorm to GTC_packing
- Added 16bit pack and unpack to GTC_packing
- Added 8bit pack and unpack to GTC_packing
- Added missing bvec* && and || operators

##### Improvements:
- Improved GTC_random linearRand documentation
- Improved GTC_reciprocal documentation

##### Fixes:
- Fixed GTX_extended_min_max filename typo #386
- Fixed intersectRayTriangle to not do any unintentional backface culling
=======
#### [GLM 0.9.7.4](https://github.com/g-truc/glm/tree/0.9.7) - 2016-XX-XX
##### Fixes:
- Fixed asinh warning with C++98 STL #484
>>>>>>> 0d48c433

#### [GLM 0.9.7.3](https://github.com/g-truc/glm/releases/tag/0.9.7.3) - 2016-02-21
##### Improvements:
- Added AVX512 detection

##### Fixes:
- Fixed CMake policy warning
- Fixed GCC 6.0 detection #477
- Fixed Clang build on Windows #479
- Fixed 64 bits constants warnings on GCC #463

#### [GLM 0.9.7.2](https://github.com/g-truc/glm/releases/tag/0.9.7.2) - 2016-01-03
##### Fixes:
- Fixed GTC_round floorMultiple/ceilMultiple #412
- Fixed GTC_packing unpackUnorm3x10_1x2 #414
- Fixed GTC_matrix_inverse affineInverse #192
- Fixed ICC on Linux build errors #449
- Fixed ldexp and frexp compilation errors
- Fixed "Declaration shadows a field" warning #468
- Fixed 'GLM_COMPILER_VC2005 is not defined' warning #468
- Fixed various 'X is not defined' warnings #468
- Fixed missing unary + operator #435
- Fixed Cygwin build errors when using C++11 #405

#### [GLM 0.9.7.1](https://github.com/g-truc/glm/releases/tag/0.9.7.1) - 2015-09-07
##### Improvements:
- Improved constexpr for constant functions coverage #198
- Added to_string for quat and dual_quat in GTX_string_cast #375
- Improved overall execution time of unit tests #396

##### Fixes:
- Fixed strict alignment warnings #235 #370
- Fixed link errors on compilers not supported default function #377
- Fixed compilation warnings in vec4
- Fixed non-identity quaternions for equal vectors #234
- Fixed excessive GTX_fast_trigonometry execution time #396
- Fixed Visual Studio 2015 'hides class member' warnings #394
- Fixed builtin bitscan never being used #392
- Removed unused func_noise.* files #398

#### [GLM 0.9.7.0](https://github.com/g-truc/glm/releases/tag/0.9.7.0) - 2015-08-02
##### Features:
- Added GTC_color_space: convertLinearToSRGB and convertSRGBToLinear functions
- Added 'fmod' overload to GTX_common with tests #308
- Left handed perspective and lookAt functions #314
- Added functions eulerAngleXYZ and extractEulerAngleXYZ #311
- Added <glm/gtx/hash.hpp> to perform std::hash on GLM types #320 #367
- Added <glm/gtx/wrap.hpp> for texcoord wrapping
- Added static components and precision members to all vector and quat types #350
- Added .gitignore #349
- Added support of defaulted functions to GLM types, to use them in unions #366

##### Improvements:
- Changed usage of __has_include to support Intel compiler #307
- Specialized integer implementation of YCoCg-R #310
- Don't show status message in 'FindGLM' if 'QUIET' option is set. #317
- Added master branch continuous integration service on Linux 64 #332
- Clarified manual regarding angle unit in GLM, added FAQ 11 #326
- Updated list of compiler versions

##### Fixes:
- Fixed default precision for quat and dual_quat type #312
- Fixed (u)int64 MSB/LSB handling on BE archs #306
- Fixed multi-line comment warning in g++. #315
- Fixed specifier removal by 'std::make_pair<>' #333
- Fixed perspective fovy argument documentation #327
- Removed -m64 causing build issues on Linux 32 #331
- Fixed isfinite with C++98 compilers #343
- Fixed Intel compiler build error on Linux #354
- Fixed use of libstdc++ with Clang #351
- Fixed quaternion pow #346
- Fixed decompose warnings #373
- Fixed matrix conversions #371

##### Deprecation:
- Removed integer specification for 'mod' in GTC_integer #308
- Removed GTX_multiple, replaced by GTC_round

--------------------------------------------------------------------------------
#### [GLM 0.9.6.3](https://github.com/g-truc/glm/releases/tag/0.9.6.3) - 2015-02-15
- Fixed Android doesn't have C++ 11 STL #284

--------------------------------------------------------------------------------
#### [GLM 0.9.6.2](https://github.com/g-truc/glm/releases/tag/0.9.6.2) - 2015-02-15
##### Features:
- Added display of GLM version with other GLM_MESSAGES
- Added ARM instruction set detection

--------------------------------------------------------------------------------
##### Improvements:
- Removed assert for perspective with zFar < zNear #298
- Added Visual Studio natvis support for vec1, quat and dualqual types
- Cleaned up C++11 feature detections
- Clarify GLM licensing

##### Fixes:
- Fixed faceforward build #289
- Fixed conflict with Xlib #define True 1 #293
- Fixed decompose function VS2010 templating issues #294
- Fixed mat4x3 = mat2x3 * mat4x2 operator #297
- Fixed warnings in F2x11_1x10 packing function in GTC_packing #295
- Fixed Visual Studio natvis support for vec4 #288
- Fixed GTC_packing *pack*norm*x* build and added tests #292
- Disabled GTX_scalar_multiplication for GCC, failing to build tests #242
- Fixed Visual C++ 2015 constexpr errors: Disabled only partial support
- Fixed functions not inlined with Clang #302
- Fixed memory corruption (undefined behaviour) #303

--------------------------------------------------------------------------------
#### [GLM 0.9.6.1](https://github.com/g-truc/glm/releases/tag/0.9.6.1) - 2014-12-10
##### Features:
- Added GLM_LANG_CXX14_FLAG and GLM_LANG_CXX1Z_FLAG language feature flags
- Added C++14 detection

##### Improvements:
- Clean up GLM_MESSAGES compilation log to report only detected capabilities

##### Fixes:
- Fixed scalar uaddCarry build error with Cuda #276
- Fixed C++11 explicit conversion operators detection #282
- Fixed missing explicit convertion when using integer log2 with *vec1 types
- Fixed 64 bits integer GTX_string_cast to_string on VC 32 bit compiler
- Fixed Android build issue, STL C++11 is not supported by the NDK #284
- Fixed unsupported _BitScanForward64 and _BitScanReverse64 in VC10
- Fixed Visual C++ 32 bit build #283
- Fixed GLM_FORCE_SIZE_FUNC pragma message
- Fixed C++98 only build
- Fixed conflict between GTX_compatibility and GTC_quaternion #286
- Fixed C++ language restriction using GLM_FORCE_CXX**

--------------------------------------------------------------------------------
#### [GLM 0.9.6.0](https://github.com/g-truc/glm/releases/tag/0.9.6.0) - 2014-11-30
##### Features:
- Exposed template vector and matrix types in 'glm' namespace #239, #244
- Added GTX_scalar_multiplication for C++ 11 compiler only #242
- Added GTX_range for C++ 11 compiler only #240
- Added closestPointOnLine function for tvec2 to GTX_closest_point #238
- Added GTC_vec1 extension, *vec1 support to *vec* types
- Updated GTX_associated_min_max with vec1 support
- Added support of precision and integers to linearRand #230
- Added Integer types support to GTX_string_cast #249
- Added vec3 slerp #237
- Added GTX_common with isdenomal #223
- Added GLM_FORCE_SIZE_FUNC to replace .length() by .size() #245
- Added GLM_FORCE_NO_CTOR_INIT
- Added 'uninitialize' to explicitly not initialize a GLM type
- Added GTC_bitfield extension, promoted GTX_bit
- Added GTC_integer extension, promoted GTX_bit and GTX_integer
- Added GTC_round extension, promoted GTX_bit
- Added GLM_FORCE_EXPLICIT_CTOR to require explicit type conversions #269
- Added GTX_type_aligned for aligned vector, matrix and quaternion types

##### Improvements:
- Rely on C++11 to implement isinf and isnan
- Removed GLM_FORCE_CUDA, Cuda is implicitly detected
- Separated Apple Clang and LLVM compiler detection
- Used pragma once
- Undetected C++ compiler automatically compile with GLM_FORCE_CXX98 and 
  GLM_FORCE_PURE
- Added not function (from GLSL specification) on VC12
- Optimized bitfieldReverse and bitCount functions
- Optimized findLSB and findMSB functions.
- Optimized matrix-vector multiple performance with Cuda #257, #258
- Reduced integer type redifinitions #233
- Rewrited of GTX_fast_trigonometry #264 #265
- Made types trivially copyable #263
- Removed <iostream> in GLM tests
- Used std features within GLM without redeclaring
- Optimized cot function #272
- Optimized sign function #272
- Added explicit cast from quat to mat3 and mat4 #275

##### Fixes:
- Fixed std::nextafter not supported with C++11 on Android #217
- Fixed missing value_type for dual quaternion
- Fixed return type of dual quaternion length
- Fixed infinite loop in isfinite function with GCC #221
- Fixed Visual Studio 14 compiler warnings
- Fixed implicit conversion from another tvec2 type to another tvec2 #241
- Fixed lack of consistency of quat and dualquat constructors
- Fixed uaddCarray #253
- Fixed float comparison warnings #270

##### Deprecation:
- Removed degrees for function parameters
- Removed GLM_FORCE_RADIANS, active by default
- Removed VC 2005 / 8 and 2008 / 9 support
- Removed GCC 3.4 to 4.3 support
- Removed LLVM GCC support
- Removed LLVM 2.6 to 3.1 support
- Removed CUDA 3.0 to 3.2 support

--------------------------------------------------------------------------------
#### [GLM 0.9.5.4 - 2014-06-21](https://github.com/g-truc/glm/releases/tag/0.9.5.4)
- Fixed non-utf8 character #196
- Added FindGLM install for CMake #189
- Fixed GTX_color_space - saturation #195
- Fixed glm::isinf and glm::isnan for with Android NDK 9d #191
- Fixed builtin GLM_ARCH_SSE4 #204
- Optimized Quaternion vector rotation #205
- Fixed missing doxygen @endcond tag #211
- Fixed instruction set detection with Clang #158
- Fixed orientate3 function #207
- Fixed lerp when cosTheta is close to 1 in quaternion slerp #210
- Added GTX_io for io with <iostream> #144
- Fixed fastDistance ambiguity #215
- Fixed tweakedInfinitePerspective #208 and added user-defined epsilon to
  tweakedInfinitePerspective
- Fixed std::copy and std::vector with GLM types #214
- Fixed strict aliasing issues #212, #152
- Fixed std::nextafter not supported with C++11 on Android #213
- Fixed corner cases in exp and log functions for quaternions #199

--------------------------------------------------------------------------------
#### GLM 0.9.5.3 - 2014-04-02
- Added instruction set auto detection with Visual C++ using _M_IX86_FP - /arch
  compiler argument
- Fixed GTX_raw_data code dependency
- Fixed GCC instruction set detection
- Added GLM_GTX_matrix_transform_2d extension (#178, #176)
- Fixed CUDA issues (#169, #168, #183, #182)
- Added support for all extensions but GTX_string_cast to CUDA
- Fixed strict aliasing warnings in GCC 4.8.1 / Android NDK 9c (#152)
- Fixed missing bitfieldInterleave definisions
- Fixed usubBorrow (#171)
- Fixed eulerAngle*** not consistent for right-handed coordinate system (#173)
- Added full tests for eulerAngle*** functions (#173)
- Added workaround for a CUDA compiler bug (#186, #185)

--------------------------------------------------------------------------------
#### GLM 0.9.5.2 - 2014-02-08
- Fixed initializer list ambiguity (#159, #160)
- Fixed warnings with the Android NDK 9c
- Fixed non power of two matrix products
- Fixed mix function link error
- Fixed SSE code included in GLM tests on "pure" platforms
- Fixed undefined reference to fastInverseSqrt (#161)
- Fixed GLM_FORCE_RADIANS with <glm/ext.hpp> build error (#165)
- Fix dot product clamp range for vector angle functions. (#163)
- Tentative fix for strict aliasing warning in GCC 4.8.1 / Android NDK 9c (#152)
- Fixed GLM_GTC_constants description brief (#162)

--------------------------------------------------------------------------------
#### GLM 0.9.5.1 - 2014-01-11
- Fixed angle and orientedAngle that sometimes return NaN values (#145)
- Deprecated degrees for function parameters and display a message
- Added possible static_cast conversion of GLM types (#72)
- Fixed error 'inverse' is not a member of 'glm' from glm::unProject (#146)
- Fixed mismatch between some declarations and definitions
- Fixed inverse link error when using namespace glm; (#147)
- Optimized matrix inverse and division code (#149)
- Added intersectRayPlane function (#153)
- Fixed outerProduct return type (#155)

--------------------------------------------------------------------------------
#### GLM 0.9.5.0 - 2013-12-25
- Added forward declarations (glm/fwd.hpp) for faster compilations
- Added per feature headers
- Minimized GLM internal dependencies
- Improved Intel Compiler detection
- Added bitfieldInterleave and _mm_bit_interleave_si128 functions
- Added GTX_scalar_relational
- Added GTX_dual_quaternion
- Added rotation function to GTX_quaternion (#22)
- Added precision variation of each type
- Added quaternion comparison functions
- Fixed GTX_multiple for negative value
- Removed GTX_ocl_type extension
- Fixed post increment and decrement operators
- Fixed perspective with zNear == 0 (#71)
- Removed l-value swizzle operators
- Cleaned up compiler detection code for unsupported compilers
- Replaced C cast by C++ casts
- Fixed .length() that should return a int and not a size_t
- Added GLM_FORCE_SIZE_T_LENGTH and glm::length_t
- Removed unnecessary conversions
- Optimized packing and unpacking functions
- Removed the normalization of the up argument of lookAt function (#114)
- Added low precision specializations of inversesqrt
- Fixed ldexp and frexp implementations
- Increased assert coverage
- Increased static_assert coverage
- Replaced GLM traits by STL traits when possible
- Allowed including individual core feature
- Increased unit tests completness
- Added creating of a quaternion from two vectors
- Added C++11 initializer lists
- Fixed umulExtended and imulExtended implementations for vector types (#76)
- Fixed CUDA coverage for GTC extensions
- Added GTX_io extension
- Improved GLM messages enabled when defining GLM_MESSAGES
- Hidden matrix _inverse function implementation detail into private section

--------------------------------------------------------------------------------
#### [GLM 0.9.4.6](https://github.com/g-truc/glm/releases/tag/0.9.4.6) - 2013-09-20
- Fixed detection to select the last known compiler if newer version #106
- Fixed is_int and is_uint code duplication with GCC and C++11 #107 
- Fixed test suite build while using Clang in C++11 mode
- Added c++1y mode support in CMake test suite
- Removed ms extension mode to CMake when no using Visual C++
- Added pedantic mode to CMake test suite for Clang and GCC
- Added use of GCC frontend on Unix for ICC and Visual C++ fronted on Windows
  for ICC
- Added compilation errors for unsupported compiler versions
- Fixed glm::orientation with GLM_FORCE_RADIANS defined #112
- Fixed const ref issue on assignment operator taking a scalar parameter #116
- Fixed glm::eulerAngleY implementation #117

--------------------------------------------------------------------------------
#### GLM 0.9.4.5 - 2013-08-12
- Fixed CUDA support
- Fixed inclusion of intrinsics in "pure" mode #92
- Fixed language detection on GCC when the C++0x mode isn't enabled #95
- Fixed issue #97: register is deprecated in C++11
- Fixed issue #96: CUDA issues
- Added Windows CE detection #92
- Added missing value_ptr for quaternions #99

--------------------------------------------------------------------------------
#### GLM 0.9.4.4 - 2013-05-29
- Fixed slerp when costheta is close to 1 #65
- Fixed mat4x2 value_type constructor #70
- Fixed glm.natvis for Visual C++ 12 #82
- Added assert in inversesqrt to detect division by zero #61
- Fixed missing swizzle operators #86
- Fixed CUDA warnings #86
- Fixed GLM natvis for VC11 #82
- Fixed GLM_GTX_multiple with negative values #79
- Fixed glm::perspective when zNear is zero #71

--------------------------------------------------------------------------------
#### GLM 0.9.4.3 - 2013-03-20
- Detected qualifier for Clang
- Fixed C++11 mode for GCC, couldn't be enabled without MS extensions
- Fixed squad, intermediate and exp quaternion functions
- Fixed GTX_polar_coordinates euclidean function, takes a vec2 instead of a vec3
- Clarify the license applying on the manual
- Added a docx copy of the manual
- Fixed GLM_GTX_matrix_interpolation
- Fixed isnan and isinf on Android with Clang
- Autodetected C++ version using __cplusplus value
- Fixed mix for bool and bvec* third parameter

--------------------------------------------------------------------------------
#### GLM 0.9.4.2 - 2013-02-14
- Fixed compAdd from GTX_component_wise
- Fixed SIMD support for Intel compiler on Windows
- Fixed isnan and isinf for CUDA compiler
- Fixed GLM_FORCE_RADIANS on glm::perspective
- Fixed GCC warnings
- Fixed packDouble2x32 on XCode
- Fixed mix for vec4 SSE implementation
- Fixed 0x2013 dash character in comments that cause issue in Windows 
  Japanese mode
- Fixed documentation warnings
- Fixed CUDA warnings

--------------------------------------------------------------------------------
#### GLM 0.9.4.1 - 2012-12-22
- Improved half support: -0.0 case and implicit conversions
- Fixed Intel Composer Compiler support on Linux
- Fixed interaction between quaternion and euler angles
- Fixed GTC_constants build
- Fixed GTX_multiple
- Fixed quat slerp using mix function when cosTheta close to 1
- Improved fvec4SIMD and fmat4x4SIMD implementations
- Fixed assert messages
- Added slerp and lerp quaternion functions and tests

--------------------------------------------------------------------------------
#### GLM 0.9.4.0 - 2012-11-18
- Added Intel Composer Compiler support
- Promoted GTC_espilon extension
- Promoted GTC_ulp extension
- Removed GLM website from the source repository
- Added GLM_FORCE_RADIANS so that all functions takes radians for arguments
- Fixed detection of Clang and LLVM GCC on MacOS X
- Added debugger visualizers for Visual C++ 2012

--------------------------------------------------------------------------------
#### [GLM 0.9.3.4](https://github.com/g-truc/glm/releases/tag/0.9.3.4) - 2012-06-30
- Added SSE4 and AVX2 detection.
- Removed VIRTREV_xstream and the incompatibility generated with GCC
- Fixed C++11 compiler option for GCC
- Removed MS language extension option for GCC (not fonctionnal)
- Fixed bitfieldExtract for vector types
- Fixed warnings
- Fixed SSE includes

--------------------------------------------------------------------------------
#### GLM 0.9.3.3 - 2012-05-10
- Fixed isinf and isnan
- Improved compatibility with Intel compiler
- Added CMake test build options: SIMD, C++11, fast math and MS land ext
- Fixed SIMD mat4 test on GCC
- Fixed perspectiveFov implementation
- Fixed matrixCompMult for none-square matrices
- Fixed namespace issue on stream operators
- Fixed various warnings
- Added VC11 support

--------------------------------------------------------------------------------
#### GLM 0.9.3.2 - 2012-03-15
- Fixed doxygen documentation
- Fixed Clang version detection
- Fixed simd mat4 /= operator

--------------------------------------------------------------------------------
#### GLM 0.9.3.1 - 2012-01-25
- Fixed platform detection
- Fixed warnings
- Removed detail code from Doxygen doc

--------------------------------------------------------------------------------
#### GLM 0.9.3.0 - 2012-01-09
- Added CPP Check project
- Fixed conflict with Windows headers
- Fixed isinf implementation
- Fixed Boost conflict
- Fixed warnings

--------------------------------------------------------------------------------
#### GLM 0.9.3.B - 2011-12-12
- Added support for Chrone Native Client
- Added epsilon constant
- Removed value_size function from vector types
- Fixed roundEven on GCC
- Improved API documentation
- Fixed modf implementation
- Fixed step function accuracy
- Fixed outerProduct

--------------------------------------------------------------------------------
#### GLM 0.9.3.A - 2011-11-11
- Improved doxygen documentation
- Added new swizzle operators for C++11 compilers
- Added new swizzle operators declared as functions
- Added GLSL 4.20 length for vector and matrix types
- Promoted GLM_GTC_noise extension: simplex, perlin, periodic noise functions
- Promoted GLM_GTC_random extension: linear, gaussian and various random number 
generation distribution
- Added GLM_GTX_constants: provides usefull constants
- Added extension versioning
- Removed many unused namespaces
- Fixed half based type contructors
- Added GLSL core noise functions

--------------------------------------------------------------------------------
#### [GLM 0.9.2.7](https://github.com/g-truc/glm/releases/tag/0.9.2.7) - 2011-10-24
- Added more swizzling constructors
- Added missing none-squared matrix products

--------------------------------------------------------------------------------
#### [GLM 0.9.2.6](https://github.com/g-truc/glm/releases/tag/0.9.2.6) - 2011-10-01
- Fixed half based type build on old GCC
- Fixed /W4 warnings on Visual C++
- Fixed some missing l-value swizzle operators

--------------------------------------------------------------------------------
#### GLM 0.9.2.5 - 2011-09-20
- Fixed floatBitToXint functions
- Fixed pack and unpack functions
- Fixed round functions

--------------------------------------------------------------------------------
#### GLM 0.9.2.4 - 2011-09-03
- Fixed extensions bugs

--------------------------------------------------------------------------------
#### GLM 0.9.2.3 - 2011-06-08
- Fixed build issues

--------------------------------------------------------------------------------
#### GLM 0.9.2.2 - 2011-06-02
- Expend matrix constructors flexibility
- Improved quaternion implementation
- Fixed many warnings across platforms and compilers

--------------------------------------------------------------------------------
#### GLM 0.9.2.1 - 2011-05-24
- Automatically detect CUDA support
- Improved compiler detection
- Fixed errors and warnings in VC with C++ extensions disabled
- Fixed and tested GLM_GTX_vector_angle
- Fixed and tested GLM_GTX_rotate_vector

--------------------------------------------------------------------------------
#### GLM 0.9.2.0 - 2011-05-09
- Added CUDA support
- Added CTest test suite
- Added GLM_GTX_ulp extension
- Added GLM_GTX_noise extension
- Added GLM_GTX_matrix_interpolation extension
- Updated quaternion slerp interpolation

--------------------------------------------------------------------------------
#### [GLM 0.9.1.3](https://github.com/g-truc/glm/releases/tag/0.9.1.3) - 2011-05-07
- Fixed bugs

--------------------------------------------------------------------------------
#### GLM 0.9.1.2 - 2011-04-15
- Fixed bugs

--------------------------------------------------------------------------------
#### GLM 0.9.1.1 - 2011-03-17
- Fixed bugs

--------------------------------------------------------------------------------
#### GLM 0.9.1.0 - 2011-03-03
- Fixed bugs

--------------------------------------------------------------------------------
#### GLM 0.9.1.B - 2011-02-13
- Updated API documentation
- Improved SIMD implementation
- Fixed Linux build

--------------------------------------------------------------------------------
#### [GLM 0.9.0.8](https://github.com/g-truc/glm/releases/tag/0.9.0.8) - 2011-02-13
- Added quaternion product operator.
- Clarify that GLM is a header only library.

--------------------------------------------------------------------------------
#### GLM 0.9.1.A - 2011-01-31
- Added SIMD support
- Added new swizzle functions
- Improved static assert error message with C++0x static_assert
- New setup system
- Reduced branching
- Fixed trunc implementation

--------------------------------------------------------------------------------
#### [GLM 0.9.0.7](https://github.com/g-truc/glm/releases/tag/0.9.0.7) - 2011-01-30
- Added GLSL 4.10 packing functions
- Added == and != operators for every types.

--------------------------------------------------------------------------------
#### GLM 0.9.0.6 - 2010-12-21
- Many matrices bugs fixed

--------------------------------------------------------------------------------
#### GLM 0.9.0.5 - 2010-11-01
- Improved Clang support
- Fixed bugs

--------------------------------------------------------------------------------
#### GLM 0.9.0.4 - 2010-10-04
- Added autoexp for GLM
- Fixed bugs

--------------------------------------------------------------------------------
#### GLM 0.9.0.3 - 2010-08-26
- Fixed non-squared matrix operators

--------------------------------------------------------------------------------
#### GLM 0.9.0.2 - 2010-07-08
- Added GLM_GTX_int_10_10_10_2
- Fixed bugs

--------------------------------------------------------------------------------
#### GLM 0.9.0.1 - 2010-06-21
- Fixed extensions errors

--------------------------------------------------------------------------------
#### GLM 0.9.0.0 - 2010-05-25
- Objective-C support
- Fixed warnings
- Updated documentation

--------------------------------------------------------------------------------
#### GLM 0.9.B.2 - 2010-04-30
- Git transition
- Removed experimental code from releases
- Fixed bugs

--------------------------------------------------------------------------------
#### GLM 0.9.B.1 - 2010-04-03
- Based on GLSL 4.00 specification
- Added the new core functions
- Added some implicit conversion support

--------------------------------------------------------------------------------
#### GLM 0.9.A.2 - 2010-02-20
- Improved some possible errors messages
- Improved declarations and definitions match

--------------------------------------------------------------------------------
#### GLM 0.9.A.1 - 2010-02-09
- Removed deprecated features
- Internal redesign

--------------------------------------------------------------------------------
#### GLM 0.8.4.4 final - 2010-01-25
- Fixed warnings

--------------------------------------------------------------------------------
#### GLM 0.8.4.3 final - 2009-11-16
- Fixed Half float arithmetic
- Fixed setup defines

--------------------------------------------------------------------------------
#### GLM 0.8.4.2 final - 2009-10-19
- Fixed Half float adds

--------------------------------------------------------------------------------
#### GLM 0.8.4.1 final - 2009-10-05
- Updated documentation
- Fixed MacOS X build

--------------------------------------------------------------------------------
#### GLM 0.8.4.0 final - 2009-09-16
- Added GCC 4.4 and VC2010 support
- Added matrix optimizations

--------------------------------------------------------------------------------
#### GLM 0.8.3.5 final - 2009-08-11
- Fixed bugs

--------------------------------------------------------------------------------
#### GLM 0.8.3.4 final - 2009-08-10
- Updated GLM according GLSL 1.5 spec
- Fixed bugs

--------------------------------------------------------------------------------
#### GLM 0.8.3.3 final - 2009-06-25
- Fixed bugs

--------------------------------------------------------------------------------
#### GLM 0.8.3.2 final - 2009-06-04
- Added GLM_GTC_quaternion
- Added GLM_GTC_type_precision

--------------------------------------------------------------------------------
#### GLM 0.8.3.1 final - 2009-05-21
- Fixed old extension system.

--------------------------------------------------------------------------------
#### GLM 0.8.3.0 final - 2009-05-06
- Added stable extensions.
- Added new extension system.

--------------------------------------------------------------------------------
#### GLM 0.8.2.3 final - 2009-04-01
- Fixed bugs.

--------------------------------------------------------------------------------
#### GLM 0.8.2.2 final - 2009-02-24
- Fixed bugs.

--------------------------------------------------------------------------------
#### GLM 0.8.2.1 final - 2009-02-13
- Fixed bugs.

--------------------------------------------------------------------------------
#### GLM 0.8.2 final - 2009-01-21
- Fixed bugs.

--------------------------------------------------------------------------------
#### GLM 0.8.1 final - 2008-10-30
- Fixed bugs.

--------------------------------------------------------------------------------
#### GLM 0.8.0 final - 2008-10-23
- New method to use extension.

--------------------------------------------------------------------------------
#### GLM 0.8.0 beta3 - 2008-10-10
- Added CMake support for GLM tests.

--------------------------------------------------------------------------------
#### GLM 0.8.0 beta2 - 2008-10-04
- Improved half scalars and vectors support.

--------------------------------------------------------------------------------
#### GLM 0.8.0 beta1 - 2008-09-26
- Improved GLSL conformance
- Added GLSL 1.30 support
- Improved API documentation

--------------------------------------------------------------------------------
#### GLM 0.7.6 final - 2008-08-08
- Improved C++ standard comformance
- Added Static assert for types checking

--------------------------------------------------------------------------------
#### GLM 0.7.5 final - 2008-07-05
- Added build message system with Visual Studio
- Pedantic build with GCC

--------------------------------------------------------------------------------
#### GLM 0.7.4 final - 2008-06-01
- Added external dependencies system.

--------------------------------------------------------------------------------
#### GLM 0.7.3 final - 2008-05-24
- Fixed bugs
- Added new extension group

--------------------------------------------------------------------------------
#### GLM 0.7.2 final - 2008-04-27
- Updated documentation
- Added preprocessor options

--------------------------------------------------------------------------------
#### GLM 0.7.1 final - 2008-03-24
- Disabled half on GCC
- Fixed extensions

--------------------------------------------------------------------------------
#### GLM 0.7.0 final - 2008-03-22
- Changed to MIT license
- Added new documentation

--------------------------------------------------------------------------------
#### GLM 0.6.4 - 2007-12-10
- Fixed swizzle operators

--------------------------------------------------------------------------------
#### GLM 0.6.3 - 2007-11-05
- Fixed type data accesses
- Fixed 3DSMax sdk conflict

--------------------------------------------------------------------------------
#### GLM 0.6.2 - 2007-10-08
- Fixed extension

--------------------------------------------------------------------------------
#### GLM 0.6.1 - 2007-10-07
- Fixed a namespace error
- Added extensions

--------------------------------------------------------------------------------
#### GLM 0.6.0 : 2007-09-16
- Added new extension namespace mecanium
- Added Automatic compiler detection

--------------------------------------------------------------------------------
#### GLM 0.5.1 - 2007-02-19
- Fixed swizzle operators

--------------------------------------------------------------------------------
#### GLM 0.5.0 - 2007-01-06
- Upgrated to GLSL 1.2
- Added swizzle operators
- Added setup settings

--------------------------------------------------------------------------------
#### GLM 0.4.1 - 2006-05-22
- Added OpenGL examples

--------------------------------------------------------------------------------
#### GLM 0.4.0 - 2006-05-17
- Added missing operators to vec* and mat*
- Added first GLSL 1.2 features
- Fixed windows.h before glm.h when windows.h required

--------------------------------------------------------------------------------
#### GLM 0.3.2 - 2006-04-21
- Fixed texcoord components access.
- Fixed mat4 and imat4 division operators.

--------------------------------------------------------------------------------
#### GLM 0.3.1 - 2006-03-28
- Added GCC 4.0 support under MacOS X.
- Added GCC 4.0 and 4.1 support under Linux.
- Added code optimisations.

--------------------------------------------------------------------------------
#### GLM 0.3 - 2006-02-19
- Improved GLSL type conversion and construction compliance.
- Added experimental extensions.
- Added Doxygen Documentation.
- Added code optimisations.
- Fixed bugs.

--------------------------------------------------------------------------------
#### GLM 0.2 - 2005-05-05
- Improve adaptative from GLSL.
- Add experimental extensions based on OpenGL extension process.
- Fixe bugs.

--------------------------------------------------------------------------------
#### GLM 0.1 - 2005-02-21
- Add vec2, vec3, vec4 GLSL types
- Add ivec2, ivec3, ivec4 GLSL types
- Add bvec2, bvec3, bvec4 GLSL types
- Add mat2, mat3, mat4 GLSL types
- Add almost all functions
<|MERGE_RESOLUTION|>--- conflicted
+++ resolved
@@ -51,7 +51,6 @@
 
 ## Release notes
 
-<<<<<<< HEAD
 #### [GLM 0.9.8.0](https://github.com/g-truc/glm/releases/latest) - 2016-XX-XX
 ##### Features:
 - Added compNormalize and compScale functions to GTX_component_wise
@@ -69,11 +68,10 @@
 ##### Fixes:
 - Fixed GTX_extended_min_max filename typo #386
 - Fixed intersectRayTriangle to not do any unintentional backface culling
-=======
+
 #### [GLM 0.9.7.4](https://github.com/g-truc/glm/tree/0.9.7) - 2016-XX-XX
 ##### Fixes:
 - Fixed asinh warning with C++98 STL #484
->>>>>>> 0d48c433
 
 #### [GLM 0.9.7.3](https://github.com/g-truc/glm/releases/tag/0.9.7.3) - 2016-02-21
 ##### Improvements:
