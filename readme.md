![glm](doc/logo.png)

[OpenGL Mathematics](http://glm.g-truc.net/) (*GLM*) is a header only C++ mathematics library for graphics software based on the [OpenGL Shading Language (GLSL) specifications](https://www.opengl.org/registry/doc/GLSLangSpec.4.50.diff.pdf).

*GLM* provides classes and functions designed and implemented with the same naming conventions and functionalities than *GLSL* so that anyone who knows *GLSL*, can use *GLM* as well in C++.

This project isn't limited to *GLSL* features. An extension system, based on the *GLSL* extension conventions, provides extended capabilities: matrix transformations, quaternions, data packing, random numbers, noise, etc...

This library works perfectly with *[OpenGL](https://www.opengl.org)* but it also ensures interoperability with other third party libraries and SDK. It is a good candidate for software rendering (raytracing / rasterisation), image processing, physic simulations and any development context that requires a simple and convenient mathematics library.

*GLM* is written in C++98 but can take advantage of C++11 when supported by the compiler. It is a platform independent library with no dependence and it officially supports the following compilers:
- [Apple Clang 4.0](https://developer.apple.com/library/mac/documentation/CompilerTools/Conceptual/LLVMCompilerOverview/index.html) and higher
- [GCC](http://gcc.gnu.org/) 4.2 and higher
- [Intel C++ Composer](https://software.intel.com/en-us/intel-compilers) XE 2013 and higher
- [LLVM](http://llvm.org/) 3.0 and higher
- [Visual C++](http://www.visualstudio.com/) 2010 and higher
- [CUDA](https://developer.nvidia.com/about-cuda) 4.0 and higher (experimental)
- Any conform C++98 or C++11 compiler

For more information about *GLM*, please have a look at the [manual](http://glm.g-truc.net/0.9.7/glm-0.9.7.pdf) and the [API reference documentation](http://glm.g-truc.net/0.9.7/api/index.html).
The source code and the documentation are licensed under the [Happy Bunny License (Modified MIT) or the MIT License](./copying.txt).

Thanks for contributing to the project by [submitting issues](https://github.com/g-truc/glm/issues) for bug reports and feature requests. Any feedback is welcome at [glm@g-truc.net](mailto://glm@g-truc.net).


```c++
#include <glm/vec3.hpp> // glm::vec3
#include <glm/vec4.hpp> // glm::vec4
#include <glm/mat4x4.hpp> // glm::mat4
#include <glm/gtc/matrix_transform.hpp> // glm::translate, glm::rotate, glm::scale, glm::perspective
#include <glm/gtc/constants.hpp> // glm::pi

glm::mat4 camera(float Translate, glm::vec2 const & Rotate)
{
	glm::mat4 Projection = glm::perspective(glm::pi<float>() * 0.25f, 4.0f / 3.0f, 0.1f, 100.f);
	glm::mat4 View = glm::translate(glm::mat4(1.0f), glm::vec3(0.0f, 0.0f, -Translate));
	View = glm::rotate(View, Rotate.y, glm::vec3(-1.0f, 0.0f, 0.0f));
	View = glm::rotate(View, Rotate.x, glm::vec3(0.0f, 1.0f, 0.0f));
	glm::mat4 Model = glm::scale(glm::mat4(1.0f), glm::vec3(0.5f));
	return Projection * View * Model;
}
```

## Project Health

| Service | System | Compiler | Status |
| ------- | ------ | -------- | ------ |
| [Drone](https://drone.io/github.com/g-truc/glm) | Linux 64 bits | GCC 4.6.3 | [![Build Status](https://drone.io/github.com/g-truc/glm/status.png)](https://drone.io/github.com/g-truc/glm/latest) |

## [Lastest release](https://github.com/g-truc/glm/releases/latest)

## Release notes

<<<<<<< HEAD
#### [GLM 0.9.8.0](https://github.com/g-truc/glm/releases/latest) - 2016-XX-XX
##### Features:
- Added right and left handed projection and clip control support #447 #415 #119
- Added compNormalize and compScale functions to GTX_component_wise
- Added packF3x9_E1x5 and unpackF3x9_E1x5 to GTC_packing for RGB9E5 #416
- Added (un)packHalf to GTC_packing
- Added (un)packUnorm and (un)packSnorm to GTC_packing
- Added 16bit pack and unpack to GTC_packing
- Added 8bit pack and unpack to GTC_packing
- Added missing bvec* && and || operators
- Added iround and uround to GTC_integer, fast round on positive values
- Added raw SIMD API

##### Improvements:
- Improved SIMD and swizzle operators interactions with GCC and Clang #474
- Improved GTC_random linearRand documentation
- Improved GTC_reciprocal documentation
- Improved GLM_FORCE_EXPLICIT_CTOR coverage #481
- Improved OpenMP support detection for Clang, GCC, ICC and VC
- Added constexpr for *vec*, *mat*, *quat* and *dual_quat* types #493
- Added NEON instruction set detection
- Added MIPS CPUs detection
- Added PowerPC CPUs detection
- Use Cuda built-in function for abs function implementation with Cuda compiler

##### Fixes:
- Fixed GTX_extended_min_max filename typo #386
- Fixed intersectRayTriangle to not do any unintentional backface culling
- Fixed long long warnings when using C++98 on GCC and Clang #482
- Fixed sign with signed integer function on non-x86 architecture

##### Deprecation:
- Removed GLM_FORCE_SIZE_FUNC define
- Deprecated GLM_GTX_simd_vec4 extension
- Deprecated GLM_GTX_simd_mat4 extension
- Deprecated GLM_GTX_simd_quat extension
=======
#### [GLM 0.9.7.6](https://github.com/g-truc/glm/tree/0.9.7) - 2016-0X-XX
##### Improvements:
- Added pkg-config file #509
>>>>>>> 64342f78

#### [GLM 0.9.7.5](https://github.com/g-truc/glm/releases/tag/0.9.7.5) - 2016-05-24
##### Improvements:
- Added Visual C++ Clang toolset detection

##### Fixes:
- Fixed uaddCarry warning #497
- Fixed roundPowerOfTwo and floorPowerOfTwo #503
- Fixed Visual C++ SIMD instruction set automatic detection in 64 bits
- Fixed to_string when used with GLM_FORCE_INLINE #506
- Fixed GLM_FORCE_INLINE with binary vec4 operators

#### [GLM 0.9.7.4](https://github.com/g-truc/glm/releases/tag/0.9.7.4) - 2016-03-19
##### Fixes:
- Fixed asinh and atanh warning with C++98 STL #484
- Fixed polar coordinates function latitude #485
- Fixed outerProduct defintions and operator signatures for mat2x4 and vec4 #475
- Fixed eulerAngles precision error, returns NaN  #451
- Fixed undefined reference errors #489
- Fixed missing GLM_PLATFORM_CYGWIN declaration #495
- Fixed various undefined reference errors #490

#### [GLM 0.9.7.3](https://github.com/g-truc/glm/releases/tag/0.9.7.3) - 2016-02-21
##### Improvements:
- Added AVX512 detection

##### Fixes:
- Fixed CMake policy warning
- Fixed GCC 6.0 detection #477
- Fixed Clang build on Windows #479
- Fixed 64 bits constants warnings on GCC #463

#### [GLM 0.9.7.2](https://github.com/g-truc/glm/releases/tag/0.9.7.2) - 2016-01-03
##### Fixes:
- Fixed GTC_round floorMultiple/ceilMultiple #412
- Fixed GTC_packing unpackUnorm3x10_1x2 #414
- Fixed GTC_matrix_inverse affineInverse #192
- Fixed ICC on Linux build errors #449
- Fixed ldexp and frexp compilation errors
- Fixed "Declaration shadows a field" warning #468
- Fixed 'GLM_COMPILER_VC2005 is not defined' warning #468
- Fixed various 'X is not defined' warnings #468
- Fixed missing unary + operator #435
- Fixed Cygwin build errors when using C++11 #405

#### [GLM 0.9.7.1](https://github.com/g-truc/glm/releases/tag/0.9.7.1) - 2015-09-07
##### Improvements:
- Improved constexpr for constant functions coverage #198
- Added to_string for quat and dual_quat in GTX_string_cast #375
- Improved overall execution time of unit tests #396

##### Fixes:
- Fixed strict alignment warnings #235 #370
- Fixed link errors on compilers not supported default function #377
- Fixed compilation warnings in vec4
- Fixed non-identity quaternions for equal vectors #234
- Fixed excessive GTX_fast_trigonometry execution time #396
- Fixed Visual Studio 2015 'hides class member' warnings #394
- Fixed builtin bitscan never being used #392
- Removed unused func_noise.* files #398

#### [GLM 0.9.7.0](https://github.com/g-truc/glm/releases/tag/0.9.7.0) - 2015-08-02
##### Features:
- Added GTC_color_space: convertLinearToSRGB and convertSRGBToLinear functions
- Added 'fmod' overload to GTX_common with tests #308
- Left handed perspective and lookAt functions #314
- Added functions eulerAngleXYZ and extractEulerAngleXYZ #311
- Added <glm/gtx/hash.hpp> to perform std::hash on GLM types #320 #367
- Added <glm/gtx/wrap.hpp> for texcoord wrapping
- Added static components and precision members to all vector and quat types #350
- Added .gitignore #349
- Added support of defaulted functions to GLM types, to use them in unions #366

##### Improvements:
- Changed usage of __has_include to support Intel compiler #307
- Specialized integer implementation of YCoCg-R #310
- Don't show status message in 'FindGLM' if 'QUIET' option is set. #317
- Added master branch continuous integration service on Linux 64 #332
- Clarified manual regarding angle unit in GLM, added FAQ 11 #326
- Updated list of compiler versions

##### Fixes:
- Fixed default precision for quat and dual_quat type #312
- Fixed (u)int64 MSB/LSB handling on BE archs #306
- Fixed multi-line comment warning in g++. #315
- Fixed specifier removal by 'std::make_pair<>' #333
- Fixed perspective fovy argument documentation #327
- Removed -m64 causing build issues on Linux 32 #331
- Fixed isfinite with C++98 compilers #343
- Fixed Intel compiler build error on Linux #354
- Fixed use of libstdc++ with Clang #351
- Fixed quaternion pow #346
- Fixed decompose warnings #373
- Fixed matrix conversions #371

##### Deprecation:
- Removed integer specification for 'mod' in GTC_integer #308
- Removed GTX_multiple, replaced by GTC_round

--------------------------------------------------------------------------------
#### [GLM 0.9.6.3](https://github.com/g-truc/glm/releases/tag/0.9.6.3) - 2015-02-15
- Fixed Android doesn't have C++ 11 STL #284

--------------------------------------------------------------------------------
#### [GLM 0.9.6.2](https://github.com/g-truc/glm/releases/tag/0.9.6.2) - 2015-02-15
##### Features:
- Added display of GLM version with other GLM_MESSAGES
- Added ARM instruction set detection

--------------------------------------------------------------------------------
##### Improvements:
- Removed assert for perspective with zFar < zNear #298
- Added Visual Studio natvis support for vec1, quat and dualqual types
- Cleaned up C++11 feature detections
- Clarify GLM licensing

##### Fixes:
- Fixed faceforward build #289
- Fixed conflict with Xlib #define True 1 #293
- Fixed decompose function VS2010 templating issues #294
- Fixed mat4x3 = mat2x3 * mat4x2 operator #297
- Fixed warnings in F2x11_1x10 packing function in GTC_packing #295
- Fixed Visual Studio natvis support for vec4 #288
- Fixed GTC_packing *pack*norm*x* build and added tests #292
- Disabled GTX_scalar_multiplication for GCC, failing to build tests #242
- Fixed Visual C++ 2015 constexpr errors: Disabled only partial support
- Fixed functions not inlined with Clang #302
- Fixed memory corruption (undefined behaviour) #303

--------------------------------------------------------------------------------
#### [GLM 0.9.6.1](https://github.com/g-truc/glm/releases/tag/0.9.6.1) - 2014-12-10
##### Features:
- Added GLM_LANG_CXX14_FLAG and GLM_LANG_CXX1Z_FLAG language feature flags
- Added C++14 detection

##### Improvements:
- Clean up GLM_MESSAGES compilation log to report only detected capabilities

##### Fixes:
- Fixed scalar uaddCarry build error with Cuda #276
- Fixed C++11 explicit conversion operators detection #282
- Fixed missing explicit conversion when using integer log2 with *vec1 types
- Fixed 64 bits integer GTX_string_cast to_string on VC 32 bit compiler
- Fixed Android build issue, STL C++11 is not supported by the NDK #284
- Fixed unsupported _BitScanForward64 and _BitScanReverse64 in VC10
- Fixed Visual C++ 32 bit build #283
- Fixed GLM_FORCE_SIZE_FUNC pragma message
- Fixed C++98 only build
- Fixed conflict between GTX_compatibility and GTC_quaternion #286
- Fixed C++ language restriction using GLM_FORCE_CXX**

--------------------------------------------------------------------------------
#### [GLM 0.9.6.0](https://github.com/g-truc/glm/releases/tag/0.9.6.0) - 2014-11-30
##### Features:
- Exposed template vector and matrix types in 'glm' namespace #239, #244
- Added GTX_scalar_multiplication for C++ 11 compiler only #242
- Added GTX_range for C++ 11 compiler only #240
- Added closestPointOnLine function for tvec2 to GTX_closest_point #238
- Added GTC_vec1 extension, *vec1 support to *vec* types
- Updated GTX_associated_min_max with vec1 support
- Added support of precision and integers to linearRand #230
- Added Integer types support to GTX_string_cast #249
- Added vec3 slerp #237
- Added GTX_common with isdenomal #223
- Added GLM_FORCE_SIZE_FUNC to replace .length() by .size() #245
- Added GLM_FORCE_NO_CTOR_INIT
- Added 'uninitialize' to explicitly not initialize a GLM type
- Added GTC_bitfield extension, promoted GTX_bit
- Added GTC_integer extension, promoted GTX_bit and GTX_integer
- Added GTC_round extension, promoted GTX_bit
- Added GLM_FORCE_EXPLICIT_CTOR to require explicit type conversions #269
- Added GTX_type_aligned for aligned vector, matrix and quaternion types

##### Improvements:
- Rely on C++11 to implement isinf and isnan
- Removed GLM_FORCE_CUDA, Cuda is implicitly detected
- Separated Apple Clang and LLVM compiler detection
- Used pragma once
- Undetected C++ compiler automatically compile with GLM_FORCE_CXX98 and 
  GLM_FORCE_PURE
- Added not function (from GLSL specification) on VC12
- Optimized bitfieldReverse and bitCount functions
- Optimized findLSB and findMSB functions.
- Optimized matrix-vector multiple performance with Cuda #257, #258
- Reduced integer type redifinitions #233
- Rewrited of GTX_fast_trigonometry #264 #265
- Made types trivially copyable #263
- Removed <iostream> in GLM tests
- Used std features within GLM without redeclaring
- Optimized cot function #272
- Optimized sign function #272
- Added explicit cast from quat to mat3 and mat4 #275

##### Fixes:
- Fixed std::nextafter not supported with C++11 on Android #217
- Fixed missing value_type for dual quaternion
- Fixed return type of dual quaternion length
- Fixed infinite loop in isfinite function with GCC #221
- Fixed Visual Studio 14 compiler warnings
- Fixed implicit conversion from another tvec2 type to another tvec2 #241
- Fixed lack of consistency of quat and dualquat constructors
- Fixed uaddCarray #253
- Fixed float comparison warnings #270

##### Deprecation:
- Removed degrees for function parameters
- Removed GLM_FORCE_RADIANS, active by default
- Removed VC 2005 / 8 and 2008 / 9 support
- Removed GCC 3.4 to 4.3 support
- Removed LLVM GCC support
- Removed LLVM 2.6 to 3.1 support
- Removed CUDA 3.0 to 3.2 support

--------------------------------------------------------------------------------
#### [GLM 0.9.5.4 - 2014-06-21](https://github.com/g-truc/glm/releases/tag/0.9.5.4)
- Fixed non-utf8 character #196
- Added FindGLM install for CMake #189
- Fixed GTX_color_space - saturation #195
- Fixed glm::isinf and glm::isnan for with Android NDK 9d #191
- Fixed builtin GLM_ARCH_SSE4 #204
- Optimized Quaternion vector rotation #205
- Fixed missing doxygen @endcond tag #211
- Fixed instruction set detection with Clang #158
- Fixed orientate3 function #207
- Fixed lerp when cosTheta is close to 1 in quaternion slerp #210
- Added GTX_io for io with <iostream> #144
- Fixed fastDistance ambiguity #215
- Fixed tweakedInfinitePerspective #208 and added user-defined epsilon to
  tweakedInfinitePerspective
- Fixed std::copy and std::vector with GLM types #214
- Fixed strict aliasing issues #212, #152
- Fixed std::nextafter not supported with C++11 on Android #213
- Fixed corner cases in exp and log functions for quaternions #199

--------------------------------------------------------------------------------
#### GLM 0.9.5.3 - 2014-04-02
- Added instruction set auto detection with Visual C++ using _M_IX86_FP - /arch
  compiler argument
- Fixed GTX_raw_data code dependency
- Fixed GCC instruction set detection
- Added GLM_GTX_matrix_transform_2d extension (#178, #176)
- Fixed CUDA issues (#169, #168, #183, #182)
- Added support for all extensions but GTX_string_cast to CUDA
- Fixed strict aliasing warnings in GCC 4.8.1 / Android NDK 9c (#152)
- Fixed missing bitfieldInterleave definisions
- Fixed usubBorrow (#171)
- Fixed eulerAngle*** not consistent for right-handed coordinate system (#173)
- Added full tests for eulerAngle*** functions (#173)
- Added workaround for a CUDA compiler bug (#186, #185)

--------------------------------------------------------------------------------
#### GLM 0.9.5.2 - 2014-02-08
- Fixed initializer list ambiguity (#159, #160)
- Fixed warnings with the Android NDK 9c
- Fixed non power of two matrix products
- Fixed mix function link error
- Fixed SSE code included in GLM tests on "pure" platforms
- Fixed undefined reference to fastInverseSqrt (#161)
- Fixed GLM_FORCE_RADIANS with <glm/ext.hpp> build error (#165)
- Fix dot product clamp range for vector angle functions. (#163)
- Tentative fix for strict aliasing warning in GCC 4.8.1 / Android NDK 9c (#152)
- Fixed GLM_GTC_constants description brief (#162)

--------------------------------------------------------------------------------
#### GLM 0.9.5.1 - 2014-01-11
- Fixed angle and orientedAngle that sometimes return NaN values (#145)
- Deprecated degrees for function parameters and display a message
- Added possible static_cast conversion of GLM types (#72)
- Fixed error 'inverse' is not a member of 'glm' from glm::unProject (#146)
- Fixed mismatch between some declarations and definitions
- Fixed inverse link error when using namespace glm; (#147)
- Optimized matrix inverse and division code (#149)
- Added intersectRayPlane function (#153)
- Fixed outerProduct return type (#155)

--------------------------------------------------------------------------------
#### GLM 0.9.5.0 - 2013-12-25
- Added forward declarations (glm/fwd.hpp) for faster compilations
- Added per feature headers
- Minimized GLM internal dependencies
- Improved Intel Compiler detection
- Added bitfieldInterleave and _mm_bit_interleave_si128 functions
- Added GTX_scalar_relational
- Added GTX_dual_quaternion
- Added rotation function to GTX_quaternion (#22)
- Added precision variation of each type
- Added quaternion comparison functions
- Fixed GTX_multiple for negative value
- Removed GTX_ocl_type extension
- Fixed post increment and decrement operators
- Fixed perspective with zNear == 0 (#71)
- Removed l-value swizzle operators
- Cleaned up compiler detection code for unsupported compilers
- Replaced C cast by C++ casts
- Fixed .length() that should return a int and not a size_t
- Added GLM_FORCE_SIZE_T_LENGTH and glm::length_t
- Removed unnecessary conversions
- Optimized packing and unpacking functions
- Removed the normalization of the up argument of lookAt function (#114)
- Added low precision specializations of inversesqrt
- Fixed ldexp and frexp implementations
- Increased assert coverage
- Increased static_assert coverage
- Replaced GLM traits by STL traits when possible
- Allowed including individual core feature
- Increased unit tests completness
- Added creating of a quaternion from two vectors
- Added C++11 initializer lists
- Fixed umulExtended and imulExtended implementations for vector types (#76)
- Fixed CUDA coverage for GTC extensions
- Added GTX_io extension
- Improved GLM messages enabled when defining GLM_MESSAGES
- Hidden matrix _inverse function implementation detail into private section

--------------------------------------------------------------------------------
#### [GLM 0.9.4.6](https://github.com/g-truc/glm/releases/tag/0.9.4.6) - 2013-09-20
- Fixed detection to select the last known compiler if newer version #106
- Fixed is_int and is_uint code duplication with GCC and C++11 #107 
- Fixed test suite build while using Clang in C++11 mode
- Added c++1y mode support in CMake test suite
- Removed ms extension mode to CMake when no using Visual C++
- Added pedantic mode to CMake test suite for Clang and GCC
- Added use of GCC frontend on Unix for ICC and Visual C++ fronted on Windows
  for ICC
- Added compilation errors for unsupported compiler versions
- Fixed glm::orientation with GLM_FORCE_RADIANS defined #112
- Fixed const ref issue on assignment operator taking a scalar parameter #116
- Fixed glm::eulerAngleY implementation #117

--------------------------------------------------------------------------------
#### GLM 0.9.4.5 - 2013-08-12
- Fixed CUDA support
- Fixed inclusion of intrinsics in "pure" mode #92
- Fixed language detection on GCC when the C++0x mode isn't enabled #95
- Fixed issue #97: register is deprecated in C++11
- Fixed issue #96: CUDA issues
- Added Windows CE detection #92
- Added missing value_ptr for quaternions #99

--------------------------------------------------------------------------------
#### GLM 0.9.4.4 - 2013-05-29
- Fixed slerp when costheta is close to 1 #65
- Fixed mat4x2 value_type constructor #70
- Fixed glm.natvis for Visual C++ 12 #82
- Added assert in inversesqrt to detect division by zero #61
- Fixed missing swizzle operators #86
- Fixed CUDA warnings #86
- Fixed GLM natvis for VC11 #82
- Fixed GLM_GTX_multiple with negative values #79
- Fixed glm::perspective when zNear is zero #71

--------------------------------------------------------------------------------
#### GLM 0.9.4.3 - 2013-03-20
- Detected qualifier for Clang
- Fixed C++11 mode for GCC, couldn't be enabled without MS extensions
- Fixed squad, intermediate and exp quaternion functions
- Fixed GTX_polar_coordinates euclidean function, takes a vec2 instead of a vec3
- Clarify the license applying on the manual
- Added a docx copy of the manual
- Fixed GLM_GTX_matrix_interpolation
- Fixed isnan and isinf on Android with Clang
- Autodetected C++ version using __cplusplus value
- Fixed mix for bool and bvec* third parameter

--------------------------------------------------------------------------------
#### GLM 0.9.4.2 - 2013-02-14
- Fixed compAdd from GTX_component_wise
- Fixed SIMD support for Intel compiler on Windows
- Fixed isnan and isinf for CUDA compiler
- Fixed GLM_FORCE_RADIANS on glm::perspective
- Fixed GCC warnings
- Fixed packDouble2x32 on Xcode
- Fixed mix for vec4 SSE implementation
- Fixed 0x2013 dash character in comments that cause issue in Windows 
  Japanese mode
- Fixed documentation warnings
- Fixed CUDA warnings

--------------------------------------------------------------------------------
#### GLM 0.9.4.1 - 2012-12-22
- Improved half support: -0.0 case and implicit conversions
- Fixed Intel Composer Compiler support on Linux
- Fixed interaction between quaternion and euler angles
- Fixed GTC_constants build
- Fixed GTX_multiple
- Fixed quat slerp using mix function when cosTheta close to 1
- Improved fvec4SIMD and fmat4x4SIMD implementations
- Fixed assert messages
- Added slerp and lerp quaternion functions and tests

--------------------------------------------------------------------------------
#### GLM 0.9.4.0 - 2012-11-18
- Added Intel Composer Compiler support
- Promoted GTC_espilon extension
- Promoted GTC_ulp extension
- Removed GLM website from the source repository
- Added GLM_FORCE_RADIANS so that all functions takes radians for arguments
- Fixed detection of Clang and LLVM GCC on MacOS X
- Added debugger visualizers for Visual C++ 2012

--------------------------------------------------------------------------------
#### [GLM 0.9.3.4](https://github.com/g-truc/glm/releases/tag/0.9.3.4) - 2012-06-30
- Added SSE4 and AVX2 detection.
- Removed VIRTREV_xstream and the incompatibility generated with GCC
- Fixed C++11 compiler option for GCC
- Removed MS language extension option for GCC (not fonctionnal)
- Fixed bitfieldExtract for vector types
- Fixed warnings
- Fixed SSE includes

--------------------------------------------------------------------------------
#### GLM 0.9.3.3 - 2012-05-10
- Fixed isinf and isnan
- Improved compatibility with Intel compiler
- Added CMake test build options: SIMD, C++11, fast math and MS land ext
- Fixed SIMD mat4 test on GCC
- Fixed perspectiveFov implementation
- Fixed matrixCompMult for none-square matrices
- Fixed namespace issue on stream operators
- Fixed various warnings
- Added VC11 support

--------------------------------------------------------------------------------
#### GLM 0.9.3.2 - 2012-03-15
- Fixed doxygen documentation
- Fixed Clang version detection
- Fixed simd mat4 /= operator

--------------------------------------------------------------------------------
#### GLM 0.9.3.1 - 2012-01-25
- Fixed platform detection
- Fixed warnings
- Removed detail code from Doxygen doc

--------------------------------------------------------------------------------
#### GLM 0.9.3.0 - 2012-01-09
- Added CPP Check project
- Fixed conflict with Windows headers
- Fixed isinf implementation
- Fixed Boost conflict
- Fixed warnings

--------------------------------------------------------------------------------
#### GLM 0.9.3.B - 2011-12-12
- Added support for Chrone Native Client
- Added epsilon constant
- Removed value_size function from vector types
- Fixed roundEven on GCC
- Improved API documentation
- Fixed modf implementation
- Fixed step function accuracy
- Fixed outerProduct

--------------------------------------------------------------------------------
#### GLM 0.9.3.A - 2011-11-11
- Improved doxygen documentation
- Added new swizzle operators for C++11 compilers
- Added new swizzle operators declared as functions
- Added GLSL 4.20 length for vector and matrix types
- Promoted GLM_GTC_noise extension: simplex, perlin, periodic noise functions
- Promoted GLM_GTC_random extension: linear, gaussian and various random number 
generation distribution
- Added GLM_GTX_constants: provides useful constants
- Added extension versioning
- Removed many unused namespaces
- Fixed half based type contructors
- Added GLSL core noise functions

--------------------------------------------------------------------------------
#### [GLM 0.9.2.7](https://github.com/g-truc/glm/releases/tag/0.9.2.7) - 2011-10-24
- Added more swizzling constructors
- Added missing none-squared matrix products

--------------------------------------------------------------------------------
#### [GLM 0.9.2.6](https://github.com/g-truc/glm/releases/tag/0.9.2.6) - 2011-10-01
- Fixed half based type build on old GCC
- Fixed /W4 warnings on Visual C++
- Fixed some missing l-value swizzle operators

--------------------------------------------------------------------------------
#### GLM 0.9.2.5 - 2011-09-20
- Fixed floatBitToXint functions
- Fixed pack and unpack functions
- Fixed round functions

--------------------------------------------------------------------------------
#### GLM 0.9.2.4 - 2011-09-03
- Fixed extensions bugs

--------------------------------------------------------------------------------
#### GLM 0.9.2.3 - 2011-06-08
- Fixed build issues

--------------------------------------------------------------------------------
#### GLM 0.9.2.2 - 2011-06-02
- Expend matrix constructors flexibility
- Improved quaternion implementation
- Fixed many warnings across platforms and compilers

--------------------------------------------------------------------------------
#### GLM 0.9.2.1 - 2011-05-24
- Automatically detect CUDA support
- Improved compiler detection
- Fixed errors and warnings in VC with C++ extensions disabled
- Fixed and tested GLM_GTX_vector_angle
- Fixed and tested GLM_GTX_rotate_vector

--------------------------------------------------------------------------------
#### GLM 0.9.2.0 - 2011-05-09
- Added CUDA support
- Added CTest test suite
- Added GLM_GTX_ulp extension
- Added GLM_GTX_noise extension
- Added GLM_GTX_matrix_interpolation extension
- Updated quaternion slerp interpolation

--------------------------------------------------------------------------------
#### [GLM 0.9.1.3](https://github.com/g-truc/glm/releases/tag/0.9.1.3) - 2011-05-07
- Fixed bugs

--------------------------------------------------------------------------------
#### GLM 0.9.1.2 - 2011-04-15
- Fixed bugs

--------------------------------------------------------------------------------
#### GLM 0.9.1.1 - 2011-03-17
- Fixed bugs

--------------------------------------------------------------------------------
#### GLM 0.9.1.0 - 2011-03-03
- Fixed bugs

--------------------------------------------------------------------------------
#### GLM 0.9.1.B - 2011-02-13
- Updated API documentation
- Improved SIMD implementation
- Fixed Linux build

--------------------------------------------------------------------------------
#### [GLM 0.9.0.8](https://github.com/g-truc/glm/releases/tag/0.9.0.8) - 2011-02-13
- Added quaternion product operator.
- Clarify that GLM is a header only library.

--------------------------------------------------------------------------------
#### GLM 0.9.1.A - 2011-01-31
- Added SIMD support
- Added new swizzle functions
- Improved static assert error message with C++0x static_assert
- New setup system
- Reduced branching
- Fixed trunc implementation

--------------------------------------------------------------------------------
#### [GLM 0.9.0.7](https://github.com/g-truc/glm/releases/tag/0.9.0.7) - 2011-01-30
- Added GLSL 4.10 packing functions
- Added == and != operators for every types.

--------------------------------------------------------------------------------
#### GLM 0.9.0.6 - 2010-12-21
- Many matrices bugs fixed

--------------------------------------------------------------------------------
#### GLM 0.9.0.5 - 2010-11-01
- Improved Clang support
- Fixed bugs

--------------------------------------------------------------------------------
#### GLM 0.9.0.4 - 2010-10-04
- Added autoexp for GLM
- Fixed bugs

--------------------------------------------------------------------------------
#### GLM 0.9.0.3 - 2010-08-26
- Fixed non-squared matrix operators

--------------------------------------------------------------------------------
#### GLM 0.9.0.2 - 2010-07-08
- Added GLM_GTX_int_10_10_10_2
- Fixed bugs

--------------------------------------------------------------------------------
#### GLM 0.9.0.1 - 2010-06-21
- Fixed extensions errors

--------------------------------------------------------------------------------
#### GLM 0.9.0.0 - 2010-05-25
- Objective-C support
- Fixed warnings
- Updated documentation

--------------------------------------------------------------------------------
#### GLM 0.9.B.2 - 2010-04-30
- Git transition
- Removed experimental code from releases
- Fixed bugs

--------------------------------------------------------------------------------
#### GLM 0.9.B.1 - 2010-04-03
- Based on GLSL 4.00 specification
- Added the new core functions
- Added some implicit conversion support

--------------------------------------------------------------------------------
#### GLM 0.9.A.2 - 2010-02-20
- Improved some possible errors messages
- Improved declarations and definitions match

--------------------------------------------------------------------------------
#### GLM 0.9.A.1 - 2010-02-09
- Removed deprecated features
- Internal redesign

--------------------------------------------------------------------------------
#### GLM 0.8.4.4 final - 2010-01-25
- Fixed warnings

--------------------------------------------------------------------------------
#### GLM 0.8.4.3 final - 2009-11-16
- Fixed Half float arithmetic
- Fixed setup defines

--------------------------------------------------------------------------------
#### GLM 0.8.4.2 final - 2009-10-19
- Fixed Half float adds

--------------------------------------------------------------------------------
#### GLM 0.8.4.1 final - 2009-10-05
- Updated documentation
- Fixed MacOS X build

--------------------------------------------------------------------------------
#### GLM 0.8.4.0 final - 2009-09-16
- Added GCC 4.4 and VC2010 support
- Added matrix optimizations

--------------------------------------------------------------------------------
#### GLM 0.8.3.5 final - 2009-08-11
- Fixed bugs

--------------------------------------------------------------------------------
#### GLM 0.8.3.4 final - 2009-08-10
- Updated GLM according GLSL 1.5 spec
- Fixed bugs

--------------------------------------------------------------------------------
#### GLM 0.8.3.3 final - 2009-06-25
- Fixed bugs

--------------------------------------------------------------------------------
#### GLM 0.8.3.2 final - 2009-06-04
- Added GLM_GTC_quaternion
- Added GLM_GTC_type_precision

--------------------------------------------------------------------------------
#### GLM 0.8.3.1 final - 2009-05-21
- Fixed old extension system.

--------------------------------------------------------------------------------
#### GLM 0.8.3.0 final - 2009-05-06
- Added stable extensions.
- Added new extension system.

--------------------------------------------------------------------------------
#### GLM 0.8.2.3 final - 2009-04-01
- Fixed bugs.

--------------------------------------------------------------------------------
#### GLM 0.8.2.2 final - 2009-02-24
- Fixed bugs.

--------------------------------------------------------------------------------
#### GLM 0.8.2.1 final - 2009-02-13
- Fixed bugs.

--------------------------------------------------------------------------------
#### GLM 0.8.2 final - 2009-01-21
- Fixed bugs.

--------------------------------------------------------------------------------
#### GLM 0.8.1 final - 2008-10-30
- Fixed bugs.

--------------------------------------------------------------------------------
#### GLM 0.8.0 final - 2008-10-23
- New method to use extension.

--------------------------------------------------------------------------------
#### GLM 0.8.0 beta3 - 2008-10-10
- Added CMake support for GLM tests.

--------------------------------------------------------------------------------
#### GLM 0.8.0 beta2 - 2008-10-04
- Improved half scalars and vectors support.

--------------------------------------------------------------------------------
#### GLM 0.8.0 beta1 - 2008-09-26
- Improved GLSL conformance
- Added GLSL 1.30 support
- Improved API documentation

--------------------------------------------------------------------------------
#### GLM 0.7.6 final - 2008-08-08
- Improved C++ standard comformance
- Added Static assert for types checking

--------------------------------------------------------------------------------
#### GLM 0.7.5 final - 2008-07-05
- Added build message system with Visual Studio
- Pedantic build with GCC

--------------------------------------------------------------------------------
#### GLM 0.7.4 final - 2008-06-01
- Added external dependencies system.

--------------------------------------------------------------------------------
#### GLM 0.7.3 final - 2008-05-24
- Fixed bugs
- Added new extension group

--------------------------------------------------------------------------------
#### GLM 0.7.2 final - 2008-04-27
- Updated documentation
- Added preprocessor options

--------------------------------------------------------------------------------
#### GLM 0.7.1 final - 2008-03-24
- Disabled half on GCC
- Fixed extensions

--------------------------------------------------------------------------------
#### GLM 0.7.0 final - 2008-03-22
- Changed to MIT license
- Added new documentation

--------------------------------------------------------------------------------
#### GLM 0.6.4 - 2007-12-10
- Fixed swizzle operators

--------------------------------------------------------------------------------
#### GLM 0.6.3 - 2007-11-05
- Fixed type data accesses
- Fixed 3DSMax sdk conflict

--------------------------------------------------------------------------------
#### GLM 0.6.2 - 2007-10-08
- Fixed extension

--------------------------------------------------------------------------------
#### GLM 0.6.1 - 2007-10-07
- Fixed a namespace error
- Added extensions

--------------------------------------------------------------------------------
#### GLM 0.6.0 : 2007-09-16
- Added new extension namespace mecanium
- Added Automatic compiler detection

--------------------------------------------------------------------------------
#### GLM 0.5.1 - 2007-02-19
- Fixed swizzle operators

--------------------------------------------------------------------------------
#### GLM 0.5.0 - 2007-01-06
- Upgrated to GLSL 1.2
- Added swizzle operators
- Added setup settings

--------------------------------------------------------------------------------
#### GLM 0.4.1 - 2006-05-22
- Added OpenGL examples

--------------------------------------------------------------------------------
#### GLM 0.4.0 - 2006-05-17
- Added missing operators to vec* and mat*
- Added first GLSL 1.2 features
- Fixed windows.h before glm.h when windows.h required

--------------------------------------------------------------------------------
#### GLM 0.3.2 - 2006-04-21
- Fixed texcoord components access.
- Fixed mat4 and imat4 division operators.

--------------------------------------------------------------------------------
#### GLM 0.3.1 - 2006-03-28
- Added GCC 4.0 support under MacOS X.
- Added GCC 4.0 and 4.1 support under Linux.
- Added code optimisations.

--------------------------------------------------------------------------------
#### GLM 0.3 - 2006-02-19
- Improved GLSL type conversion and construction compliance.
- Added experimental extensions.
- Added Doxygen Documentation.
- Added code optimisations.
- Fixed bugs.

--------------------------------------------------------------------------------
#### GLM 0.2 - 2005-05-05
- Improve adaptative from GLSL.
- Add experimental extensions based on OpenGL extension process.
- Fixe bugs.

--------------------------------------------------------------------------------
#### GLM 0.1 - 2005-02-21
- Add vec2, vec3, vec4 GLSL types
- Add ivec2, ivec3, ivec4 GLSL types
- Add bvec2, bvec3, bvec4 GLSL types
- Add mat2, mat3, mat4 GLSL types
- Add almost all functions
<|MERGE_RESOLUTION|>--- conflicted
+++ resolved
@@ -51,7 +51,6 @@
 
 ## Release notes
 
-<<<<<<< HEAD
 #### [GLM 0.9.8.0](https://github.com/g-truc/glm/releases/latest) - 2016-XX-XX
 ##### Features:
 - Added right and left handed projection and clip control support #447 #415 #119
@@ -88,11 +87,10 @@
 - Deprecated GLM_GTX_simd_vec4 extension
 - Deprecated GLM_GTX_simd_mat4 extension
 - Deprecated GLM_GTX_simd_quat extension
-=======
+
 #### [GLM 0.9.7.6](https://github.com/g-truc/glm/tree/0.9.7) - 2016-0X-XX
 ##### Improvements:
 - Added pkg-config file #509
->>>>>>> 64342f78
 
 #### [GLM 0.9.7.5](https://github.com/g-truc/glm/releases/tag/0.9.7.5) - 2016-05-24
 ##### Improvements:
