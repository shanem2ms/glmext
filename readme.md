![glm](doc/logo.png)

[OpenGL Mathematics](http://glm.g-truc.net/) (*GLM*) is a header only C++ mathematics library for graphics software based on the [OpenGL Shading Language (GLSL) specifications](https://www.opengl.org/registry/doc/GLSLangSpec.4.50.diff.pdf).

*GLM* provides classes and functions designed and implemented with the same naming conventions and functionalities than *GLSL* so that anyone who knows *GLSL*, can use *GLM* as well in C++.

This project isn't limited to *GLSL* features. An extension system, based on the *GLSL* extension conventions, provides extended capabilities: matrix transformations, quaternions, data packing, random numbers, noise, etc...

This library works perfectly with *[OpenGL](https://www.opengl.org)* but it also ensures interoperability with other third party libraries and SDK. It is a good candidate for software rendering (raytracing / rasterisation), image processing, physic simulations and any development context that requires a simple and convenient mathematics library.

*GLM* is written in C++98 but can take advantage of C++11 when supported by the compiler. It is a platform independent library with no dependence and it officially supports the following compilers:
- [Apple Clang 4.0](https://developer.apple.com/library/mac/documentation/CompilerTools/Conceptual/LLVMCompilerOverview/index.html) and higher
- [GCC](http://gcc.gnu.org/) 4.2 and higher
- [Intel C++ Composer](https://software.intel.com/en-us/intel-compilers) XE 2013 and higher
- [LLVM](http://llvm.org/) 3.0 and higher
- [Visual C++](http://www.visualstudio.com/) 2010 and higher
- [CUDA](https://developer.nvidia.com/about-cuda) 4.0 and higher (experimental)
- Any conform C++98 or C++11 compiler

For more information about *GLM*, please have a look at the [manual](http://glm.g-truc.net/0.9.7/glm-0.9.7.pdf) and the [API reference documentation](http://glm.g-truc.net/0.9.7/api/index.html).
The source code and the documentation are licensed under the [Happy Bunny License (Modified MIT) or the MIT License](./copying.txt).

Thanks for contributing to the project by [submitting issues](https://github.com/g-truc/glm/issues) for bug reports and feature requests. Any feedback is welcome at [glm@g-truc.net](mailto://glm@g-truc.net).


```c++
#include <glm/vec3.hpp> // glm::vec3
#include <glm/vec4.hpp> // glm::vec4
#include <glm/mat4x4.hpp> // glm::mat4
#include <glm/gtc/matrix_transform.hpp> // glm::translate, glm::rotate, glm::scale, glm::perspective
#include <glm/gtc/constant.hpp> // glm::pi

glm::mat4 camera(float Translate, glm::vec2 const & Rotate)
{
	glm::mat4 Projection = glm::perspective(glm::pi<float>() * 0.25f, 4.0f / 3.0f, 0.1f, 100.f);
	glm::mat4 View = glm::translate(glm::mat4(1.0f), glm::vec3(0.0f, 0.0f, -Translate));
	View = glm::rotate(View, Rotate.y, glm::vec3(-1.0f, 0.0f, 0.0f));
	View = glm::rotate(View, Rotate.x, glm::vec3(0.0f, 1.0f, 0.0f));
	glm::mat4 Model = glm::scale(glm::mat4(1.0f), glm::vec3(0.5f));
	return Projection * View * Model;
}
```

## Project Health

| Service | System | Compiler | Status |
| ------- | ------ | -------- | ------ |
| [Drone](https://drone.io/github.com/g-truc/glm) | Linux 64 bits | GCC 4.6.3 | [![Build Status](https://drone.io/github.com/g-truc/glm/status.png)](https://drone.io/github.com/g-truc/glm/latest) |

## [Lastest release](https://github.com/g-truc/glm/releases/latest)

## Release notes

<<<<<<< HEAD
#### [GLM 0.9.7.2](https://github.com/g-truc/glm/releases/latest) - 2015-XX-XX
##### Improvements:
- Added compNormalize and compScale functions to GTX_component_wise
- Added packF3x9_E1x5 and unpackF3x9_E1x5 to GTC_packing for RGB9E5 #416

=======
#### [GLM 0.9.7.2](https://github.com/g-truc/glm/tree/0.9.7) - 2015-XX-XX
>>>>>>> 5e994bcf
##### Fixes:
- Fixed GTC_round floorMultiple/ceilMultiple #412
- Fixed GTC_packing unpackUnorm3x10_1x2 #414
- Fixed GTC_matrix_inverse affineInverse #192

#### [GLM 0.9.7.1](https://github.com/g-truc/glm/releases/tag/0.9.7.1) - 2015-09-07
##### Improvements:
- Improved constexpr for constant functions coverage #198
- Added to_string for quat and dual_quat in GTX_string_cast #375
- Improved overall execution time of unit tests #396

##### Fixes:
- Fixed strict alignment warnings #235 #370
- Fixed link errors on compilers not supported default function #377
- Fixed compilation warnings in vec4
- Fixed non-identity quaternions for equal vectors #234
- Fixed excessive GTX_fast_trigonometry execution time #396
- Fixed Visual Studio 2015 'hides class member' warnings #394
- Fixed builtin bitscan never being used #392
- Removed unused func_noise.* files #398

#### [GLM 0.9.7.0](https://github.com/g-truc/glm/releases/tag/0.9.7.0) - 2015-08-02
##### Features:
- Added GTC_color_space: convertLinearToSRGB and convertSRGBToLinear functions
- Added 'fmod' overload to GTX_common with tests #308
- Left handed perspective and lookAt functions #314
- Added functions eulerAngleXYZ and extractEulerAngleXYZ #311
- Added <glm/gtx/hash.hpp> to perform std::hash on GLM types #320 #367
- Added <glm/gtx/wrap.hpp> for texcoord wrapping
- Added static components and precision members to all vector and quat types #350
- Added .gitignore #349
- Added support of defaulted functions to GLM types, to use them in unions #366

##### Improvements:
- Changed usage of __has_include to support Intel compiler #307
- Specialized integer implementation of YCoCg-R #310
- Don't show status message in 'FindGLM' if 'QUIET' option is set. #317
- Added master branch continuous integration service on Linux 64 #332
- Clarified manual regarding angle unit in GLM, added FAQ 11 #326
- Updated list of compiler versions

##### Fixes:
- Fixed default precision for quat and dual_quat type #312
- Fixed (u)int64 MSB/LSB handling on BE archs #306
- Fixed multi-line comment warning in g++. #315
- Fixed specifier removal by 'std::make_pair<>' #333
- Fixed perspective fovy argument documentation #327
- Removed -m64 causing build issues on Linux 32 #331
- Fixed isfinite with C++98 compilers #343
- Fixed Intel compiler build error on Linux #354
- Fixed use of libstdc++ with Clang #351
- Fixed quaternion pow #346
- Fixed decompose warnings #373
- Fixed matrix conversions #371

##### Deprecation:
- Removed integer specification for 'mod' in GTC_integer #308
- Removed GTX_multiple, replaced by GTC_round

--------------------------------------------------------------------------------
#### [GLM 0.9.6.3](https://github.com/g-truc/glm/releases/tag/0.9.6.3) - 2015-02-15
- Fixed Android doesn't have C++ 11 STL #284

--------------------------------------------------------------------------------
#### [GLM 0.9.6.2](https://github.com/g-truc/glm/releases/tag/0.9.6.2) - 2015-02-15
##### Features:
- Added display of GLM version with other GLM_MESSAGES
- Added ARM instruction set detection

--------------------------------------------------------------------------------
##### Improvements:
- Removed assert for perspective with zFar < zNear #298
- Added Visual Studio natvis support for vec1, quat and dualqual types
- Cleaned up C++11 feature detections
- Clarify GLM licensing

##### Fixes:
- Fixed faceforward build #289
- Fixed conflict with Xlib #define True 1 #293
- Fixed decompose function VS2010 templating issues #294
- Fixed mat4x3 = mat2x3 * mat4x2 operator #297
- Fixed warnings in F2x11_1x10 packing function in GTC_packing #295
- Fixed Visual Studio natvis support for vec4 #288
- Fixed GTC_packing *pack*norm*x* build and added tests #292
- Disabled GTX_scalar_multiplication for GCC, failing to build tests #242
- Fixed Visual C++ 2015 constexpr errors: Disabled only partial support
- Fixed functions not inlined with Clang #302
- Fixed memory corruption (undefined behaviour) #303

--------------------------------------------------------------------------------
#### [GLM 0.9.6.1](https://github.com/g-truc/glm/releases/tag/0.9.6.1) - 2014-12-10
##### Features:
- Added GLM_LANG_CXX14_FLAG and GLM_LANG_CXX1Z_FLAG language feature flags
- Added C++14 detection

##### Improvements:
- Clean up GLM_MESSAGES compilation log to report only detected capabilities

##### Fixes:
- Fixed scalar uaddCarry build error with Cuda #276
- Fixed C++11 explicit conversion operators detection #282
- Fixed missing explicit convertion when using integer log2 with *vec1 types
- Fixed 64 bits integer GTX_string_cast to_string on VC 32 bit compiler
- Fixed Android build issue, STL C++11 is not supported by the NDK #284
- Fixed unsupported _BitScanForward64 and _BitScanReverse64 in VC10
- Fixed Visual C++ 32 bit build #283
- Fixed GLM_FORCE_SIZE_FUNC pragma message
- Fixed C++98 only build
- Fixed conflict between GTX_compatibility and GTC_quaternion #286
- Fixed C++ language restriction using GLM_FORCE_CXX**

--------------------------------------------------------------------------------
#### [GLM 0.9.6.0](https://github.com/g-truc/glm/releases/tag/0.9.6.0) - 2014-11-30
##### Features:
- Exposed template vector and matrix types in 'glm' namespace #239, #244
- Added GTX_scalar_multiplication for C++ 11 compiler only #242
- Added GTX_range for C++ 11 compiler only #240
- Added closestPointOnLine function for tvec2 to GTX_closest_point #238
- Added GTC_vec1 extension, *vec1 support to *vec* types
- Updated GTX_associated_min_max with vec1 support
- Added support of precision and integers to linearRand #230
- Added Integer types support to GTX_string_cast #249
- Added vec3 slerp #237
- Added GTX_common with isdenomal #223
- Added GLM_FORCE_SIZE_FUNC to replace .length() by .size() #245
- Added GLM_FORCE_NO_CTOR_INIT
- Added 'uninitialize' to explicitly not initialize a GLM type
- Added GTC_bitfield extension, promoted GTX_bit
- Added GTC_integer extension, promoted GTX_bit and GTX_integer
- Added GTC_round extension, promoted GTX_bit
- Added GLM_FORCE_EXPLICIT_CTOR to require explicit type conversions #269
- Added GTX_type_aligned for aligned vector, matrix and quaternion types

##### Improvements:
- Rely on C++11 to implement isinf and isnan
- Removed GLM_FORCE_CUDA, Cuda is implicitly detected
- Separated Apple Clang and LLVM compiler detection
- Used pragma once
- Undetected C++ compiler automatically compile with GLM_FORCE_CXX98 and 
  GLM_FORCE_PURE
- Added not function (from GLSL specification) on VC12
- Optimized bitfieldReverse and bitCount functions
- Optimized findLSB and findMSB functions.
- Optimized matrix-vector multiple performance with Cuda #257, #258
- Reduced integer type redifinitions #233
- Rewrited of GTX_fast_trigonometry #264 #265
- Made types trivially copyable #263
- Removed <iostream> in GLM tests
- Used std features within GLM without redeclaring
- Optimized cot function #272
- Optimized sign function #272
- Added explicit cast from quat to mat3 and mat4 #275

##### Fixes:
- Fixed std::nextafter not supported with C++11 on Android #217
- Fixed missing value_type for dual quaternion
- Fixed return type of dual quaternion length
- Fixed infinite loop in isfinite function with GCC #221
- Fixed Visual Studio 14 compiler warnings
- Fixed implicit conversion from another tvec2 type to another tvec2 #241
- Fixed lack of consistency of quat and dualquat constructors
- Fixed uaddCarray #253
- Fixed float comparison warnings #270

##### Deprecation:
- Removed degrees for function parameters
- Removed GLM_FORCE_RADIANS, active by default
- Removed VC 2005 / 8 and 2008 / 9 support
- Removed GCC 3.4 to 4.3 support
- Removed LLVM GCC support
- Removed LLVM 2.6 to 3.1 support
- Removed CUDA 3.0 to 3.2 support

--------------------------------------------------------------------------------
#### [GLM 0.9.5.4 - 2014-06-21](https://github.com/g-truc/glm/releases/tag/0.9.5.4)
- Fixed non-utf8 character #196
- Added FindGLM install for CMake #189
- Fixed GTX_color_space - saturation #195
- Fixed glm::isinf and glm::isnan for with Android NDK 9d #191
- Fixed builtin GLM_ARCH_SSE4 #204
- Optimized Quaternion vector rotation #205
- Fixed missing doxygen @endcond tag #211
- Fixed instruction set detection with Clang #158
- Fixed orientate3 function #207
- Fixed lerp when cosTheta is close to 1 in quaternion slerp #210
- Added GTX_io for io with <iostream> #144
- Fixed fastDistance ambiguity #215
- Fixed tweakedInfinitePerspective #208 and added user-defined epsilon to
  tweakedInfinitePerspective
- Fixed std::copy and std::vector with GLM types #214
- Fixed strict aliasing issues #212, #152
- Fixed std::nextafter not supported with C++11 on Android #213
- Fixed corner cases in exp and log functions for quaternions #199

--------------------------------------------------------------------------------
#### GLM 0.9.5.3 - 2014-04-02
- Added instruction set auto detection with Visual C++ using _M_IX86_FP - /arch
  compiler argument
- Fixed GTX_raw_data code dependency
- Fixed GCC instruction set detection
- Added GLM_GTX_matrix_transform_2d extension (#178, #176)
- Fixed CUDA issues (#169, #168, #183, #182)
- Added support for all extensions but GTX_string_cast to CUDA
- Fixed strict aliasing warnings in GCC 4.8.1 / Android NDK 9c (#152)
- Fixed missing bitfieldInterleave definisions
- Fixed usubBorrow (#171)
- Fixed eulerAngle*** not consistent for right-handed coordinate system (#173)
- Added full tests for eulerAngle*** functions (#173)
- Added workaround for a CUDA compiler bug (#186, #185)

--------------------------------------------------------------------------------
#### GLM 0.9.5.2 - 2014-02-08
- Fixed initializer list ambiguity (#159, #160)
- Fixed warnings with the Android NDK 9c
- Fixed non power of two matrix products
- Fixed mix function link error
- Fixed SSE code included in GLM tests on "pure" platforms
- Fixed undefined reference to fastInverseSqrt (#161)
- Fixed GLM_FORCE_RADIANS with <glm/ext.hpp> build error (#165)
- Fix dot product clamp range for vector angle functions. (#163)
- Tentative fix for strict aliasing warning in GCC 4.8.1 / Android NDK 9c (#152)
- Fixed GLM_GTC_constants description brief (#162)

--------------------------------------------------------------------------------
#### GLM 0.9.5.1 - 2014-01-11
- Fixed angle and orientedAngle that sometimes return NaN values (#145)
- Deprecated degrees for function parameters and display a message
- Added possible static_cast conversion of GLM types (#72)
- Fixed error 'inverse' is not a member of 'glm' from glm::unProject (#146)
- Fixed mismatch between some declarations and definitions
- Fixed inverse link error when using namespace glm; (#147)
- Optimized matrix inverse and division code (#149)
- Added intersectRayPlane function (#153)
- Fixed outerProduct return type (#155)

--------------------------------------------------------------------------------
#### GLM 0.9.5.0 - 2013-12-25
- Added forward declarations (glm/fwd.hpp) for faster compilations
- Added per feature headers
- Minimized GLM internal dependencies
- Improved Intel Compiler detection
- Added bitfieldInterleave and _mm_bit_interleave_si128 functions
- Added GTX_scalar_relational
- Added GTX_dual_quaternion
- Added rotation function to GTX_quaternion (#22)
- Added precision variation of each type
- Added quaternion comparison functions
- Fixed GTX_multiple for negative value
- Removed GTX_ocl_type extension
- Fixed post increment and decrement operators
- Fixed perspective with zNear == 0 (#71)
- Removed l-value swizzle operators
- Cleaned up compiler detection code for unsupported compilers
- Replaced C cast by C++ casts
- Fixed .length() that should return a int and not a size_t
- Added GLM_FORCE_SIZE_T_LENGTH and glm::length_t
- Removed unnecessary conversions
- Optimized packing and unpacking functions
- Removed the normalization of the up argument of lookAt function (#114)
- Added low precision specializations of inversesqrt
- Fixed ldexp and frexp implementations
- Increased assert coverage
- Increased static_assert coverage
- Replaced GLM traits by STL traits when possible
- Allowed including individual core feature
- Increased unit tests completness
- Added creating of a quaternion from two vectors
- Added C++11 initializer lists
- Fixed umulExtended and imulExtended implementations for vector types (#76)
- Fixed CUDA coverage for GTC extensions
- Added GTX_io extension
- Improved GLM messages enabled when defining GLM_MESSAGES
- Hidden matrix _inverse function implementation detail into private section

--------------------------------------------------------------------------------
#### [GLM 0.9.4.6](https://github.com/g-truc/glm/releases/tag/0.9.4.6) - 2013-09-20
- Fixed detection to select the last known compiler if newer version #106
- Fixed is_int and is_uint code duplication with GCC and C++11 #107 
- Fixed test suite build while using Clang in C++11 mode
- Added c++1y mode support in CMake test suite
- Removed ms extension mode to CMake when no using Visual C++
- Added pedantic mode to CMake test suite for Clang and GCC
- Added use of GCC frontend on Unix for ICC and Visual C++ fronted on Windows
  for ICC
- Added compilation errors for unsupported compiler versions
- Fixed glm::orientation with GLM_FORCE_RADIANS defined #112
- Fixed const ref issue on assignment operator taking a scalar parameter #116
- Fixed glm::eulerAngleY implementation #117

--------------------------------------------------------------------------------
#### GLM 0.9.4.5 - 2013-08-12
- Fixed CUDA support
- Fixed inclusion of intrinsics in "pure" mode #92
- Fixed language detection on GCC when the C++0x mode isn't enabled #95
- Fixed issue #97: register is deprecated in C++11
- Fixed issue #96: CUDA issues
- Added Windows CE detection #92
- Added missing value_ptr for quaternions #99

--------------------------------------------------------------------------------
#### GLM 0.9.4.4 - 2013-05-29
- Fixed slerp when costheta is close to 1 #65
- Fixed mat4x2 value_type constructor #70
- Fixed glm.natvis for Visual C++ 12 #82
- Added assert in inversesqrt to detect division by zero #61
- Fixed missing swizzle operators #86
- Fixed CUDA warnings #86
- Fixed GLM natvis for VC11 #82
- Fixed GLM_GTX_multiple with negative values #79
- Fixed glm::perspective when zNear is zero #71

--------------------------------------------------------------------------------
#### GLM 0.9.4.3 - 2013-03-20
- Detected qualifier for Clang
- Fixed C++11 mode for GCC, couldn't be enabled without MS extensions
- Fixed squad, intermediate and exp quaternion functions
- Fixed GTX_polar_coordinates euclidean function, takes a vec2 instead of a vec3
- Clarify the license applying on the manual
- Added a docx copy of the manual
- Fixed GLM_GTX_matrix_interpolation
- Fixed isnan and isinf on Android with Clang
- Autodetected C++ version using __cplusplus value
- Fixed mix for bool and bvec* third parameter

--------------------------------------------------------------------------------
#### GLM 0.9.4.2 - 2013-02-14
- Fixed compAdd from GTX_component_wise
- Fixed SIMD support for Intel compiler on Windows
- Fixed isnan and isinf for CUDA compiler
- Fixed GLM_FORCE_RADIANS on glm::perspective
- Fixed GCC warnings
- Fixed packDouble2x32 on XCode
- Fixed mix for vec4 SSE implementation
- Fixed 0x2013 dash character in comments that cause issue in Windows 
  Japanese mode
- Fixed documentation warnings
- Fixed CUDA warnings

--------------------------------------------------------------------------------
#### GLM 0.9.4.1 - 2012-12-22
- Improved half support: -0.0 case and implicit conversions
- Fixed Intel Composer Compiler support on Linux
- Fixed interaction between quaternion and euler angles
- Fixed GTC_constants build
- Fixed GTX_multiple
- Fixed quat slerp using mix function when cosTheta close to 1
- Improved fvec4SIMD and fmat4x4SIMD implementations
- Fixed assert messages
- Added slerp and lerp quaternion functions and tests

--------------------------------------------------------------------------------
#### GLM 0.9.4.0 - 2012-11-18
- Added Intel Composer Compiler support
- Promoted GTC_espilon extension
- Promoted GTC_ulp extension
- Removed GLM website from the source repository
- Added GLM_FORCE_RADIANS so that all functions takes radians for arguments
- Fixed detection of Clang and LLVM GCC on MacOS X
- Added debugger visualizers for Visual C++ 2012

--------------------------------------------------------------------------------
#### [GLM 0.9.3.4](https://github.com/g-truc/glm/releases/tag/0.9.3.4) - 2012-06-30
- Added SSE4 and AVX2 detection.
- Removed VIRTREV_xstream and the incompatibility generated with GCC
- Fixed C++11 compiler option for GCC
- Removed MS language extension option for GCC (not fonctionnal)
- Fixed bitfieldExtract for vector types
- Fixed warnings
- Fixed SSE includes

--------------------------------------------------------------------------------
#### GLM 0.9.3.3 - 2012-05-10
- Fixed isinf and isnan
- Improved compatibility with Intel compiler
- Added CMake test build options: SIMD, C++11, fast math and MS land ext
- Fixed SIMD mat4 test on GCC
- Fixed perspectiveFov implementation
- Fixed matrixCompMult for none-square matrices
- Fixed namespace issue on stream operators
- Fixed various warnings
- Added VC11 support

--------------------------------------------------------------------------------
#### GLM 0.9.3.2 - 2012-03-15
- Fixed doxygen documentation
- Fixed Clang version detection
- Fixed simd mat4 /= operator

--------------------------------------------------------------------------------
#### GLM 0.9.3.1 - 2012-01-25
- Fixed platform detection
- Fixed warnings
- Removed detail code from Doxygen doc

--------------------------------------------------------------------------------
#### GLM 0.9.3.0 - 2012-01-09
- Added CPP Check project
- Fixed conflict with Windows headers
- Fixed isinf implementation
- Fixed Boost conflict
- Fixed warnings

--------------------------------------------------------------------------------
#### GLM 0.9.3.B - 2011-12-12
- Added support for Chrone Native Client
- Added epsilon constant
- Removed value_size function from vector types
- Fixed roundEven on GCC
- Improved API documentation
- Fixed modf implementation
- Fixed step function accuracy
- Fixed outerProduct

--------------------------------------------------------------------------------
#### GLM 0.9.3.A - 2011-11-11
- Improved doxygen documentation
- Added new swizzle operators for C++11 compilers
- Added new swizzle operators declared as functions
- Added GLSL 4.20 length for vector and matrix types
- Promoted GLM_GTC_noise extension: simplex, perlin, periodic noise functions
- Promoted GLM_GTC_random extension: linear, gaussian and various random number 
generation distribution
- Added GLM_GTX_constants: provides usefull constants
- Added extension versioning
- Removed many unused namespaces
- Fixed half based type contructors
- Added GLSL core noise functions

--------------------------------------------------------------------------------
#### [GLM 0.9.2.7](https://github.com/g-truc/glm/releases/tag/0.9.2.7) - 2011-10-24
- Added more swizzling constructors
- Added missing none-squared matrix products

--------------------------------------------------------------------------------
#### [GLM 0.9.2.6](https://github.com/g-truc/glm/releases/tag/0.9.2.6) - 2011-10-01
- Fixed half based type build on old GCC
- Fixed /W4 warnings on Visual C++
- Fixed some missing l-value swizzle operators

--------------------------------------------------------------------------------
#### GLM 0.9.2.5 - 2011-09-20
- Fixed floatBitToXint functions
- Fixed pack and unpack functions
- Fixed round functions

--------------------------------------------------------------------------------
#### GLM 0.9.2.4 - 2011-09-03
- Fixed extensions bugs

--------------------------------------------------------------------------------
#### GLM 0.9.2.3 - 2011-06-08
- Fixed build issues

--------------------------------------------------------------------------------
#### GLM 0.9.2.2 - 2011-06-02
- Expend matrix constructors flexibility
- Improved quaternion implementation
- Fixed many warnings across platforms and compilers

--------------------------------------------------------------------------------
#### GLM 0.9.2.1 - 2011-05-24
- Automatically detect CUDA support
- Improved compiler detection
- Fixed errors and warnings in VC with C++ extensions disabled
- Fixed and tested GLM_GTX_vector_angle
- Fixed and tested GLM_GTX_rotate_vector

--------------------------------------------------------------------------------
#### GLM 0.9.2.0 - 2011-05-09
- Added CUDA support
- Added CTest test suite
- Added GLM_GTX_ulp extension
- Added GLM_GTX_noise extension
- Added GLM_GTX_matrix_interpolation extension
- Updated quaternion slerp interpolation

--------------------------------------------------------------------------------
#### [GLM 0.9.1.3](https://github.com/g-truc/glm/releases/tag/0.9.1.3) - 2011-05-07
- Fixed bugs

--------------------------------------------------------------------------------
#### GLM 0.9.1.2 - 2011-04-15
- Fixed bugs

--------------------------------------------------------------------------------
#### GLM 0.9.1.1 - 2011-03-17
- Fixed bugs

--------------------------------------------------------------------------------
#### GLM 0.9.1.0 - 2011-03-03
- Fixed bugs

--------------------------------------------------------------------------------
#### GLM 0.9.1.B - 2011-02-13
- Updated API documentation
- Improved SIMD implementation
- Fixed Linux build

--------------------------------------------------------------------------------
#### [GLM 0.9.0.8](https://github.com/g-truc/glm/releases/tag/0.9.0.8) - 2011-02-13
- Added quaternion product operator.
- Clarify that GLM is a header only library.

--------------------------------------------------------------------------------
#### GLM 0.9.1.A - 2011-01-31
- Added SIMD support
- Added new swizzle functions
- Improved static assert error message with C++0x static_assert
- New setup system
- Reduced branching
- Fixed trunc implementation

--------------------------------------------------------------------------------
#### [GLM 0.9.0.7](https://github.com/g-truc/glm/releases/tag/0.9.0.7) - 2011-01-30
- Added GLSL 4.10 packing functions
- Added == and != operators for every types.

--------------------------------------------------------------------------------
#### GLM 0.9.0.6 - 2010-12-21
- Many matrices bugs fixed

--------------------------------------------------------------------------------
#### GLM 0.9.0.5 - 2010-11-01
- Improved Clang support
- Fixed bugs

--------------------------------------------------------------------------------
#### GLM 0.9.0.4 - 2010-10-04
- Added autoexp for GLM
- Fixed bugs

--------------------------------------------------------------------------------
#### GLM 0.9.0.3 - 2010-08-26
- Fixed non-squared matrix operators

--------------------------------------------------------------------------------
#### GLM 0.9.0.2 - 2010-07-08
- Added GLM_GTX_int_10_10_10_2
- Fixed bugs

--------------------------------------------------------------------------------
#### GLM 0.9.0.1 - 2010-06-21
- Fixed extensions errors

--------------------------------------------------------------------------------
#### GLM 0.9.0.0 - 2010-05-25
- Objective-C support
- Fixed warnings
- Updated documentation

--------------------------------------------------------------------------------
#### GLM 0.9.B.2 - 2010-04-30
- Git transition
- Removed experimental code from releases
- Fixed bugs

--------------------------------------------------------------------------------
#### GLM 0.9.B.1 - 2010-04-03
- Based on GLSL 4.00 specification
- Added the new core functions
- Added some implicit conversion support

--------------------------------------------------------------------------------
#### GLM 0.9.A.2 - 2010-02-20
- Improved some possible errors messages
- Improved declarations and definitions match

--------------------------------------------------------------------------------
#### GLM 0.9.A.1 - 2010-02-09
- Removed deprecated features
- Internal redesign

--------------------------------------------------------------------------------
#### GLM 0.8.4.4 final - 2010-01-25
- Fixed warnings

--------------------------------------------------------------------------------
#### GLM 0.8.4.3 final - 2009-11-16
- Fixed Half float arithmetic
- Fixed setup defines

--------------------------------------------------------------------------------
#### GLM 0.8.4.2 final - 2009-10-19
- Fixed Half float adds

--------------------------------------------------------------------------------
#### GLM 0.8.4.1 final - 2009-10-05
- Updated documentation
- Fixed MacOS X build

--------------------------------------------------------------------------------
#### GLM 0.8.4.0 final - 2009-09-16
- Added GCC 4.4 and VC2010 support
- Added matrix optimizations

--------------------------------------------------------------------------------
#### GLM 0.8.3.5 final - 2009-08-11
- Fixed bugs

--------------------------------------------------------------------------------
#### GLM 0.8.3.4 final - 2009-08-10
- Updated GLM according GLSL 1.5 spec
- Fixed bugs

--------------------------------------------------------------------------------
#### GLM 0.8.3.3 final - 2009-06-25
- Fixed bugs

--------------------------------------------------------------------------------
#### GLM 0.8.3.2 final - 2009-06-04
- Added GLM_GTC_quaternion
- Added GLM_GTC_type_precision

--------------------------------------------------------------------------------
#### GLM 0.8.3.1 final - 2009-05-21
- Fixed old extension system.

--------------------------------------------------------------------------------
#### GLM 0.8.3.0 final - 2009-05-06
- Added stable extensions.
- Added new extension system.

--------------------------------------------------------------------------------
#### GLM 0.8.2.3 final - 2009-04-01
- Fixed bugs.

--------------------------------------------------------------------------------
#### GLM 0.8.2.2 final - 2009-02-24
- Fixed bugs.

--------------------------------------------------------------------------------
#### GLM 0.8.2.1 final - 2009-02-13
- Fixed bugs.

--------------------------------------------------------------------------------
#### GLM 0.8.2 final - 2009-01-21
- Fixed bugs.

--------------------------------------------------------------------------------
#### GLM 0.8.1 final - 2008-10-30
- Fixed bugs.

--------------------------------------------------------------------------------
#### GLM 0.8.0 final - 2008-10-23
- New method to use extension.

--------------------------------------------------------------------------------
#### GLM 0.8.0 beta3 - 2008-10-10
- Added CMake support for GLM tests.

--------------------------------------------------------------------------------
#### GLM 0.8.0 beta2 - 2008-10-04
- Improved half scalars and vectors support.

--------------------------------------------------------------------------------
#### GLM 0.8.0 beta1 - 2008-09-26
- Improved GLSL conformance
- Added GLSL 1.30 support
- Improved API documentation

--------------------------------------------------------------------------------
#### GLM 0.7.6 final - 2008-08-08
- Improved C++ standard comformance
- Added Static assert for types checking

--------------------------------------------------------------------------------
#### GLM 0.7.5 final - 2008-07-05
- Added build message system with Visual Studio
- Pedantic build with GCC

--------------------------------------------------------------------------------
#### GLM 0.7.4 final - 2008-06-01
- Added external dependencies system.

--------------------------------------------------------------------------------
#### GLM 0.7.3 final - 2008-05-24
- Fixed bugs
- Added new extension group

--------------------------------------------------------------------------------
#### GLM 0.7.2 final - 2008-04-27
- Updated documentation
- Added preprocessor options

--------------------------------------------------------------------------------
#### GLM 0.7.1 final - 2008-03-24
- Disabled half on GCC
- Fixed extensions

--------------------------------------------------------------------------------
#### GLM 0.7.0 final - 2008-03-22
- Changed to MIT license
- Added new documentation

--------------------------------------------------------------------------------
#### GLM 0.6.4 - 2007-12-10
- Fixed swizzle operators

--------------------------------------------------------------------------------
#### GLM 0.6.3 - 2007-11-05
- Fixed type data accesses
- Fixed 3DSMax sdk conflict

--------------------------------------------------------------------------------
#### GLM 0.6.2 - 2007-10-08
- Fixed extension

--------------------------------------------------------------------------------
#### GLM 0.6.1 - 2007-10-07
- Fixed a namespace error
- Added extensions

--------------------------------------------------------------------------------
#### GLM 0.6.0 : 2007-09-16
- Added new extension namespace mecanium
- Added Automatic compiler detection

--------------------------------------------------------------------------------
#### GLM 0.5.1 - 2007-02-19
- Fixed swizzle operators

--------------------------------------------------------------------------------
#### GLM 0.5.0 - 2007-01-06
- Upgrated to GLSL 1.2
- Added swizzle operators
- Added setup settings

--------------------------------------------------------------------------------
#### GLM 0.4.1 - 2006-05-22
- Added OpenGL examples

--------------------------------------------------------------------------------
#### GLM 0.4.0 - 2006-05-17
- Added missing operators to vec* and mat*
- Added first GLSL 1.2 features
- Fixed windows.h before glm.h when windows.h required

--------------------------------------------------------------------------------
#### GLM 0.3.2 - 2006-04-21
- Fixed texcoord components access.
- Fixed mat4 and imat4 division operators.

--------------------------------------------------------------------------------
#### GLM 0.3.1 - 2006-03-28
- Added GCC 4.0 support under MacOS X.
- Added GCC 4.0 and 4.1 support under Linux.
- Added code optimisations.

--------------------------------------------------------------------------------
#### GLM 0.3 - 2006-02-19
- Improved GLSL type conversion and construction compliance.
- Added experimental extensions.
- Added Doxygen Documentation.
- Added code optimisations.
- Fixed bugs.

--------------------------------------------------------------------------------
#### GLM 0.2 - 2005-05-05
- Improve adaptative from GLSL.
- Add experimental extensions based on OpenGL extension process.
- Fixe bugs.

--------------------------------------------------------------------------------
#### GLM 0.1 - 2005-02-21
- Add vec2, vec3, vec4 GLSL types
- Add ivec2, ivec3, ivec4 GLSL types
- Add bvec2, bvec3, bvec4 GLSL types
- Add mat2, mat3, mat4 GLSL types
- Add almost all functions
<|MERGE_RESOLUTION|>--- conflicted
+++ resolved
@@ -51,15 +51,12 @@
 
 ## Release notes
 
-<<<<<<< HEAD
-#### [GLM 0.9.7.2](https://github.com/g-truc/glm/releases/latest) - 2015-XX-XX
+#### [GLM 0.9.8.0](https://github.com/g-truc/glm/releases/latest) - 201X-XX-XX
 ##### Improvements:
 - Added compNormalize and compScale functions to GTX_component_wise
 - Added packF3x9_E1x5 and unpackF3x9_E1x5 to GTC_packing for RGB9E5 #416
 
-=======
 #### [GLM 0.9.7.2](https://github.com/g-truc/glm/tree/0.9.7) - 2015-XX-XX
->>>>>>> 5e994bcf
 ##### Fixes:
 - Fixed GTC_round floorMultiple/ceilMultiple #412
 - Fixed GTC_packing unpackUnorm3x10_1x2 #414
