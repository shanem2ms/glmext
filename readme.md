![glm](doc/logo.png)

[OpenGL Mathematics](http://glm.g-truc.net/) (*GLM*) is a header only C++ mathematics library for graphics software based on the [OpenGL Shading Language (GLSL) specifications](https://www.opengl.org/registry/doc/GLSLangSpec.4.50.diff.pdf).

*GLM* provides classes and functions designed and implemented with the same naming conventions and functionalities than *GLSL* so that anyone who knows *GLSL*, can use *GLM* as well in C++.

This project isn't limited to *GLSL* features. An extension system, based on the *GLSL* extension conventions, provides extended capabilities: matrix transformations, quaternions, data packing, random numbers, noise, etc...

This library works perfectly with *[OpenGL](https://www.opengl.org)* but it also ensures interoperability with other third party libraries and SDK. It is a good candidate for software rendering (raytracing / rasterisation), image processing, physic simulations and any development context that requires a simple and convenient mathematics library.

*GLM* is written in C++98 but can take advantage of C++11 when supported by the compiler. It is a platform independent library with no dependence and it officially supports the following compilers:
- [Apple Clang 4.0](https://developer.apple.com/library/mac/documentation/CompilerTools/Conceptual/LLVMCompilerOverview/index.html) and higher
- [GCC](http://gcc.gnu.org/) 4.2 and higher
- [Intel C++ Composer](https://software.intel.com/en-us/intel-compilers) XE 2013 and higher
- [LLVM](http://llvm.org/) 3.0 and higher
- [Visual C++](http://www.visualstudio.com/) 2010 and higher
- [CUDA](https://developer.nvidia.com/about-cuda) 4.0 and higher (experimental)
- Any conform C++98 or C++11 compiler

For more information about *GLM*, please have a look at the [manual](http://glm.g-truc.net/0.9.7/glm-0.9.7.pdf) and the [API reference documentation](http://glm.g-truc.net/0.9.7/api/index.html).
The source code and the documentation are licensed under the [Happy Bunny License (Modified MIT) or the MIT License](./copying.txt).

Thanks for contributing to the project by [submitting issues](https://github.com/g-truc/glm/issues) for bug reports and feature requests. Any feedback is welcome at [glm@g-truc.net](mailto://glm@g-truc.net).


```c++
#include <glm/vec3.hpp> // glm::vec3
#include <glm/vec4.hpp> // glm::vec4
#include <glm/mat4x4.hpp> // glm::mat4
#include <glm/gtc/matrix_transform.hpp> // glm::translate, glm::rotate, glm::scale, glm::perspective
#include <glm/gtc/constants.hpp> // glm::pi

glm::mat4 camera(float Translate, glm::vec2 const & Rotate)
{
	glm::mat4 Projection = glm::perspective(glm::pi<float>() * 0.25f, 4.0f / 3.0f, 0.1f, 100.f);
	glm::mat4 View = glm::translate(glm::mat4(1.0f), glm::vec3(0.0f, 0.0f, -Translate));
	View = glm::rotate(View, Rotate.y, glm::vec3(-1.0f, 0.0f, 0.0f));
	View = glm::rotate(View, Rotate.x, glm::vec3(0.0f, 1.0f, 0.0f));
	glm::mat4 Model = glm::scale(glm::mat4(1.0f), glm::vec3(0.5f));
	return Projection * View * Model;
}
```

## Project Health

| Service | System | Compiler | Status |
| ------- | ------ | -------- | ------ |
| [Drone](https://drone.io/github.com/g-truc/glm) | Linux 64 bits | GCC 4.6.3 | [![Build Status](https://drone.io/github.com/g-truc/glm/status.png)](https://drone.io/github.com/g-truc/glm/latest) |

## [Lastest release](https://github.com/g-truc/glm/releases/latest)

## Release notes

<<<<<<< HEAD
#### [GLM 0.9.8.0](https://github.com/g-truc/glm/releases/latest) - 2016-XX-XX
##### Features:
- Added right and left handed projection and clip control support #447 #415 #119
- Added compNormalize and compScale functions to GTX_component_wise
- Added packF3x9_E1x5 and unpackF3x9_E1x5 to GTC_packing for RGB9E5 #416
- Added (un)packHalf to GTC_packing
- Added (un)packUnorm and (un)packSnorm to GTC_packing
- Added 16bit pack and unpack to GTC_packing
- Added 8bit pack and unpack to GTC_packing
- Added missing bvec* && and || operators
- Added iround and uround to GTC_integer, fast round on positive values
- Added raw SIMD API

##### Improvements:
- Improved SIMD and swizzle operators interactions with GCC and Clang #474
- Improved GTC_random linearRand documentation
- Improved GTC_reciprocal documentation
- Improved GLM_FORCE_EXPLICIT_CTOR coverage #481
- Improved OpenMP support detection for Clang, GCC, ICC and VC
- Added constexpr for *vec*, *mat*, *quat* and *dual_quat* types #493
- Added NEON instruction set detection
- Added MIPS CPUs detection
- Added PowerPC CPUs detection
- Use Cuda built-in function for abs function implementation with Cuda compiler

##### Fixes:
- Fixed GTX_extended_min_max filename typo #386
- Fixed intersectRayTriangle to not do any unintentional backface culling
- Fixed long long warnings when using C++98 on GCC and Clang #482
- Fixed sign with signed integer function on non-x86 architecture

##### Deprecation:
- Removed GLM_FORCE_SIZE_FUNC define

#### [GLM 0.9.7.5](https://github.com/g-truc/glm/tree/0.9.7) - 2016-0X-XX

=======
#### [GLM 0.9.7.5](https://github.com/g-truc/glm/releases/tag/0.9.7.5) - 2016-05-24
>>>>>>> 767aa16e
##### Improvements:
- Added Visual C++ Clang toolset detection

##### Fixes:
- Fixed uaddCarry warning #497
- Fixed roundPowerOfTwo and floorPowerOfTwo #503
- Fixed Visual C++ SIMD instruction set automatic detection in 64 bits
- Fixed to_string when used with GLM_FORCE_INLINE #506
- Fixed GLM_FORCE_INLINE with binary vec4 operators

#### [GLM 0.9.7.4](https://github.com/g-truc/glm/releases/tag/0.9.7.4) - 2016-03-19
##### Fixes:
- Fixed asinh and atanh warning with C++98 STL #484
- Fixed polar coordinates function latitude #485
- Fixed outerProduct defintions and operator signatures for mat2x4 and vec4 #475
- Fixed eulerAngles precision error, returns NaN  #451
- Fixed undefined reference errors #489
- Fixed missing GLM_PLATFORM_CYGWIN declaration #495
- Fixed various undefined reference errors #490

#### [GLM 0.9.7.3](https://github.com/g-truc/glm/releases/tag/0.9.7.3) - 2016-02-21
##### Improvements:
- Added AVX512 detection

##### Fixes:
- Fixed CMake policy warning
- Fixed GCC 6.0 detection #477
- Fixed Clang build on Windows #479
- Fixed 64 bits constants warnings on GCC #463

#### [GLM 0.9.7.2](https://github.com/g-truc/glm/releases/tag/0.9.7.2) - 2016-01-03
##### Fixes:
- Fixed GTC_round floorMultiple/ceilMultiple #412
- Fixed GTC_packing unpackUnorm3x10_1x2 #414
- Fixed GTC_matrix_inverse affineInverse #192
- Fixed ICC on Linux build errors #449
- Fixed ldexp and frexp compilation errors
- Fixed "Declaration shadows a field" warning #468
- Fixed 'GLM_COMPILER_VC2005 is not defined' warning #468
- Fixed various 'X is not defined' warnings #468
- Fixed missing unary + operator #435
- Fixed Cygwin build errors when using C++11 #405

#### [GLM 0.9.7.1](https://github.com/g-truc/glm/releases/tag/0.9.7.1) - 2015-09-07
##### Improvements:
- Improved constexpr for constant functions coverage #198
- Added to_string for quat and dual_quat in GTX_string_cast #375
- Improved overall execution time of unit tests #396

##### Fixes:
- Fixed strict alignment warnings #235 #370
- Fixed link errors on compilers not supported default function #377
- Fixed compilation warnings in vec4
- Fixed non-identity quaternions for equal vectors #234
- Fixed excessive GTX_fast_trigonometry execution time #396
- Fixed Visual Studio 2015 'hides class member' warnings #394
- Fixed builtin bitscan never being used #392
- Removed unused func_noise.* files #398

#### [GLM 0.9.7.0](https://github.com/g-truc/glm/releases/tag/0.9.7.0) - 2015-08-02
##### Features:
- Added GTC_color_space: convertLinearToSRGB and convertSRGBToLinear functions
- Added 'fmod' overload to GTX_common with tests #308
- Left handed perspective and lookAt functions #314
- Added functions eulerAngleXYZ and extractEulerAngleXYZ #311
- Added <glm/gtx/hash.hpp> to perform std::hash on GLM types #320 #367
- Added <glm/gtx/wrap.hpp> for texcoord wrapping
- Added static components and precision members to all vector and quat types #350
- Added .gitignore #349
- Added support of defaulted functions to GLM types, to use them in unions #366

##### Improvements:
- Changed usage of __has_include to support Intel compiler #307
- Specialized integer implementation of YCoCg-R #310
- Don't show status message in 'FindGLM' if 'QUIET' option is set. #317
- Added master branch continuous integration service on Linux 64 #332
- Clarified manual regarding angle unit in GLM, added FAQ 11 #326
- Updated list of compiler versions

##### Fixes:
- Fixed default precision for quat and dual_quat type #312
- Fixed (u)int64 MSB/LSB handling on BE archs #306
- Fixed multi-line comment warning in g++. #315
- Fixed specifier removal by 'std::make_pair<>' #333
- Fixed perspective fovy argument documentation #327
- Removed -m64 causing build issues on Linux 32 #331
- Fixed isfinite with C++98 compilers #343
- Fixed Intel compiler build error on Linux #354
- Fixed use of libstdc++ with Clang #351
- Fixed quaternion pow #346
- Fixed decompose warnings #373
- Fixed matrix conversions #371

##### Deprecation:
- Removed integer specification for 'mod' in GTC_integer #308
- Removed GTX_multiple, replaced by GTC_round

--------------------------------------------------------------------------------
#### [GLM 0.9.6.3](https://github.com/g-truc/glm/releases/tag/0.9.6.3) - 2015-02-15
- Fixed Android doesn't have C++ 11 STL #284

--------------------------------------------------------------------------------
#### [GLM 0.9.6.2](https://github.com/g-truc/glm/releases/tag/0.9.6.2) - 2015-02-15
##### Features:
- Added display of GLM version with other GLM_MESSAGES
- Added ARM instruction set detection

--------------------------------------------------------------------------------
##### Improvements:
- Removed assert for perspective with zFar < zNear #298
- Added Visual Studio natvis support for vec1, quat and dualqual types
- Cleaned up C++11 feature detections
- Clarify GLM licensing

##### Fixes:
- Fixed faceforward build #289
- Fixed conflict with Xlib #define True 1 #293
- Fixed decompose function VS2010 templating issues #294
- Fixed mat4x3 = mat2x3 * mat4x2 operator #297
- Fixed warnings in F2x11_1x10 packing function in GTC_packing #295
- Fixed Visual Studio natvis support for vec4 #288
- Fixed GTC_packing *pack*norm*x* build and added tests #292
- Disabled GTX_scalar_multiplication for GCC, failing to build tests #242
- Fixed Visual C++ 2015 constexpr errors: Disabled only partial support
- Fixed functions not inlined with Clang #302
- Fixed memory corruption (undefined behaviour) #303

--------------------------------------------------------------------------------
#### [GLM 0.9.6.1](https://github.com/g-truc/glm/releases/tag/0.9.6.1) - 2014-12-10
##### Features:
- Added GLM_LANG_CXX14_FLAG and GLM_LANG_CXX1Z_FLAG language feature flags
- Added C++14 detection

##### Improvements:
- Clean up GLM_MESSAGES compilation log to report only detected capabilities

##### Fixes:
- Fixed scalar uaddCarry build error with Cuda #276
- Fixed C++11 explicit conversion operators detection #282
- Fixed missing explicit conversion when using integer log2 with *vec1 types
- Fixed 64 bits integer GTX_string_cast to_string on VC 32 bit compiler
- Fixed Android build issue, STL C++11 is not supported by the NDK #284
- Fixed unsupported _BitScanForward64 and _BitScanReverse64 in VC10
- Fixed Visual C++ 32 bit build #283
- Fixed GLM_FORCE_SIZE_FUNC pragma message
- Fixed C++98 only build
- Fixed conflict between GTX_compatibility and GTC_quaternion #286
- Fixed C++ language restriction using GLM_FORCE_CXX**

--------------------------------------------------------------------------------
#### [GLM 0.9.6.0](https://github.com/g-truc/glm/releases/tag/0.9.6.0) - 2014-11-30
##### Features:
- Exposed template vector and matrix types in 'glm' namespace #239, #244
- Added GTX_scalar_multiplication for C++ 11 compiler only #242
- Added GTX_range for C++ 11 compiler only #240
- Added closestPointOnLine function for tvec2 to GTX_closest_point #238
- Added GTC_vec1 extension, *vec1 support to *vec* types
- Updated GTX_associated_min_max with vec1 support
- Added support of precision and integers to linearRand #230
- Added Integer types support to GTX_string_cast #249
- Added vec3 slerp #237
- Added GTX_common with isdenomal #223
- Added GLM_FORCE_SIZE_FUNC to replace .length() by .size() #245
- Added GLM_FORCE_NO_CTOR_INIT
- Added 'uninitialize' to explicitly not initialize a GLM type
- Added GTC_bitfield extension, promoted GTX_bit
- Added GTC_integer extension, promoted GTX_bit and GTX_integer
- Added GTC_round extension, promoted GTX_bit
- Added GLM_FORCE_EXPLICIT_CTOR to require explicit type conversions #269
- Added GTX_type_aligned for aligned vector, matrix and quaternion types

##### Improvements:
- Rely on C++11 to implement isinf and isnan
- Removed GLM_FORCE_CUDA, Cuda is implicitly detected
- Separated Apple Clang and LLVM compiler detection
- Used pragma once
- Undetected C++ compiler automatically compile with GLM_FORCE_CXX98 and 
  GLM_FORCE_PURE
- Added not function (from GLSL specification) on VC12
- Optimized bitfieldReverse and bitCount functions
- Optimized findLSB and findMSB functions.
- Optimized matrix-vector multiple performance with Cuda #257, #258
- Reduced integer type redifinitions #233
- Rewrited of GTX_fast_trigonometry #264 #265
- Made types trivially copyable #263
- Removed <iostream> in GLM tests
- Used std features within GLM without redeclaring
- Optimized cot function #272
- Optimized sign function #272
- Added explicit cast from quat to mat3 and mat4 #275

##### Fixes:
- Fixed std::nextafter not supported with C++11 on Android #217
- Fixed missing value_type for dual quaternion
- Fixed return type of dual quaternion length
- Fixed infinite loop in isfinite function with GCC #221
- Fixed Visual Studio 14 compiler warnings
- Fixed implicit conversion from another tvec2 type to another tvec2 #241
- Fixed lack of consistency of quat and dualquat constructors
- Fixed uaddCarray #253
- Fixed float comparison warnings #270

##### Deprecation:
- Removed degrees for function parameters
- Removed GLM_FORCE_RADIANS, active by default
- Removed VC 2005 / 8 and 2008 / 9 support
- Removed GCC 3.4 to 4.3 support
- Removed LLVM GCC support
- Removed LLVM 2.6 to 3.1 support
- Removed CUDA 3.0 to 3.2 support

--------------------------------------------------------------------------------
#### [GLM 0.9.5.4 - 2014-06-21](https://github.com/g-truc/glm/releases/tag/0.9.5.4)
- Fixed non-utf8 character #196
- Added FindGLM install for CMake #189
- Fixed GTX_color_space - saturation #195
- Fixed glm::isinf and glm::isnan for with Android NDK 9d #191
- Fixed builtin GLM_ARCH_SSE4 #204
- Optimized Quaternion vector rotation #205
- Fixed missing doxygen @endcond tag #211
- Fixed instruction set detection with Clang #158
- Fixed orientate3 function #207
- Fixed lerp when cosTheta is close to 1 in quaternion slerp #210
- Added GTX_io for io with <iostream> #144
- Fixed fastDistance ambiguity #215
- Fixed tweakedInfinitePerspective #208 and added user-defined epsilon to
  tweakedInfinitePerspective
- Fixed std::copy and std::vector with GLM types #214
- Fixed strict aliasing issues #212, #152
- Fixed std::nextafter not supported with C++11 on Android #213
- Fixed corner cases in exp and log functions for quaternions #199

--------------------------------------------------------------------------------
#### GLM 0.9.5.3 - 2014-04-02
- Added instruction set auto detection with Visual C++ using _M_IX86_FP - /arch
  compiler argument
- Fixed GTX_raw_data code dependency
- Fixed GCC instruction set detection
- Added GLM_GTX_matrix_transform_2d extension (#178, #176)
- Fixed CUDA issues (#169, #168, #183, #182)
- Added support for all extensions but GTX_string_cast to CUDA
- Fixed strict aliasing warnings in GCC 4.8.1 / Android NDK 9c (#152)
- Fixed missing bitfieldInterleave definisions
- Fixed usubBorrow (#171)
- Fixed eulerAngle*** not consistent for right-handed coordinate system (#173)
- Added full tests for eulerAngle*** functions (#173)
- Added workaround for a CUDA compiler bug (#186, #185)

--------------------------------------------------------------------------------
#### GLM 0.9.5.2 - 2014-02-08
- Fixed initializer list ambiguity (#159, #160)
- Fixed warnings with the Android NDK 9c
- Fixed non power of two matrix products
- Fixed mix function link error
- Fixed SSE code included in GLM tests on "pure" platforms
- Fixed undefined reference to fastInverseSqrt (#161)
- Fixed GLM_FORCE_RADIANS with <glm/ext.hpp> build error (#165)
- Fix dot product clamp range for vector angle functions. (#163)
- Tentative fix for strict aliasing warning in GCC 4.8.1 / Android NDK 9c (#152)
- Fixed GLM_GTC_constants description brief (#162)

--------------------------------------------------------------------------------
#### GLM 0.9.5.1 - 2014-01-11
- Fixed angle and orientedAngle that sometimes return NaN values (#145)
- Deprecated degrees for function parameters and display a message
- Added possible static_cast conversion of GLM types (#72)
- Fixed error 'inverse' is not a member of 'glm' from glm::unProject (#146)
- Fixed mismatch between some declarations and definitions
- Fixed inverse link error when using namespace glm; (#147)
- Optimized matrix inverse and division code (#149)
- Added intersectRayPlane function (#153)
- Fixed outerProduct return type (#155)

--------------------------------------------------------------------------------
#### GLM 0.9.5.0 - 2013-12-25
- Added forward declarations (glm/fwd.hpp) for faster compilations
- Added per feature headers
- Minimized GLM internal dependencies
- Improved Intel Compiler detection
- Added bitfieldInterleave and _mm_bit_interleave_si128 functions
- Added GTX_scalar_relational
- Added GTX_dual_quaternion
- Added rotation function to GTX_quaternion (#22)
- Added precision variation of each type
- Added quaternion comparison functions
- Fixed GTX_multiple for negative value
- Removed GTX_ocl_type extension
- Fixed post increment and decrement operators
- Fixed perspective with zNear == 0 (#71)
- Removed l-value swizzle operators
- Cleaned up compiler detection code for unsupported compilers
- Replaced C cast by C++ casts
- Fixed .length() that should return a int and not a size_t
- Added GLM_FORCE_SIZE_T_LENGTH and glm::length_t
- Removed unnecessary conversions
- Optimized packing and unpacking functions
- Removed the normalization of the up argument of lookAt function (#114)
- Added low precision specializations of inversesqrt
- Fixed ldexp and frexp implementations
- Increased assert coverage
- Increased static_assert coverage
- Replaced GLM traits by STL traits when possible
- Allowed including individual core feature
- Increased unit tests completness
- Added creating of a quaternion from two vectors
- Added C++11 initializer lists
- Fixed umulExtended and imulExtended implementations for vector types (#76)
- Fixed CUDA coverage for GTC extensions
- Added GTX_io extension
- Improved GLM messages enabled when defining GLM_MESSAGES
- Hidden matrix _inverse function implementation detail into private section

--------------------------------------------------------------------------------
#### [GLM 0.9.4.6](https://github.com/g-truc/glm/releases/tag/0.9.4.6) - 2013-09-20
- Fixed detection to select the last known compiler if newer version #106
- Fixed is_int and is_uint code duplication with GCC and C++11 #107 
- Fixed test suite build while using Clang in C++11 mode
- Added c++1y mode support in CMake test suite
- Removed ms extension mode to CMake when no using Visual C++
- Added pedantic mode to CMake test suite for Clang and GCC
- Added use of GCC frontend on Unix for ICC and Visual C++ fronted on Windows
  for ICC
- Added compilation errors for unsupported compiler versions
- Fixed glm::orientation with GLM_FORCE_RADIANS defined #112
- Fixed const ref issue on assignment operator taking a scalar parameter #116
- Fixed glm::eulerAngleY implementation #117

--------------------------------------------------------------------------------
#### GLM 0.9.4.5 - 2013-08-12
- Fixed CUDA support
- Fixed inclusion of intrinsics in "pure" mode #92
- Fixed language detection on GCC when the C++0x mode isn't enabled #95
- Fixed issue #97: register is deprecated in C++11
- Fixed issue #96: CUDA issues
- Added Windows CE detection #92
- Added missing value_ptr for quaternions #99

--------------------------------------------------------------------------------
#### GLM 0.9.4.4 - 2013-05-29
- Fixed slerp when costheta is close to 1 #65
- Fixed mat4x2 value_type constructor #70
- Fixed glm.natvis for Visual C++ 12 #82
- Added assert in inversesqrt to detect division by zero #61
- Fixed missing swizzle operators #86
- Fixed CUDA warnings #86
- Fixed GLM natvis for VC11 #82
- Fixed GLM_GTX_multiple with negative values #79
- Fixed glm::perspective when zNear is zero #71

--------------------------------------------------------------------------------
#### GLM 0.9.4.3 - 2013-03-20
- Detected qualifier for Clang
- Fixed C++11 mode for GCC, couldn't be enabled without MS extensions
- Fixed squad, intermediate and exp quaternion functions
- Fixed GTX_polar_coordinates euclidean function, takes a vec2 instead of a vec3
- Clarify the license applying on the manual
- Added a docx copy of the manual
- Fixed GLM_GTX_matrix_interpolation
- Fixed isnan and isinf on Android with Clang
- Autodetected C++ version using __cplusplus value
- Fixed mix for bool and bvec* third parameter

--------------------------------------------------------------------------------
#### GLM 0.9.4.2 - 2013-02-14
- Fixed compAdd from GTX_component_wise
- Fixed SIMD support for Intel compiler on Windows
- Fixed isnan and isinf for CUDA compiler
- Fixed GLM_FORCE_RADIANS on glm::perspective
- Fixed GCC warnings
- Fixed packDouble2x32 on Xcode
- Fixed mix for vec4 SSE implementation
- Fixed 0x2013 dash character in comments that cause issue in Windows 
  Japanese mode
- Fixed documentation warnings
- Fixed CUDA warnings

--------------------------------------------------------------------------------
#### GLM 0.9.4.1 - 2012-12-22
- Improved half support: -0.0 case and implicit conversions
- Fixed Intel Composer Compiler support on Linux
- Fixed interaction between quaternion and euler angles
- Fixed GTC_constants build
- Fixed GTX_multiple
- Fixed quat slerp using mix function when cosTheta close to 1
- Improved fvec4SIMD and fmat4x4SIMD implementations
- Fixed assert messages
- Added slerp and lerp quaternion functions and tests

--------------------------------------------------------------------------------
#### GLM 0.9.4.0 - 2012-11-18
- Added Intel Composer Compiler support
- Promoted GTC_espilon extension
- Promoted GTC_ulp extension
- Removed GLM website from the source repository
- Added GLM_FORCE_RADIANS so that all functions takes radians for arguments
- Fixed detection of Clang and LLVM GCC on MacOS X
- Added debugger visualizers for Visual C++ 2012

--------------------------------------------------------------------------------
#### [GLM 0.9.3.4](https://github.com/g-truc/glm/releases/tag/0.9.3.4) - 2012-06-30
- Added SSE4 and AVX2 detection.
- Removed VIRTREV_xstream and the incompatibility generated with GCC
- Fixed C++11 compiler option for GCC
- Removed MS language extension option for GCC (not fonctionnal)
- Fixed bitfieldExtract for vector types
- Fixed warnings
- Fixed SSE includes

--------------------------------------------------------------------------------
#### GLM 0.9.3.3 - 2012-05-10
- Fixed isinf and isnan
- Improved compatibility with Intel compiler
- Added CMake test build options: SIMD, C++11, fast math and MS land ext
- Fixed SIMD mat4 test on GCC
- Fixed perspectiveFov implementation
- Fixed matrixCompMult for none-square matrices
- Fixed namespace issue on stream operators
- Fixed various warnings
- Added VC11 support

--------------------------------------------------------------------------------
#### GLM 0.9.3.2 - 2012-03-15
- Fixed doxygen documentation
- Fixed Clang version detection
- Fixed simd mat4 /= operator

--------------------------------------------------------------------------------
#### GLM 0.9.3.1 - 2012-01-25
- Fixed platform detection
- Fixed warnings
- Removed detail code from Doxygen doc

--------------------------------------------------------------------------------
#### GLM 0.9.3.0 - 2012-01-09
- Added CPP Check project
- Fixed conflict with Windows headers
- Fixed isinf implementation
- Fixed Boost conflict
- Fixed warnings

--------------------------------------------------------------------------------
#### GLM 0.9.3.B - 2011-12-12
- Added support for Chrone Native Client
- Added epsilon constant
- Removed value_size function from vector types
- Fixed roundEven on GCC
- Improved API documentation
- Fixed modf implementation
- Fixed step function accuracy
- Fixed outerProduct

--------------------------------------------------------------------------------
#### GLM 0.9.3.A - 2011-11-11
- Improved doxygen documentation
- Added new swizzle operators for C++11 compilers
- Added new swizzle operators declared as functions
- Added GLSL 4.20 length for vector and matrix types
- Promoted GLM_GTC_noise extension: simplex, perlin, periodic noise functions
- Promoted GLM_GTC_random extension: linear, gaussian and various random number 
generation distribution
- Added GLM_GTX_constants: provides useful constants
- Added extension versioning
- Removed many unused namespaces
- Fixed half based type contructors
- Added GLSL core noise functions

--------------------------------------------------------------------------------
#### [GLM 0.9.2.7](https://github.com/g-truc/glm/releases/tag/0.9.2.7) - 2011-10-24
- Added more swizzling constructors
- Added missing none-squared matrix products

--------------------------------------------------------------------------------
#### [GLM 0.9.2.6](https://github.com/g-truc/glm/releases/tag/0.9.2.6) - 2011-10-01
- Fixed half based type build on old GCC
- Fixed /W4 warnings on Visual C++
- Fixed some missing l-value swizzle operators

--------------------------------------------------------------------------------
#### GLM 0.9.2.5 - 2011-09-20
- Fixed floatBitToXint functions
- Fixed pack and unpack functions
- Fixed round functions

--------------------------------------------------------------------------------
#### GLM 0.9.2.4 - 2011-09-03
- Fixed extensions bugs

--------------------------------------------------------------------------------
#### GLM 0.9.2.3 - 2011-06-08
- Fixed build issues

--------------------------------------------------------------------------------
#### GLM 0.9.2.2 - 2011-06-02
- Expend matrix constructors flexibility
- Improved quaternion implementation
- Fixed many warnings across platforms and compilers

--------------------------------------------------------------------------------
#### GLM 0.9.2.1 - 2011-05-24
- Automatically detect CUDA support
- Improved compiler detection
- Fixed errors and warnings in VC with C++ extensions disabled
- Fixed and tested GLM_GTX_vector_angle
- Fixed and tested GLM_GTX_rotate_vector

--------------------------------------------------------------------------------
#### GLM 0.9.2.0 - 2011-05-09
- Added CUDA support
- Added CTest test suite
- Added GLM_GTX_ulp extension
- Added GLM_GTX_noise extension
- Added GLM_GTX_matrix_interpolation extension
- Updated quaternion slerp interpolation

--------------------------------------------------------------------------------
#### [GLM 0.9.1.3](https://github.com/g-truc/glm/releases/tag/0.9.1.3) - 2011-05-07
- Fixed bugs

--------------------------------------------------------------------------------
#### GLM 0.9.1.2 - 2011-04-15
- Fixed bugs

--------------------------------------------------------------------------------
#### GLM 0.9.1.1 - 2011-03-17
- Fixed bugs

--------------------------------------------------------------------------------
#### GLM 0.9.1.0 - 2011-03-03
- Fixed bugs

--------------------------------------------------------------------------------
#### GLM 0.9.1.B - 2011-02-13
- Updated API documentation
- Improved SIMD implementation
- Fixed Linux build

--------------------------------------------------------------------------------
#### [GLM 0.9.0.8](https://github.com/g-truc/glm/releases/tag/0.9.0.8) - 2011-02-13
- Added quaternion product operator.
- Clarify that GLM is a header only library.

--------------------------------------------------------------------------------
#### GLM 0.9.1.A - 2011-01-31
- Added SIMD support
- Added new swizzle functions
- Improved static assert error message with C++0x static_assert
- New setup system
- Reduced branching
- Fixed trunc implementation

--------------------------------------------------------------------------------
#### [GLM 0.9.0.7](https://github.com/g-truc/glm/releases/tag/0.9.0.7) - 2011-01-30
- Added GLSL 4.10 packing functions
- Added == and != operators for every types.

--------------------------------------------------------------------------------
#### GLM 0.9.0.6 - 2010-12-21
- Many matrices bugs fixed

--------------------------------------------------------------------------------
#### GLM 0.9.0.5 - 2010-11-01
- Improved Clang support
- Fixed bugs

--------------------------------------------------------------------------------
#### GLM 0.9.0.4 - 2010-10-04
- Added autoexp for GLM
- Fixed bugs

--------------------------------------------------------------------------------
#### GLM 0.9.0.3 - 2010-08-26
- Fixed non-squared matrix operators

--------------------------------------------------------------------------------
#### GLM 0.9.0.2 - 2010-07-08
- Added GLM_GTX_int_10_10_10_2
- Fixed bugs

--------------------------------------------------------------------------------
#### GLM 0.9.0.1 - 2010-06-21
- Fixed extensions errors

--------------------------------------------------------------------------------
#### GLM 0.9.0.0 - 2010-05-25
- Objective-C support
- Fixed warnings
- Updated documentation

--------------------------------------------------------------------------------
#### GLM 0.9.B.2 - 2010-04-30
- Git transition
- Removed experimental code from releases
- Fixed bugs

--------------------------------------------------------------------------------
#### GLM 0.9.B.1 - 2010-04-03
- Based on GLSL 4.00 specification
- Added the new core functions
- Added some implicit conversion support

--------------------------------------------------------------------------------
#### GLM 0.9.A.2 - 2010-02-20
- Improved some possible errors messages
- Improved declarations and definitions match

--------------------------------------------------------------------------------
#### GLM 0.9.A.1 - 2010-02-09
- Removed deprecated features
- Internal redesign

--------------------------------------------------------------------------------
#### GLM 0.8.4.4 final - 2010-01-25
- Fixed warnings

--------------------------------------------------------------------------------
#### GLM 0.8.4.3 final - 2009-11-16
- Fixed Half float arithmetic
- Fixed setup defines

--------------------------------------------------------------------------------
#### GLM 0.8.4.2 final - 2009-10-19
- Fixed Half float adds

--------------------------------------------------------------------------------
#### GLM 0.8.4.1 final - 2009-10-05
- Updated documentation
- Fixed MacOS X build

--------------------------------------------------------------------------------
#### GLM 0.8.4.0 final - 2009-09-16
- Added GCC 4.4 and VC2010 support
- Added matrix optimizations

--------------------------------------------------------------------------------
#### GLM 0.8.3.5 final - 2009-08-11
- Fixed bugs

--------------------------------------------------------------------------------
#### GLM 0.8.3.4 final - 2009-08-10
- Updated GLM according GLSL 1.5 spec
- Fixed bugs

--------------------------------------------------------------------------------
#### GLM 0.8.3.3 final - 2009-06-25
- Fixed bugs

--------------------------------------------------------------------------------
#### GLM 0.8.3.2 final - 2009-06-04
- Added GLM_GTC_quaternion
- Added GLM_GTC_type_precision

--------------------------------------------------------------------------------
#### GLM 0.8.3.1 final - 2009-05-21
- Fixed old extension system.

--------------------------------------------------------------------------------
#### GLM 0.8.3.0 final - 2009-05-06
- Added stable extensions.
- Added new extension system.

--------------------------------------------------------------------------------
#### GLM 0.8.2.3 final - 2009-04-01
- Fixed bugs.

--------------------------------------------------------------------------------
#### GLM 0.8.2.2 final - 2009-02-24
- Fixed bugs.

--------------------------------------------------------------------------------
#### GLM 0.8.2.1 final - 2009-02-13
- Fixed bugs.

--------------------------------------------------------------------------------
#### GLM 0.8.2 final - 2009-01-21
- Fixed bugs.

--------------------------------------------------------------------------------
#### GLM 0.8.1 final - 2008-10-30
- Fixed bugs.

--------------------------------------------------------------------------------
#### GLM 0.8.0 final - 2008-10-23
- New method to use extension.

--------------------------------------------------------------------------------
#### GLM 0.8.0 beta3 - 2008-10-10
- Added CMake support for GLM tests.

--------------------------------------------------------------------------------
#### GLM 0.8.0 beta2 - 2008-10-04
- Improved half scalars and vectors support.

--------------------------------------------------------------------------------
#### GLM 0.8.0 beta1 - 2008-09-26
- Improved GLSL conformance
- Added GLSL 1.30 support
- Improved API documentation

--------------------------------------------------------------------------------
#### GLM 0.7.6 final - 2008-08-08
- Improved C++ standard comformance
- Added Static assert for types checking

--------------------------------------------------------------------------------
#### GLM 0.7.5 final - 2008-07-05
- Added build message system with Visual Studio
- Pedantic build with GCC

--------------------------------------------------------------------------------
#### GLM 0.7.4 final - 2008-06-01
- Added external dependencies system.

--------------------------------------------------------------------------------
#### GLM 0.7.3 final - 2008-05-24
- Fixed bugs
- Added new extension group

--------------------------------------------------------------------------------
#### GLM 0.7.2 final - 2008-04-27
- Updated documentation
- Added preprocessor options

--------------------------------------------------------------------------------
#### GLM 0.7.1 final - 2008-03-24
- Disabled half on GCC
- Fixed extensions

--------------------------------------------------------------------------------
#### GLM 0.7.0 final - 2008-03-22
- Changed to MIT license
- Added new documentation

--------------------------------------------------------------------------------
#### GLM 0.6.4 - 2007-12-10
- Fixed swizzle operators

--------------------------------------------------------------------------------
#### GLM 0.6.3 - 2007-11-05
- Fixed type data accesses
- Fixed 3DSMax sdk conflict

--------------------------------------------------------------------------------
#### GLM 0.6.2 - 2007-10-08
- Fixed extension

--------------------------------------------------------------------------------
#### GLM 0.6.1 - 2007-10-07
- Fixed a namespace error
- Added extensions

--------------------------------------------------------------------------------
#### GLM 0.6.0 : 2007-09-16
- Added new extension namespace mecanium
- Added Automatic compiler detection

--------------------------------------------------------------------------------
#### GLM 0.5.1 - 2007-02-19
- Fixed swizzle operators

--------------------------------------------------------------------------------
#### GLM 0.5.0 - 2007-01-06
- Upgrated to GLSL 1.2
- Added swizzle operators
- Added setup settings

--------------------------------------------------------------------------------
#### GLM 0.4.1 - 2006-05-22
- Added OpenGL examples

--------------------------------------------------------------------------------
#### GLM 0.4.0 - 2006-05-17
- Added missing operators to vec* and mat*
- Added first GLSL 1.2 features
- Fixed windows.h before glm.h when windows.h required

--------------------------------------------------------------------------------
#### GLM 0.3.2 - 2006-04-21
- Fixed texcoord components access.
- Fixed mat4 and imat4 division operators.

--------------------------------------------------------------------------------
#### GLM 0.3.1 - 2006-03-28
- Added GCC 4.0 support under MacOS X.
- Added GCC 4.0 and 4.1 support under Linux.
- Added code optimisations.

--------------------------------------------------------------------------------
#### GLM 0.3 - 2006-02-19
- Improved GLSL type conversion and construction compliance.
- Added experimental extensions.
- Added Doxygen Documentation.
- Added code optimisations.
- Fixed bugs.

--------------------------------------------------------------------------------
#### GLM 0.2 - 2005-05-05
- Improve adaptative from GLSL.
- Add experimental extensions based on OpenGL extension process.
- Fixe bugs.

--------------------------------------------------------------------------------
#### GLM 0.1 - 2005-02-21
- Add vec2, vec3, vec4 GLSL types
- Add ivec2, ivec3, ivec4 GLSL types
- Add bvec2, bvec3, bvec4 GLSL types
- Add mat2, mat3, mat4 GLSL types
- Add almost all functions
<|MERGE_RESOLUTION|>--- conflicted
+++ resolved
@@ -51,7 +51,6 @@
 
 ## Release notes
 
-<<<<<<< HEAD
 #### [GLM 0.9.8.0](https://github.com/g-truc/glm/releases/latest) - 2016-XX-XX
 ##### Features:
 - Added right and left handed projection and clip control support #447 #415 #119
@@ -86,11 +85,7 @@
 ##### Deprecation:
 - Removed GLM_FORCE_SIZE_FUNC define
 
-#### [GLM 0.9.7.5](https://github.com/g-truc/glm/tree/0.9.7) - 2016-0X-XX
-
-=======
 #### [GLM 0.9.7.5](https://github.com/g-truc/glm/releases/tag/0.9.7.5) - 2016-05-24
->>>>>>> 767aa16e
 ##### Improvements:
 - Added Visual C++ Clang toolset detection
 
