--- conflicted
+++ resolved
@@ -52,16 +52,11 @@
 
 ## Release notes
 
-<<<<<<< HEAD
-### [GLM 0.9.9.2](https://github.com/g-truc/glm/commits/master) - 2018-XX-XX
+### [GLM 0.9.9.3](https://github.com/g-truc/glm/commits/master) - 201X-XX-XX
 #### Features:
 - Added equal and notEqual overload with max ULPs parameters for scalar numbers #121
 
-=======
-### [GLM 0.9.9.3](https://github.com/g-truc/glm/commits/master) - 201X-XX-XX
-
 ### [GLM 0.9.9.2](https://github.com/g-truc/glm/releases/tag/0.9.9.2) - 2018-09-14
->>>>>>> 770498a4
 #### Fixes:
 - Fixed GLM_FORCE_CXX** section in the manual
 - Fixed default initialization with vector and quaternion types using GLM_FORCE_CTOR_INIT #812
