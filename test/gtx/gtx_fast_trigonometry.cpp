--- conflicted
+++ resolved
@@ -9,29 +9,12 @@
 
 #include <glm/gtc/type_precision.hpp>
 #include <glm/gtx/fast_trigonometry.hpp>
-<<<<<<< HEAD
 #include <glm/gtc/constants.hpp>
-
-int test_fastSin()
-{
-	int Error(0);
-
-	float DiffMax = 0.0f;
-	for(std::size_t i = 0; i < 10000; ++i)
-	{
-		float angle = glm::pi<float>() * 2.0f / static_cast<float>(i + 1);
-		float A = glm::sin(angle);
-		float B = glm::fastSin(angle);
-		DiffMax = glm::max(DiffMax, glm::abs(B - A));
-	}
-
-	return Error;
-}
-=======
 #include <ctime>
 #include <cstdio>
 
-namespace fastCos{
+namespace fastCos
+{
 	int perf()
 	{
 		const float begin = -glm::pi<float>();
@@ -50,9 +33,10 @@
 		std::printf("cos Time %d clocks\n", static_cast<unsigned int>(time_default));
 		return time_fast < time_default ? 0 : 1;
 	}
-}
+}//namespace fastCos
 
-namespace fastSin{
+namespace fastSin
+{
 	int perf()
 	{
 		const float begin = -glm::pi<float>();
@@ -71,9 +55,10 @@
 		std::printf("sin Time %d clocks\n", static_cast<unsigned int>(time_default));
 		return time_fast < time_default ? 0 : 1;
 	}
-}
+}//namespace fastSin
 
-namespace fastTan{
+namespace fastTan
+{
 	int perf()
 	{
 		const float begin = -glm::pi<float>();
@@ -92,9 +77,10 @@
 		std::printf("tan Time %d clocks\n", static_cast<unsigned int>(time_default));
 		return time_fast < time_default ? 0 : 1;
 	}
-}
+}//namespace fastTan
 
-namespace fastAcos{
+namespace fastAcos
+{
 	int perf()
 	{
 		const float begin = -glm::pi<float>();
@@ -113,9 +99,10 @@
 		std::printf("acos Time %d clocks\n", static_cast<unsigned int>(time_default));
 		return time_fast < time_default ? 0 : 1;
 	}
-}
+}//namespace fastAcos
 
-namespace fastAsin{
+namespace fastAsin
+{
 	int perf()
 	{
 		const float begin = -glm::pi<float>();
@@ -134,9 +121,10 @@
 		std::printf("asin Time %d clocks\n", static_cast<unsigned int>(time_default));
 		return time_fast < time_default ? 0 : 1;
 	}
-}
+}//namespace fastAsin
 
-namespace fastAtan{
+namespace fastAtan
+{
 	int perf()
 	{
 		const float begin = -glm::pi<float>();
@@ -155,24 +143,18 @@
 		std::printf("atan Time %d clocks\n", static_cast<unsigned int>(time_default));
 		return time_fast < time_default ? 0 : 1;
 	}
-}
-
->>>>>>> b3bdf83b
+}//namespace fastAtan
 
 int main()
 {
 	int Error(0);
 
-<<<<<<< HEAD
-	Error += test_fastSin();
-=======
 	Error += ::fastCos::perf();
 	Error += ::fastSin::perf();
 	Error += ::fastTan::perf();
 	Error += ::fastAcos::perf();
 	Error += ::fastAsin::perf();
 	Error += ::fastAtan::perf();
->>>>>>> b3bdf83b
 
 	return Error;
 }