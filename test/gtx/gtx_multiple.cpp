--- conflicted
+++ resolved
@@ -14,25 +14,11 @@
 {
 	int Error(0);
 
-<<<<<<< HEAD
-	int Higher0 = glm::higherMultiple(-5, 4);
-	Error += Higher0 == -8 ? 0 : 1;
-	int Higher1 = glm::higherMultiple(-4, 4);
-	Error += Higher1 == -4 ? 0 : 1;
-	int Higher2 = glm::higherMultiple(-3, 4);
-	Error += Higher2 == -4 ? 0 : 1;
-	int Higher3 = glm::higherMultiple(-2, 4);
-	Error += Higher3 == -4 ? 0 : 1;
-	int Higher4 = glm::higherMultiple(-1, 4);
-	Error += Higher4 == -4 ? 0 : 1;
-=======
 	Error += glm::higherMultiple(-5, 4) == -4 ? 0 : 1;
 	Error += glm::higherMultiple(-4, 4) == -4 ? 0 : 1;
 	Error += glm::higherMultiple(-3, 4) == 0 ? 0 : 1;
 	Error += glm::higherMultiple(-2, 4) == 0 ? 0 : 1;
 	Error += glm::higherMultiple(-1, 4) == 0 ? 0 : 1;
-
->>>>>>> 86a5825f
 	Error += glm::higherMultiple(0, 4) == 0 ? 0 : 1;
 	Error += glm::higherMultiple(1, 4) == 4 ? 0 : 1;
 	Error += glm::higherMultiple(2, 4) == 4 ? 0 : 1;
