#define GLM_ENABLE_EXPERIMENTAL
<<<<<<< HEAD
=======
#include <glm/ext/quaternion_relational.hpp>
>>>>>>> b101e8f3
#include <glm/gtc/epsilon.hpp>
#include <glm/gtc/type_ptr.hpp>
#include <glm/gtc/matrix_transform.hpp>
#include <glm/gtx/transform.hpp>
#include <glm/gtx/quaternion.hpp>
#include <glm/gtx/compatibility.hpp>
<<<<<<< HEAD
#include <glm/ext.hpp>
=======

static int test_quat_fastMix()
{
	int Error = 0;

	glm::quat A = glm::angleAxis(0.0f, glm::vec3(0, 0, 1));
	glm::quat B = glm::angleAxis(glm::pi<float>() * 0.5f, glm::vec3(0, 0, 1));
	glm::quat C = glm::fastMix(A, B, 0.5f);
	glm::quat D = glm::angleAxis(glm::pi<float>() * 0.25f, glm::vec3(0, 0, 1));

	Error += glm::epsilonEqual(C.x, D.x, 0.01f) ? 0 : 1;
	Error += glm::epsilonEqual(C.y, D.y, 0.01f) ? 0 : 1;
	Error += glm::epsilonEqual(C.z, D.z, 0.01f) ? 0 : 1;
	Error += glm::epsilonEqual(C.w, D.w, 0.01f) ? 0 : 1;

	return Error;
}
>>>>>>> b101e8f3

static int test_quat_shortMix()
{
	int Error = 0;

	glm::quat A = glm::angleAxis(0.0f, glm::vec3(0, 0, 1));
	glm::quat B = glm::angleAxis(glm::pi<float>() * 0.5f, glm::vec3(0, 0, 1));
<<<<<<< HEAD
	glm::quat C = glm::fastMix(A, B, 0.5f);
=======
	glm::quat C = glm::shortMix(A, B, 0.5f);
>>>>>>> b101e8f3
	glm::quat D = glm::angleAxis(glm::pi<float>() * 0.25f, glm::vec3(0, 0, 1));

	Error += glm::epsilonEqual(C.x, D.x, 0.01f) ? 0 : 1;
	Error += glm::epsilonEqual(C.y, D.y, 0.01f) ? 0 : 1;
	Error += glm::epsilonEqual(C.z, D.z, 0.01f) ? 0 : 1;
	Error += glm::epsilonEqual(C.w, D.w, 0.01f) ? 0 : 1;

	return Error;
}

static int test_orientation()
{
<<<<<<< HEAD
	int Error(0);

	glm::quat A = glm::angleAxis(0.0f, glm::vec3(0, 0, 1));
	glm::quat B = glm::angleAxis(glm::pi<float>() * 0.5f, glm::vec3(0, 0, 1));
	glm::quat C = glm::shortMix(A, B, 0.5f);
	glm::quat D = glm::angleAxis(glm::pi<float>() * 0.25f, glm::vec3(0, 0, 1));

	Error += glm::epsilonEqual(C.x, D.x, 0.01f) ? 0 : 1;
	Error += glm::epsilonEqual(C.y, D.y, 0.01f) ? 0 : 1;
	Error += glm::epsilonEqual(C.z, D.z, 0.01f) ? 0 : 1;
	Error += glm::epsilonEqual(C.w, D.w, 0.01f) ? 0 : 1;
=======
	int Error = 0;

	{
		glm::quat q(1.0f, 0.0f, 0.0f, 1.0f);
		float p = glm::roll(q);
		Error += glm::epsilonEqual(p, glm::pi<float>() * 0.5f, 0.0001f) ? 0 : 1;
	}

	{
		glm::quat q(1.0f, 0.0f, 0.0f, 1.0f);
		float p = glm::pitch(q);
		Error += glm::epsilonEqual(p, 0.f, 0.0001f) ? 0 : 1;
	}

	{
		glm::quat q(1.0f, 0.0f, 0.0f, 1.0f);
		float p = glm::yaw(q);
		Error += glm::epsilonEqual(p, 0.f, 0.0001f) ? 0 : 1;
	}
>>>>>>> b101e8f3

	return Error;
}

<<<<<<< HEAD
int test_orientation()
{
	int Error = 0;

	{
		glm::quat q(1.0f, 0.0f, 0.0f, 1.0f);
		float p = glm::roll(q);
		Error += glm::epsilonEqual(p, glm::pi<float>() * 0.5f, 0.0001f) ? 0 : 1;
	}

	{
		glm::quat q(1.0f, 0.0f, 0.0f, 1.0f);
		float p = glm::pitch(q);
		Error += glm::epsilonEqual(p, 0.f, 0.0001f) ? 0 : 1;
	}

	{
		glm::quat q(1.0f, 0.0f, 0.0f, 1.0f);
		float p = glm::yaw(q);
		Error += glm::epsilonEqual(p, 0.f, 0.0001f) ? 0 : 1;
	}
=======
static int test_rotation()
{
	int Error = 0;

	glm::vec3 v(1, 0, 0);
	glm::vec3 u(0, 1, 0);

	glm::quat Rotation = glm::rotation(v, u);

	float Angle = glm::angle(Rotation);

	Error += glm::abs(Angle - glm::pi<float>() * 0.5f) < glm::epsilon<float>() ? 0 : 1;
>>>>>>> b101e8f3

	return Error;
}

<<<<<<< HEAD
int test_rotation()
{
	int Error(0);

	glm::vec3 v(1, 0, 0);
	glm::vec3 u(0, 1, 0);

	glm::quat Rotation = glm::rotation(v, u);

	float Angle = glm::angle(Rotation);

	Error += glm::abs(Angle - glm::pi<float>() * 0.5f) < glm::epsilon<float>() ? 0 : 1;

	return Error;
}

int test_log()
{
	int Error(0);
	
	glm::quat q;
	glm::quat p = glm::log(q);
	glm::quat r = glm::exp(p);

=======
static int test_log()
{
	int Error = 0;
	
	glm::vec3 v(1, 0, 0);
	glm::vec3 u(0, 1, 0);

	glm::quat q = glm::rotation(v, u);
	glm::quat p = glm::log(q);
	glm::quat r = glm::exp(p);

	Error += glm::all(glm::equal(q, r, 0.0001f)) ? 0 : 1;

>>>>>>> b101e8f3
	return Error;
}

int main()
{
	int Error = 0;

	Error += test_log();
	Error += test_rotation();
	Error += test_orientation();
	Error += test_quat_fastMix();
	Error += test_quat_shortMix();

	return Error;
}<|MERGE_RESOLUTION|>--- conflicted
+++ resolved
@@ -1,17 +1,11 @@
 #define GLM_ENABLE_EXPERIMENTAL
-<<<<<<< HEAD
-=======
 #include <glm/ext/quaternion_relational.hpp>
->>>>>>> b101e8f3
 #include <glm/gtc/epsilon.hpp>
 #include <glm/gtc/type_ptr.hpp>
 #include <glm/gtc/matrix_transform.hpp>
 #include <glm/gtx/transform.hpp>
 #include <glm/gtx/quaternion.hpp>
 #include <glm/gtx/compatibility.hpp>
-<<<<<<< HEAD
-#include <glm/ext.hpp>
-=======
 
 static int test_quat_fastMix()
 {
@@ -29,7 +23,6 @@
 
 	return Error;
 }
->>>>>>> b101e8f3
 
 static int test_quat_shortMix()
 {
@@ -37,11 +30,7 @@
 
 	glm::quat A = glm::angleAxis(0.0f, glm::vec3(0, 0, 1));
 	glm::quat B = glm::angleAxis(glm::pi<float>() * 0.5f, glm::vec3(0, 0, 1));
-<<<<<<< HEAD
-	glm::quat C = glm::fastMix(A, B, 0.5f);
-=======
 	glm::quat C = glm::shortMix(A, B, 0.5f);
->>>>>>> b101e8f3
 	glm::quat D = glm::angleAxis(glm::pi<float>() * 0.25f, glm::vec3(0, 0, 1));
 
 	Error += glm::epsilonEqual(C.x, D.x, 0.01f) ? 0 : 1;
@@ -53,46 +42,6 @@
 }
 
 static int test_orientation()
-{
-<<<<<<< HEAD
-	int Error(0);
-
-	glm::quat A = glm::angleAxis(0.0f, glm::vec3(0, 0, 1));
-	glm::quat B = glm::angleAxis(glm::pi<float>() * 0.5f, glm::vec3(0, 0, 1));
-	glm::quat C = glm::shortMix(A, B, 0.5f);
-	glm::quat D = glm::angleAxis(glm::pi<float>() * 0.25f, glm::vec3(0, 0, 1));
-
-	Error += glm::epsilonEqual(C.x, D.x, 0.01f) ? 0 : 1;
-	Error += glm::epsilonEqual(C.y, D.y, 0.01f) ? 0 : 1;
-	Error += glm::epsilonEqual(C.z, D.z, 0.01f) ? 0 : 1;
-	Error += glm::epsilonEqual(C.w, D.w, 0.01f) ? 0 : 1;
-=======
-	int Error = 0;
-
-	{
-		glm::quat q(1.0f, 0.0f, 0.0f, 1.0f);
-		float p = glm::roll(q);
-		Error += glm::epsilonEqual(p, glm::pi<float>() * 0.5f, 0.0001f) ? 0 : 1;
-	}
-
-	{
-		glm::quat q(1.0f, 0.0f, 0.0f, 1.0f);
-		float p = glm::pitch(q);
-		Error += glm::epsilonEqual(p, 0.f, 0.0001f) ? 0 : 1;
-	}
-
-	{
-		glm::quat q(1.0f, 0.0f, 0.0f, 1.0f);
-		float p = glm::yaw(q);
-		Error += glm::epsilonEqual(p, 0.f, 0.0001f) ? 0 : 1;
-	}
->>>>>>> b101e8f3
-
-	return Error;
-}
-
-<<<<<<< HEAD
-int test_orientation()
 {
 	int Error = 0;
 
@@ -113,28 +62,13 @@
 		float p = glm::yaw(q);
 		Error += glm::epsilonEqual(p, 0.f, 0.0001f) ? 0 : 1;
 	}
-=======
-static int test_rotation()
-{
-	int Error = 0;
-
-	glm::vec3 v(1, 0, 0);
-	glm::vec3 u(0, 1, 0);
-
-	glm::quat Rotation = glm::rotation(v, u);
-
-	float Angle = glm::angle(Rotation);
-
-	Error += glm::abs(Angle - glm::pi<float>() * 0.5f) < glm::epsilon<float>() ? 0 : 1;
->>>>>>> b101e8f3
 
 	return Error;
 }
 
-<<<<<<< HEAD
-int test_rotation()
+static int test_rotation()
 {
-	int Error(0);
+	int Error = 0;
 
 	glm::vec3 v(1, 0, 0);
 	glm::vec3 u(0, 1, 0);
@@ -148,15 +82,6 @@
 	return Error;
 }
 
-int test_log()
-{
-	int Error(0);
-	
-	glm::quat q;
-	glm::quat p = glm::log(q);
-	glm::quat r = glm::exp(p);
-
-=======
 static int test_log()
 {
 	int Error = 0;
@@ -170,7 +95,6 @@
 
 	Error += glm::all(glm::equal(q, r, 0.0001f)) ? 0 : 1;
 
->>>>>>> b101e8f3
 	return Error;
 }
 
