--- conflicted
+++ resolved
@@ -9,7 +9,6 @@
 
 template <typename matType, typename vecType>
 static int test_operators()
-<<<<<<< HEAD
 {
 	typedef typename matType::value_type value_type;
 
@@ -94,7 +93,7 @@
 	glm::mat4 const m1{0, 1, 2, 3, 4, 5, 6, 7, 8, 9, 10, 11, 12, 13, 14, 15};
 
 	glm::mat4 const m2{
-		{0, 1, 2, 3},
+		V,
 		{4, 5, 6, 7},
 		{8, 9, 10, 11},
 		{12, 13, 14, 15}};
@@ -174,192 +173,20 @@
 
 static int test_constexpr()
 {
-=======
-{
-	typedef typename matType::value_type value_type;
-
-	value_type const Epsilon = static_cast<value_type>(0.001);
-
-	int Error = 0;
-
-	matType const M(static_cast<value_type>(2.0f));
-	matType const N(static_cast<value_type>(1.0f));
-	vecType const U(static_cast<value_type>(2.0f));
-
-	{
-		matType const P = N * static_cast<value_type>(2.0f);
-		Error += glm::all(glm::equal(P, M, Epsilon)) ? 0 : 1;
-		
-		matType const Q = M / static_cast<value_type>(2.0f);
-		Error += glm::all(glm::equal(Q, N, Epsilon)) ? 0 : 1;
-	}
-	
-	{
-		vecType const V = M * U;
-		Error += glm::all(glm::equal(V, vecType(static_cast<value_type>(4.f)), Epsilon)) ? 0 : 1;
-		
-		vecType const W = U / M;
-		Error += glm::all(glm::equal(W, vecType(static_cast<value_type>(1.f)), Epsilon)) ? 0 : 1;
-	}
-
-	{
-		matType const O = M * N;
-		Error += glm::all(glm::equal(O, matType(static_cast<value_type>(2.f)), Epsilon)) ? 0 : 1;
-	}
-
-	return Error;
-}
-
-template <typename matType>
-static int test_inverse()
-{
-	typedef typename matType::value_type value_type;
-
-	value_type const Epsilon = static_cast<value_type>(0.001);
-	
-	int Error = 0;
-
-	matType const Identity(static_cast<value_type>(1.0f));
-	matType const Matrix(
-		glm::vec4(0.6f, 0.2f, 0.3f, 0.4f),
-		glm::vec4(0.2f, 0.7f, 0.5f, 0.3f),
-		glm::vec4(0.3f, 0.5f, 0.7f, 0.2f),
-		glm::vec4(0.4f, 0.3f, 0.2f, 0.6f));
-	matType const Inverse = Identity / Matrix;
-	matType const Result = Matrix * Inverse;
-
-	Error += glm::all(glm::equal(Identity, Result, Epsilon)) ? 0 : 1;
-	
-	return Error;
-}
-
-static int test_ctr()
-{
-	int Error = 0;
-
-#if GLM_HAS_TRIVIAL_QUERIES
-	//Error += std::is_trivially_default_constructible<glm::mat4>::value ? 0 : 1;
-	//Error += std::is_trivially_copy_assignable<glm::mat4>::value ? 0 : 1;
-	Error += std::is_trivially_copyable<glm::mat4>::value ? 0 : 1;
-	//Error += std::is_copy_constructible<glm::mat4>::value ? 0 : 1;
-	//Error += std::has_trivial_copy_constructor<glm::mat4>::value ? 0 : 1;
-#endif
-
-#if GLM_HAS_INITIALIZER_LISTS
-	glm::mat4 const m0(
-		glm::vec4(0, 1, 2, 3),
-		glm::vec4(4, 5, 6, 7),
-		glm::vec4(8, 9, 10, 11),
-		glm::vec4(12, 13, 14, 15));
-
-	assert(sizeof(m0) == 4 * 4 * 4);
-
-	glm::vec4 const V{0, 1, 2, 3};
-
-	glm::mat4 const m1{0, 1, 2, 3, 4, 5, 6, 7, 8, 9, 10, 11, 12, 13, 14, 15};
-
-	glm::mat4 const m2{
-		V,
-		{4, 5, 6, 7},
-		{8, 9, 10, 11},
-		{12, 13, 14, 15}};
-
-	Error += glm::all(glm::equal(m0, m2, glm::epsilon<float>())) ? 0 : 1;
-	Error += glm::all(glm::equal(m1, m2, glm::epsilon<float>())) ? 0 : 1;
-
-
-	std::vector<glm::mat4> const m3{
-		{0, 1, 2, 3, 4, 5, 6, 7, 8, 9, 10, 11, 12, 13, 14, 15},
-		{0, 1, 2, 3, 4, 5, 6, 7, 8, 9, 10, 11, 12, 13, 14, 15},
-		{0, 1, 2, 3, 4, 5, 6, 7, 8, 9, 10, 11, 12, 13, 14, 15},
-		{0, 1, 2, 3, 4, 5, 6, 7, 8, 9, 10, 11, 12, 13, 14, 15}};
-
-	glm::mat4 const m4{
-		{1, 0, 0, 0},
-		{0, 1, 0, 0},
-		{0, 0, 1, 0},
-		{0, 0, 0, 1} };
-
-	Error += glm::equal(m4[0][0], 1.0f, 0.0001f) ? 0 : 1;
-	Error += glm::equal(m4[3][3], 1.0f, 0.0001f) ? 0 : 1;
-
-	std::vector<glm::mat4> const v1{
-		{0, 1, 2, 3, 4, 5, 6, 7, 8, 9, 10, 11, 12, 13, 14, 15},
-		{0, 1, 2, 3, 4, 5, 6, 7, 8, 9, 10, 11, 12, 13, 14, 15}};
-
-	std::vector<glm::mat4> const v2{
-		{
-			{ 0, 1, 2, 3 },
-			{ 4, 5, 6, 7 },
-			{ 8, 9, 10, 11 },
-			{ 12, 13, 14, 15 }
-		},
-		{
-			{ 0, 1, 2, 3 },
-			{ 4, 5, 6, 7 },
-			{ 8, 9, 10, 11 },
-			{ 12, 13, 14, 15 }
-		}};
-
-#endif//GLM_HAS_INITIALIZER_LISTS
-
-	return Error;
-}
-
-static int test_member_alloc_bug()
-{
-	int Error = 0;
-	
-	struct repro
-	{
-		repro(){ this->matrix = new glm::mat4(); }
-		~repro(){delete this->matrix;}
-		
-		glm::mat4* matrix;
-	};
-	
-	repro Repro;
-	
-	return Error;
-}
-
-static int test_size()
-{
-	int Error = 0;
-
-	Error += 64 == sizeof(glm::mat4) ? 0 : 1;
-	Error += 128 == sizeof(glm::dmat4) ? 0 : 1;
-	Error += glm::mat4().length() == 4 ? 0 : 1;
-	Error += glm::dmat4().length() == 4 ? 0 : 1;
-	Error += glm::mat4::length() == 4 ? 0 : 1;
-	Error += glm::dmat4::length() == 4 ? 0 : 1;
-
-	return Error;
-}
-
-static int test_constexpr()
-{
-	int Error = 0;
-
->>>>>>> b101e8f3
+	int Error = 0;
+
 #if GLM_HAS_CONSTEXPR
 	static_assert(glm::mat4::length() == 4, "GLM: Failed constexpr");
 	constexpr glm::mat4 A(1.f);
 	constexpr glm::mat4 B(1.f);
 	constexpr glm::bvec4 C = glm::equal(A, B, 0.01f);
 	static_assert(glm::all(C), "GLM: Failed constexpr");
-<<<<<<< HEAD
-#endif
-
-	return 0;
-=======
 
 	constexpr glm::mat4 const Z(1.0f);
 	Error += glm::all(glm::equal(Z, glm::mat4(1.0f), glm::epsilon<float>())) ? 0 : 1;
 #endif
 
 	return Error;
->>>>>>> b101e8f3
 }
 
 int main()
