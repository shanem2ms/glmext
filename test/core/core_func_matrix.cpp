--- conflicted
+++ resolved
@@ -16,11 +16,7 @@
 
 using namespace glm;
 
-<<<<<<< HEAD
-int test_matrixCompMult()
-=======
 static int test_matrixCompMult()
->>>>>>> b101e8f3
 {
 	int Error(0);
 
@@ -92,26 +88,11 @@
 
 static int test_outerProduct()
 {
-<<<<<<< HEAD
-	{ glm::mat2 m = glm::outerProduct(glm::vec2(1.0f), glm::vec2(1.0f)); }
-	{ glm::mat3 m = glm::outerProduct(glm::vec3(1.0f), glm::vec3(1.0f)); }
-	{ glm::mat4 m = glm::outerProduct(glm::vec4(1.0f), glm::vec4(1.0f)); }
-
-	{ glm::mat2x3 m = glm::outerProduct(glm::vec3(1.0f), glm::vec2(1.0f)); }
-	{ glm::mat2x4 m = glm::outerProduct(glm::vec4(1.0f), glm::vec2(1.0f)); }
-
-	{ glm::mat3x2 m = glm::outerProduct(glm::vec2(1.0f), glm::vec3(1.0f)); }
-	{ glm::mat3x4 m = glm::outerProduct(glm::vec4(1.0f), glm::vec3(1.0f)); }
-  
-	{ glm::mat4x2 m = glm::outerProduct(glm::vec2(1.0f), glm::vec4(1.0f)); }
-	{ glm::mat4x3 m = glm::outerProduct(glm::vec3(1.0f), glm::vec4(1.0f)); }
-=======
 	int Error = 0;
 
 	glm::mat2 m0 = glm::outerProduct(glm::vec2(1.0f), glm::vec2(1.0f));
 	glm::mat2 n0(1, 1, 1, 1);
 	Error += all(equal(m0, n0, epsilon<float>())) ? 0 : 1;
->>>>>>> b101e8f3
 
 	glm::mat3 m1 = glm::outerProduct(glm::vec3(1.0f), glm::vec3(1.0f));
 	glm::mat3 n1(1, 1, 1, 1, 1, 1, 1, 1, 1);
@@ -268,55 +249,9 @@
 static int test_inverse_simd()
 {
 	int Error = 0;
-<<<<<<< HEAD
-
-	{
-		glm::mat4x4 A4x4(
-			glm::vec4(1, 0, 1, 0), 
-			glm::vec4(0, 1, 0, 0), 
-			glm::vec4(0, 0, 1, 0), 
-			glm::vec4(0, 0, 0, 1));
-		glm::mat4x4 B4x4 = inverse(A4x4);
-		glm::mat4x4 I4x4 = A4x4 * B4x4;
-		glm::mat4x4 Identity(1);
-		Error += all(equal(I4x4, Identity, epsilon<float>())) ? 0 : 1;
-	}
-
-	{
-		glm::mat3x3 A3x3(
-			glm::vec3(1, 0, 1), 
-			glm::vec3(0, 1, 0), 
-			glm::vec3(0, 0, 1));
-		glm::mat3x3 B3x3 = glm::inverse(A3x3);
-		glm::mat3x3 I3x3 = A3x3 * B3x3;
-		glm::mat3x3 Identity(1);
-		Error += all(equal(I3x3, Identity, epsilon<float>())) ? 0 : 1;
-	}
-
-	{
-		glm::mat2x2 A2x2(
-			glm::vec2(1, 1), 
-			glm::vec2(0, 1));
-		glm::mat2x2 B2x2 = glm::inverse(A2x2);
-		glm::mat2x2 I2x2 = A2x2 * B2x2;
-		glm::mat2x2 Identity(1);
-		Error += all(equal(I2x2, Identity, epsilon<float>())) ? 0 : 1;
-	}
-
-	return Error;
-}
-
-int test_inverse_simd()
-{
-	int Error = 0;
 
 	glm::mat4x4 const Identity(1);
 
-=======
-
-	glm::mat4x4 const Identity(1);
-
->>>>>>> b101e8f3
 	glm::mat4x4 const A4x4(
 		glm::vec4(1, 0, 1, 0),
 		glm::vec4(0, 1, 0, 0),
@@ -328,91 +263,6 @@
 	Error += glm::all(glm::equal(I4x4, Identity, 0.001f)) ? 0 : 1;
 
 	return Error;
-<<<<<<< HEAD
-}
-
-int test_shearing()
-{
-    int Error = 0;
-
-    {
-        glm::vec3 const center(0, 0, 0);
-        glm::vec2 const l_x(2, 0);
-        glm::vec2 const l_y(0, 0);
-        glm::vec2 const l_z(0, 0);
-        glm::mat4x4 const A4x4(
-                glm::vec4(0, 0, 1, 1),
-                glm::vec4(0, 1, 1, 0),
-                glm::vec4(1, 1, 1, 0),
-                glm::vec4(1, 1, 0, 1));
-        glm::mat4x4 const B4x4 = glm::shear(A4x4, center, l_x, l_y, l_z);
-        glm::mat4x4 const expected(
-                glm::vec4(0, 0, 1, 1),
-                glm::vec4(2, 1, 1, 0),
-                glm::vec4(3, 1, 1, 0),
-                glm::vec4(3, 1, 0, 1));
-        Error += all(equal(B4x4, expected, epsilon<float>())) ? 0 : 1;
-    }
-
-    {
-        glm::vec3 const center(0, 0, 0);
-        glm::vec2 const l_x(1, 0);
-        glm::vec2 const l_y(0, 1);
-        glm::vec2 const l_z(1, 0);
-        glm::mat4x4 const A4x4(
-                glm::vec4(0, 0, 1, 0),
-                glm::vec4(0, 1, 1, 0),
-                glm::vec4(1, 1, 1, 0),
-                glm::vec4(1, 0, 0, 0));
-        glm::mat4x4 const B4x4 = glm::shear(A4x4, center, l_x, l_y, l_z);
-        glm::mat4x4 const expected(
-                glm::vec4(0, 1, 1, 0),
-                glm::vec4(1, 2, 1, 0),
-                glm::vec4(2, 2, 2, 0),
-                glm::vec4(1, 0, 1, 0));
-        Error += all(equal(B4x4, expected, epsilon<float>())) ? 0 : 1;
-    }
-
-    {
-        glm::vec3 const center(3, 2, 1);
-        glm::vec2 const l_x(1, 2);
-        glm::vec2 const l_y(3, 1);
-        glm::vec2 const l_z(4, 5);
-        glm::mat4x4 const A4x4(1);
-        glm::mat4x4 const B4x4 = glm::shear(A4x4, center, l_x, l_y, l_z);
-        glm::mat4x4 const expected(
-                glm::vec4(1, 3, 4, 0),
-                glm::vec4(1, 1, 5, 0),
-                glm::vec4(2, 1, 1, 0),
-                glm::vec4(-9, -8, -9, 1));
-        Error += all(equal(B4x4, expected, epsilon<float>())) ? 0 : 1;
-    }
-
-    {
-        glm::vec3 const center(3, 2, 1);
-        glm::vec2 const l_x(1, 2);
-        glm::vec2 const l_y(3, 1);
-        glm::vec2 const l_z(4, 5);
-        glm::mat4x4 const A4x4(
-                glm::vec4(-3, 2, 1, 0),
-                glm::vec4(3, 2, 1, 0),
-                glm::vec4(4, -8, 0, 0),
-                glm::vec4(7, 1, -2, 0));
-        glm::mat4x4 const B4x4 = glm::shear(A4x4, center, l_x, l_y, l_z);
-        glm::mat4x4 const expected(
-                glm::vec4(1, -6, -1, 0),
-                glm::vec4(7, 12, 23, 0),
-                glm::vec4(-4, 4, -24, 0),
-                glm::vec4(4, 20, 31, 0));
-        Error += all(equal(B4x4, expected, epsilon<float>())) ? 0 : 1;
-    }
-
-    return Error;
-}
-
-template<typename VEC3, typename MAT4>
-int test_inverse_perf(std::size_t Count, std::size_t Instance, char const * Message)
-=======
 }
 
 static int test_shearing()
@@ -504,7 +354,6 @@
 
 template<typename VEC3, typename MAT4>
 static int test_inverse_perf(std::size_t Count, std::size_t Instance, char const * Message)
->>>>>>> b101e8f3
 {
 	std::vector<MAT4> TestInputs;
 	TestInputs.resize(Count);
@@ -551,25 +400,12 @@
 int main()
 {
 	int Error = 0;
-<<<<<<< HEAD
-=======
-
->>>>>>> b101e8f3
+
 	Error += test_matrixCompMult();
 	Error += test_outerProduct();
 	Error += test_transpose();
 	Error += test_determinant();
 	Error += test_inverse();
-<<<<<<< HEAD
-    Error += test_inverse_simd();
-    Error += test_shearing();
-
-#	ifdef NDEBUG
-	std::size_t const Samples = 1000;
-#	else
-	std::size_t const Samples = 1;
-#	endif//NDEBUG
-=======
 	Error += test_inverse_simd();
 	Error += test_shearing();
 
@@ -578,7 +414,6 @@
 #else
 	std::size_t const Samples = 1;
 #endif//NDEBUG
->>>>>>> b101e8f3
 
 	for(std::size_t i = 0; i < 1; ++i)
 	{
