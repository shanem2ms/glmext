#define GLM_FORCE_SWIZZLE
#include <glm/gtc/vec1.hpp>
#include <glm/gtc/constants.hpp>
#include <glm/ext/vector_float1.hpp>
#include <glm/ext/vector_relational.hpp>
#include <glm/vector_relational.hpp>
#include <glm/vec2.hpp>
#include <vector>
#if GLM_HAS_TRIVIAL_QUERIES
#	include <type_traits>
#endif

<<<<<<< HEAD
=======
#if GLM_COMPILER & GLM_COMPILER_CLANG
#	pragma clang diagnostic push
#	pragma clang diagnostic ignored "-Wglobal-constructors"
#	pragma clang diagnostic ignored "-Wunused-variable"
#endif

>>>>>>> b101e8f3
static glm::ivec2 g1;
static glm::ivec2 g2(1);
static glm::ivec2 g3(1, 1);

<<<<<<< HEAD
=======
#if GLM_COMPILER & GLM_COMPILER_CLANG
#	pragma clang diagnostic pop
#endif

>>>>>>> b101e8f3
static int test_operators()
{
	int Error = 0;

	{
		glm::ivec2 A(1);
		glm::ivec2 B(1);
		Error += A != B ? 1 : 0;
		Error += A == B ? 0 : 1;
	}

	{
		glm::vec2 A(1.0f);
		glm::vec2 C = A + 1.0f;
		A += 1.0f;
		Error += glm::all(glm::equal(A, glm::vec2(2.0f), glm::epsilon<float>())) ? 0 : 1;
		Error += glm::all(glm::equal(A, C, glm::epsilon<float>())) ? 0 : 1;
	}

	{
		glm::vec2 A(1.0f);
		glm::vec2 B(2.0f,-1.0f);
		glm::vec2 C = A + B;
		A += B;
		Error += glm::all(glm::equal(A, glm::vec2(3.0f, 0.0f), glm::epsilon<float>())) ? 0 : 1;
		Error += glm::all(glm::equal(A, C, glm::epsilon<float>())) ? 0 : 1;
	}

	{
		glm::vec2 A(1.0f);
		glm::vec2 C = A - 1.0f;
		A -= 1.0f;
		Error += glm::all(glm::equal(A, glm::vec2(0.0f), glm::epsilon<float>())) ? 0 : 1;
		Error += glm::all(glm::equal(A, C, glm::epsilon<float>())) ? 0 : 1;
	}

	{
		glm::vec2 A(1.0f);
		glm::vec2 B(2.0f,-1.0f);
		glm::vec2 C = A - B;
		A -= B;
		Error += glm::all(glm::equal(A, glm::vec2(-1.0f, 2.0f), glm::epsilon<float>())) ? 0 : 1;
		Error += glm::all(glm::equal(A, C, glm::epsilon<float>())) ? 0 : 1;
	}

	{
		glm::vec2 A(1.0f);
		glm::vec2 C = A * 2.0f;
		A *= 2.0f;
		Error += glm::all(glm::equal(A, glm::vec2(2.0f), glm::epsilon<float>())) ? 0 : 1;
		Error += glm::all(glm::equal(A, C, glm::epsilon<float>())) ? 0 : 1;
	}

	{
		glm::vec2 A(2.0f);
		glm::vec2 B(2.0f);
		glm::vec2 C = A / B;
		A /= B;
		Error += glm::all(glm::equal(A, glm::vec2(1.0f), glm::epsilon<float>())) ? 0 : 1;
		Error += glm::all(glm::equal(A, C, glm::epsilon<float>())) ? 0 : 1;
	}

	{
		glm::vec2 A(1.0f, 2.0f);
		glm::vec2 B(4.0f, 5.0f);

		glm::vec2 C = A + B;
		Error += glm::all(glm::equal(C, glm::vec2(5, 7), glm::epsilon<float>())) ? 0 : 1;

		glm::vec2 D = B - A;
		Error += glm::all(glm::equal(D, glm::vec2(3, 3), glm::epsilon<float>())) ? 0 : 1;

		glm::vec2 E = A * B;
		Error += glm::all(glm::equal(E, glm::vec2(4, 10), glm::epsilon<float>())) ? 0 : 1;

		glm::vec2 F = B / A;
		Error += glm::all(glm::equal(F, glm::vec2(4, 2.5), glm::epsilon<float>())) ? 0 : 1;

		glm::vec2 G = A + 1.0f;
		Error += glm::all(glm::equal(G, glm::vec2(2, 3), glm::epsilon<float>())) ? 0 : 1;

		glm::vec2 H = B - 1.0f;
		Error += glm::all(glm::equal(H, glm::vec2(3, 4), glm::epsilon<float>())) ? 0 : 1;

		glm::vec2 I = A * 2.0f;
		Error += glm::all(glm::equal(I, glm::vec2(2, 4), glm::epsilon<float>())) ? 0 : 1;

		glm::vec2 J = B / 2.0f;
		Error += glm::all(glm::equal(J, glm::vec2(2, 2.5), glm::epsilon<float>())) ? 0 : 1;

		glm::vec2 K = 1.0f + A;
		Error += glm::all(glm::equal(K, glm::vec2(2, 3), glm::epsilon<float>())) ? 0 : 1;

		glm::vec2 L = 1.0f - B;
		Error += glm::all(glm::equal(L, glm::vec2(-3, -4), glm::epsilon<float>())) ? 0 : 1;

		glm::vec2 M = 2.0f * A;
		Error += glm::all(glm::equal(M, glm::vec2(2, 4), glm::epsilon<float>())) ? 0 : 1;

		glm::vec2 N = 2.0f / B;
		Error += glm::all(glm::equal(N, glm::vec2(0.5, 2.0 / 5.0), glm::epsilon<float>())) ? 0 : 1;
	}

	{
		glm::vec2 A(1.0f, 2.0f);
		glm::vec2 B(4.0f, 5.0f);

		A += B;
		Error += glm::all(glm::equal(A, glm::vec2(5, 7), glm::epsilon<float>())) ? 0 : 1;

		A += 1.0f;
		Error += glm::all(glm::equal(A, glm::vec2(6, 8), glm::epsilon<float>())) ? 0 : 1;
	}
	{
		glm::ivec2 A(1.0f, 2.0f);
		glm::ivec2 B(4.0f, 5.0f);

		B -= A;
		Error += B == glm::ivec2(3, 3) ? 0 : 1;

		B -= 1.0f;
		Error += B == glm::ivec2(2, 2) ? 0 : 1;
	}
	{
		glm::ivec2 A(1.0f, 2.0f);
		glm::ivec2 B(4.0f, 5.0f);

		A *= B;
		Error += A == glm::ivec2(4, 10) ? 0 : 1;

		A *= 2;
		Error += A == glm::ivec2(8, 20) ? 0 : 1;
	}
	{
		glm::ivec2 A(1.0f, 2.0f);
		glm::ivec2 B(4.0f, 16.0f);

		B /= A;
		Error += B == glm::ivec2(4, 8) ? 0 : 1;

		B /= 2.0f;
		Error += B == glm::ivec2(2, 4) ? 0 : 1;
	}
	{
		glm::ivec2 B(2);

		B /= B.y;
		Error += B == glm::ivec2(1) ? 0 : 1;
	}

	{
		glm::ivec2 A(1.0f, 2.0f);
		glm::ivec2 B = -A;
		Error += B == glm::ivec2(-1.0f, -2.0f) ? 0 : 1;
	}

	{
		glm::ivec2 A(1.0f, 2.0f);
		glm::ivec2 B = --A;
		Error += B == glm::ivec2(0.0f, 1.0f) ? 0 : 1;
	}

	{
		glm::ivec2 A(1.0f, 2.0f);
		glm::ivec2 B = A--;
		Error += B == glm::ivec2(1.0f, 2.0f) ? 0 : 1;
		Error += A == glm::ivec2(0.0f, 1.0f) ? 0 : 1;
	}

	{
		glm::ivec2 A(1.0f, 2.0f);
		glm::ivec2 B = ++A;
		Error += B == glm::ivec2(2.0f, 3.0f) ? 0 : 1;
	}

	{
		glm::ivec2 A(1.0f, 2.0f);
		glm::ivec2 B = A++;
		Error += B == glm::ivec2(1.0f, 2.0f) ? 0 : 1;
		Error += A == glm::ivec2(2.0f, 3.0f) ? 0 : 1;
	}

	return Error;
}

static int test_ctor()
{
	int Error = 0;

	{
		glm::ivec2 A(1);
		glm::ivec2 B(A);
		Error += A == B ? 0 : 1;
	}

#	if GLM_HAS_TRIVIAL_QUERIES
	//	Error += std::is_trivially_default_constructible<glm::vec2>::value ? 0 : 1;
	//	Error += std::is_trivially_copy_assignable<glm::vec2>::value ? 0 : 1;
		Error += std::is_trivially_copyable<glm::vec2>::value ? 0 : 1;
		Error += std::is_trivially_copyable<glm::dvec2>::value ? 0 : 1;
		Error += std::is_trivially_copyable<glm::ivec2>::value ? 0 : 1;
		Error += std::is_trivially_copyable<glm::uvec2>::value ? 0 : 1;

		Error += std::is_copy_constructible<glm::vec2>::value ? 0 : 1;
#	endif

#if GLM_HAS_INITIALIZER_LISTS
	{
		glm::vec2 a{ 0, 1 };
		std::vector<glm::vec2> v = {
<<<<<<< HEAD
			{0, 1},
=======
			a,
>>>>>>> b101e8f3
			{4, 5},
			{8, 9}};
	}

	{
		glm::dvec2 a{ 0, 1 };
		std::vector<glm::dvec2> v = {
<<<<<<< HEAD
			{0, 1},
=======
			a,
>>>>>>> b101e8f3
			{4, 5},
			{8, 9}};
	}
#endif

	{
		glm::vec2 A = glm::vec2(2.0f);
<<<<<<< HEAD
		glm::vec2 B = glm::vec2(2.0f, 3.0f);
		glm::vec2 C = glm::vec2(2.0f, 3.0);
		//glm::vec2 D = glm::dvec2(2.0); // Build error TODO: What does the specification says?
		glm::vec2 E(glm::dvec2(2.0));
		glm::vec2 F(glm::ivec2(2));
=======
		Error += glm::all(glm::equal(A, glm::vec2(2.0f), glm::epsilon<float>())) ? 0 : 1;

		glm::vec2 B = glm::vec2(2.0f, 3.0f);
		Error += glm::all(glm::equal(B, glm::vec2(2.0f, 3.0f), glm::epsilon<float>())) ? 0 : 1;

		glm::vec2 C = glm::vec2(2.0f, 3.0);
		Error += glm::all(glm::equal(C, glm::vec2(2.0f, 3.0f), glm::epsilon<float>())) ? 0 : 1;

		//glm::vec2 D = glm::dvec2(2.0); // Build error TODO: What does the specification says?


		glm::vec2 E(glm::dvec2(2.0));
		Error += glm::all(glm::equal(E, glm::vec2(2.0f), glm::epsilon<float>())) ? 0 : 1;

		glm::vec2 F(glm::ivec2(2));
		Error += glm::all(glm::equal(F, glm::vec2(2.0f), glm::epsilon<float>())) ? 0 : 1;
>>>>>>> b101e8f3
	}

	{
		glm::vec1 const R(1.0f);
		glm::vec1 const S(2.0f);
		glm::vec2 const O(1.0f, 2.0f);

		glm::vec2 const A(R);
		glm::vec2 const B(1.0f);
		Error += glm::all(glm::equal(A, B, 0.0001f)) ? 0 : 1;

		glm::vec2 const C(R, S);
		Error += glm::all(glm::equal(C, O, 0.0001f)) ? 0 : 1;

		glm::vec2 const D(R, 2.0f);
		Error += glm::all(glm::equal(D, O, 0.0001f)) ? 0 : 1;

		glm::vec2 const E(1.0f, S);
		Error += glm::all(glm::equal(E, O, 0.0001f)) ? 0 : 1;
	}

	{
		glm::vec1 const R(1.0f);
		glm::dvec1 const S(2.0);
		glm::vec2 const O(1.0, 2.0);

		glm::vec2 const A(R);
		glm::vec2 const B(1.0);
		Error += glm::all(glm::equal(A, B, 0.0001f)) ? 0 : 1;

		glm::vec2 const C(R, S);
		Error += glm::all(glm::equal(C, O, 0.0001f)) ? 0 : 1;

		glm::vec2 const D(R, 2.0);
		Error += glm::all(glm::equal(D, O, 0.0001f)) ? 0 : 1;

		glm::vec2 const E(1.0, S);
		Error += glm::all(glm::equal(E, O, 0.0001f)) ? 0 : 1;
	}

	return Error;
}

static int test_size()
{
	int Error = 0;

	Error += sizeof(glm::vec2) == sizeof(glm::mediump_vec2) ? 0 : 1;
	Error += 8 == sizeof(glm::mediump_vec2) ? 0 : 1;
	Error += sizeof(glm::dvec2) == sizeof(glm::highp_dvec2) ? 0 : 1;
	Error += 16 == sizeof(glm::highp_dvec2) ? 0 : 1;
	Error += glm::vec2().length() == 2 ? 0 : 1;
	Error += glm::dvec2().length() == 2 ? 0 : 1;
	Error += glm::vec2::length() == 2 ? 0 : 1;
	Error += glm::dvec2::length() == 2 ? 0 : 1;

<<<<<<< HEAD
	GLM_CONSTEXPR std::size_t Length = glm::vec2::length();
=======
	GLM_CONSTEXPR glm::length_t Length = glm::vec2::length();
>>>>>>> b101e8f3
	Error += Length == 2 ? 0 : 1;

	return Error;
}

static int test_operator_increment()
{
	int Error = 0;

	glm::ivec2 v0(1);
	glm::ivec2 v1(v0);
	glm::ivec2 v2(v0);
	glm::ivec2 v3 = ++v1;
	glm::ivec2 v4 = v2++;

	Error += glm::all(glm::equal(v0, v4)) ? 0 : 1;
	Error += glm::all(glm::equal(v1, v2)) ? 0 : 1;
	Error += glm::all(glm::equal(v1, v3)) ? 0 : 1;

	int i0(1);
	int i1(i0);
	int i2(i0);
	int i3 = ++i1;
	int i4 = i2++;

	Error += i0 == i4 ? 0 : 1;
	Error += i1 == i2 ? 0 : 1;
	Error += i1 == i3 ? 0 : 1;

	return Error;
}

static int test_constexpr()
{
#if GLM_HAS_CONSTEXPR
	static_assert(glm::vec2::length() == 2, "GLM: Failed constexpr");
	static_assert(glm::vec2(1.0f).x > 0.0f, "GLM: Failed constexpr");
	static_assert(glm::vec2(1.0f, -1.0f).x > 0.0f, "GLM: Failed constexpr");
	static_assert(glm::vec2(1.0f, -1.0f).y < 0.0f, "GLM: Failed constexpr");
#endif

	return 0;
}

static int test_swizzle()
{
	int Error = 0;

#	if GLM_CONFIG_SWIZZLE == GLM_SWIZZLE_OPERATOR
	{
		glm::vec2 A = glm::vec2(1.0f, 2.0f);
		glm::vec2 B = A.xy;
		glm::vec2 C(A.xy);
		glm::vec2 D(A.xy());

		Error += glm::all(glm::equal(A, B, 0.0001f)) ? 0 : 1;
		Error += glm::all(glm::equal(A, C, 0.0001f)) ? 0 : 1;
		Error += glm::all(glm::equal(A, D, 0.0001f)) ? 0 : 1;
	}
#	endif//GLM_CONFIG_SWIZZLE == GLM_SWIZZLE_OPERATOR

#	if GLM_CONFIG_SWIZZLE == GLM_SWIZZLE_OPERATOR || GLM_CONFIG_SWIZZLE == GLM_SWIZZLE_FUNCTION
	{
		glm::vec2 A = glm::vec2(1.0f, 2.0f);
		glm::vec2 B = A.xy();
		glm::vec2 C(A.xy());

		Error += glm::all(glm::equal(A, B, 0.0001f)) ? 0 : 1;
		Error += glm::all(glm::equal(A, C, 0.0001f)) ? 0 : 1;
	}
#	endif//GLM_CONFIG_SWIZZLE == GLM_SWIZZLE_OPERATOR || GLM_CONFIG_SWIZZLE == GLM_SWIZZLE_FUNCTION

	return Error;
}

int main()
{
	int Error = 0;

	Error += test_size();
	Error += test_ctor();
	Error += test_operators();
	Error += test_operator_increment();
	Error += test_swizzle();
	Error += test_constexpr();

	return Error;
}<|MERGE_RESOLUTION|>--- conflicted
+++ resolved
@@ -10,26 +10,20 @@
 #	include <type_traits>
 #endif
 
-<<<<<<< HEAD
-=======
 #if GLM_COMPILER & GLM_COMPILER_CLANG
 #	pragma clang diagnostic push
 #	pragma clang diagnostic ignored "-Wglobal-constructors"
 #	pragma clang diagnostic ignored "-Wunused-variable"
 #endif
 
->>>>>>> b101e8f3
 static glm::ivec2 g1;
 static glm::ivec2 g2(1);
 static glm::ivec2 g3(1, 1);
 
-<<<<<<< HEAD
-=======
 #if GLM_COMPILER & GLM_COMPILER_CLANG
 #	pragma clang diagnostic pop
 #endif
 
->>>>>>> b101e8f3
 static int test_operators()
 {
 	int Error = 0;
@@ -240,11 +234,7 @@
 	{
 		glm::vec2 a{ 0, 1 };
 		std::vector<glm::vec2> v = {
-<<<<<<< HEAD
-			{0, 1},
-=======
 			a,
->>>>>>> b101e8f3
 			{4, 5},
 			{8, 9}};
 	}
@@ -252,11 +242,7 @@
 	{
 		glm::dvec2 a{ 0, 1 };
 		std::vector<glm::dvec2> v = {
-<<<<<<< HEAD
-			{0, 1},
-=======
 			a,
->>>>>>> b101e8f3
 			{4, 5},
 			{8, 9}};
 	}
@@ -264,13 +250,6 @@
 
 	{
 		glm::vec2 A = glm::vec2(2.0f);
-<<<<<<< HEAD
-		glm::vec2 B = glm::vec2(2.0f, 3.0f);
-		glm::vec2 C = glm::vec2(2.0f, 3.0);
-		//glm::vec2 D = glm::dvec2(2.0); // Build error TODO: What does the specification says?
-		glm::vec2 E(glm::dvec2(2.0));
-		glm::vec2 F(glm::ivec2(2));
-=======
 		Error += glm::all(glm::equal(A, glm::vec2(2.0f), glm::epsilon<float>())) ? 0 : 1;
 
 		glm::vec2 B = glm::vec2(2.0f, 3.0f);
@@ -287,7 +266,6 @@
 
 		glm::vec2 F(glm::ivec2(2));
 		Error += glm::all(glm::equal(F, glm::vec2(2.0f), glm::epsilon<float>())) ? 0 : 1;
->>>>>>> b101e8f3
 	}
 
 	{
@@ -344,11 +322,7 @@
 	Error += glm::vec2::length() == 2 ? 0 : 1;
 	Error += glm::dvec2::length() == 2 ? 0 : 1;
 
-<<<<<<< HEAD
-	GLM_CONSTEXPR std::size_t Length = glm::vec2::length();
-=======
 	GLM_CONSTEXPR glm::length_t Length = glm::vec2::length();
->>>>>>> b101e8f3
 	Error += Length == 2 ? 0 : 1;
 
 	return Error;
