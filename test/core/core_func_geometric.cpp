--- conflicted
+++ resolved
@@ -13,11 +13,7 @@
 
 namespace length
 {
-<<<<<<< HEAD
-	int test()
-=======
-	static int test()
->>>>>>> b101e8f3
+	static int test()
 	{
 		float Length1 = glm::length(glm::vec1(1));
 		float Length2 = glm::length(glm::vec2(1, 0));
@@ -37,11 +33,7 @@
 
 namespace distance
 {
-<<<<<<< HEAD
-	int test()
-=======
-	static int test()
->>>>>>> b101e8f3
+	static int test()
 	{
 		float Distance1 = glm::distance(glm::vec1(1), glm::vec1(1));
 		float Distance2 = glm::distance(glm::vec2(1, 0), glm::vec2(1, 0));
@@ -61,11 +53,7 @@
 
 namespace dot
 {
-<<<<<<< HEAD
-	int test()
-=======
-	static int test()
->>>>>>> b101e8f3
+	static int test()
 	{
 		float Dot1 = glm::dot(glm::vec1(1), glm::vec1(1));
 		float Dot2 = glm::dot(glm::vec2(1), glm::vec2(1));
@@ -78,7 +66,6 @@
 		Error += glm::abs(Dot2 - 2.0f) < std::numeric_limits<float>::epsilon() ? 0 : 1;
 		Error += glm::abs(Dot3 - 3.0f) < std::numeric_limits<float>::epsilon() ? 0 : 1;
 		Error += glm::abs(Dot4 - 4.0f) < std::numeric_limits<float>::epsilon() ? 0 : 1;
-<<<<<<< HEAD
 
 		return Error;
 	}
@@ -86,7 +73,7 @@
 
 namespace cross
 {
-	int test()
+	static int test()
 	{
 		glm::vec3 Cross1 = glm::cross(glm::vec3(1, 0, 0), glm::vec3(0, 1, 0));
 		glm::vec3 Cross2 = glm::cross(glm::vec3(0, 1, 0), glm::vec3(1, 0, 0));
@@ -102,62 +89,23 @@
 
 namespace normalize
 {
-	int test()
-	{
+	static int test()
+	{
+		int Error = 0;
+
 		glm::vec3 Normalize1 = glm::normalize(glm::vec3(1, 0, 0));
 		glm::vec3 Normalize2 = glm::normalize(glm::vec3(2, 0, 0));
 
-		glm::vec3 Normalize3 = glm::normalize(glm::vec3(-0.6, 0.7, -0.5));
-=======
-
-		return Error;
-	}
-}//namespace dot
-
-namespace cross
-{
-	static int test()
-	{
-		glm::vec3 Cross1 = glm::cross(glm::vec3(1, 0, 0), glm::vec3(0, 1, 0));
-		glm::vec3 Cross2 = glm::cross(glm::vec3(0, 1, 0), glm::vec3(1, 0, 0));
-
-		int Error = 0;
-
-		Error += glm::all(glm::lessThan(glm::abs(Cross1 - glm::vec3(0, 0, 1)), glm::vec3(std::numeric_limits<float>::epsilon()))) ? 0 : 1;
-		Error += glm::all(glm::lessThan(glm::abs(Cross2 - glm::vec3(0, 0,-1)), glm::vec3(std::numeric_limits<float>::epsilon()))) ? 0 : 1;
-
-		return Error;
-	}
-}//namespace cross
-
-namespace normalize
-{
-	static int test()
-	{
-		int Error = 0;
-
-		glm::vec3 Normalize1 = glm::normalize(glm::vec3(1, 0, 0));
-		glm::vec3 Normalize2 = glm::normalize(glm::vec3(2, 0, 0));
-
 		Error += glm::all(glm::lessThan(glm::abs(Normalize1 - glm::vec3(1, 0, 0)), glm::vec3(std::numeric_limits<float>::epsilon()))) ? 0 : 1;
 		Error += glm::all(glm::lessThan(glm::abs(Normalize2 - glm::vec3(1, 0, 0)), glm::vec3(std::numeric_limits<float>::epsilon()))) ? 0 : 1;
->>>>>>> b101e8f3
 
 		glm::vec3 ro = glm::vec3(glm::cos(5.f) * 3.f, 2.f, glm::sin(5.f) * 3.f);
 		glm::vec3 w = glm::normalize(glm::vec3(0, -0.2f, 0) - ro);
 		glm::vec3 u = glm::normalize(glm::cross(w, glm::vec3(0, 1, 0)));
 		glm::vec3 v = glm::cross(u, w);
-<<<<<<< HEAD
-
-		int Error = 0;
-
-		Error += glm::all(glm::lessThan(glm::abs(Normalize1 - glm::vec3(1, 0, 0)), glm::vec3(std::numeric_limits<float>::epsilon()))) ? 0 : 1;
-		Error += glm::all(glm::lessThan(glm::abs(Normalize2 - glm::vec3(1, 0, 0)), glm::vec3(std::numeric_limits<float>::epsilon()))) ? 0 : 1;
-=======
 		glm::vec3 x = glm::cross(w, u);
 
 		Error += glm::all(glm::equal(x + v, glm::vec3(0), 0.01f)) ? 0 : 1;
->>>>>>> b101e8f3
 
 		return Error;
 	}
@@ -165,11 +113,7 @@
 
 namespace faceforward
 {
-<<<<<<< HEAD
-	int test()
-=======
-	static int test()
->>>>>>> b101e8f3
+	static int test()
 	{
 		int Error = 0;
 
@@ -178,11 +122,8 @@
 			glm::vec3 I(1.0f, 0.0f, 1.0f);
 			glm::vec3 Nref(0.0f, 0.0f, 1.0f);
 			glm::vec3 F = glm::faceforward(N, I, Nref);
-<<<<<<< HEAD
-=======
 
 			Error += glm::all(glm::equal(F, glm::vec3(0.0, 0.0, -1.0), 0.0001f)) ? 0 : 1;
->>>>>>> b101e8f3
 		}
 
 		return Error;
@@ -191,11 +132,7 @@
 
 namespace reflect
 {
-<<<<<<< HEAD
-	int test()
-=======
-	static int test()
->>>>>>> b101e8f3
+	static int test()
 	{
 		int Error = 0;
 
@@ -219,11 +156,7 @@
 
 namespace refract
 {
-<<<<<<< HEAD
-	int test()
-=======
-	static int test()
->>>>>>> b101e8f3
+	static int test()
 	{
 		int Error = 0;
 
