--- conflicted
+++ resolved
@@ -44,11 +44,7 @@
 	return Error;
 }
 
-<<<<<<< HEAD
-int test_ivec3_swizzle()
-=======
 static int test_ivec3_swizzle()
->>>>>>> b101e8f3
 {
 	int Error = 0;
 
@@ -113,11 +109,7 @@
 	return Error;
 }
 
-<<<<<<< HEAD
-int test_ivec4_swizzle()
-=======
 static int test_ivec4_swizzle()
->>>>>>> b101e8f3
 {
 	int Error = 0;
 
