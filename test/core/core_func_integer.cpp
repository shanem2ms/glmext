--- conflicted
+++ resolved
@@ -223,14 +223,11 @@
 		}
 	};
 
-<<<<<<< HEAD
-=======
 #		if GLM_COMPILER & GLM_COMPILER_VC
 #			pragma warning(push)
 #			pragma warning(disable : 4309)
 #		endif
 
->>>>>>> b101e8f3
 	template<glm::length_t L, typename T, glm::qualifier Q>
 	GLM_FUNC_QUALIFIER glm::vec<L, T, Q> bitfieldReverseOps(glm::vec<L, T, Q> const& v)
 	{
@@ -244,27 +241,21 @@
 		return x;
 	}
 
-<<<<<<< HEAD
-=======
 #		if GLM_COMPILER & GLM_COMPILER_VC
 #			pragma warning(pop)
 #		endif
 
->>>>>>> b101e8f3
 	template<typename genType>
 	GLM_FUNC_QUALIFIER genType bitfieldReverseOps(genType x)
 	{
 		return bitfieldReverseOps(glm::vec<1, genType, glm::defaultp>(x)).x;
 	}
 
-<<<<<<< HEAD
-=======
 #if GLM_COMPILER & GLM_COMPILER_CLANG
 #	pragma clang diagnostic push
 #	pragma clang diagnostic ignored "-Wpadded"
 #endif
 
->>>>>>> b101e8f3
 	template<typename genType>
 	struct type
 	{
@@ -1450,12 +1441,6 @@
 		}
 	};
 
-<<<<<<< HEAD
-	template<glm::length_t L, typename T, glm::qualifier Q>
-	static glm::vec<L, int, Q> bitCount_bitfield(glm::vec<L, T, Q> const& v)
-	{
-		glm::vec<L, typename glm::detail::make_unsigned<T>::type, Q> x(*reinterpret_cast<glm::vec<L, typename glm::detail::make_unsigned<T>::type, Q> const *>(&v));
-=======
 #		if GLM_COMPILER & GLM_COMPILER_VC
 #			pragma warning(push)
 #			pragma warning(disable : 4309)
@@ -1465,7 +1450,6 @@
 	static glm::vec<L, int, Q> bitCount_bitfield(glm::vec<L, T, Q> const& v)
 	{
 		glm::vec<L, typename glm::detail::make_unsigned<T>::type, Q> x(v);
->>>>>>> b101e8f3
 		x = compute_bitfieldBitCountStep<sizeof(T) * 8 >=  2>::call(x, static_cast<typename glm::detail::make_unsigned<T>::type>(0x5555555555555555ull), static_cast<typename glm::detail::make_unsigned<T>::type>( 1));
 		x = compute_bitfieldBitCountStep<sizeof(T) * 8 >=  4>::call(x, static_cast<typename glm::detail::make_unsigned<T>::type>(0x3333333333333333ull), static_cast<typename glm::detail::make_unsigned<T>::type>( 2));
 		x = compute_bitfieldBitCountStep<sizeof(T) * 8 >=  8>::call(x, static_cast<typename glm::detail::make_unsigned<T>::type>(0x0F0F0F0F0F0F0F0Full), static_cast<typename glm::detail::make_unsigned<T>::type>( 4));
@@ -1475,13 +1459,10 @@
 		return glm::vec<L, int, Q>(x);
 	}
 
-<<<<<<< HEAD
-=======
 #		if GLM_COMPILER & GLM_COMPILER_VC
 #			pragma warning(pop)
 #		endif
 
->>>>>>> b101e8f3
 	template<typename genType>
 	static int bitCount_bitfield(genType x)
 	{
@@ -1558,11 +1539,7 @@
 			int ResultA = glm::bitCount(DataI32[i].Value);
 			Error += DataI32[i].Return == ResultA ? 0 : 1;
 			assert(!Error);
-<<<<<<< HEAD
-/*
-=======
-
->>>>>>> b101e8f3
+
 			int ResultB = bitCount_if(DataI32[i].Value);
 			Error += DataI32[i].Return == ResultB ? 0 : 1;
 			assert(!Error);
@@ -1574,10 +1551,6 @@
 			int ResultE = bitCount_bitfield(DataI32[i].Value);
 			Error += DataI32[i].Return == ResultE ? 0 : 1;
 			assert(!Error);
-<<<<<<< HEAD
-*/
-=======
->>>>>>> b101e8f3
 		}
 
 		return Error;
