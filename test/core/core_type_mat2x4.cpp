#include <glm/gtc/epsilon.hpp>
#include <glm/gtc/constants.hpp>
#include <glm/ext/scalar_relational.hpp>
#include <glm/ext/vector_relational.hpp>
#include <glm/ext/matrix_relational.hpp>
#include <glm/mat2x2.hpp>
#include <glm/mat2x3.hpp>
#include <glm/mat2x4.hpp>
#include <glm/mat3x2.hpp>
#include <glm/mat3x3.hpp>
#include <glm/mat3x4.hpp>
#include <glm/mat4x2.hpp>
#include <glm/mat4x3.hpp>
#include <glm/mat4x4.hpp>
#include <vector>

static int test_operators()
{
	int Error = 0;

	glm::mat2x4 l(1.0f);
	glm::mat2x4 m(1.0f);
	glm::vec2 u(1.0f);
	glm::vec4 v(1.0f);

	float x = 1.0f;
	glm::vec4 a = m * u;
	Error += glm::all(glm::equal(a, glm::vec4(u, 0.0f, 0.0f), glm::epsilon<float>())) ? 0 : 1;

	glm::vec2 b = v * m;
	Error += glm::all(glm::equal(b, glm::vec2(1.0f), glm::epsilon<float>())) ? 0 : 1;

	glm::mat2x4 n0(1.0f, 1.0f, 1.0f, 1.0f, 1.0f, 1.0f, 1.0f, 1.0f);
	glm::mat2x4 n = x / n0;
	Error += glm::all(glm::equal(n, n0, glm::epsilon<float>())) ? 0 : 1;

	glm::mat2x4 o = m / x;
	Error += glm::all(glm::equal(o, m, glm::epsilon<float>())) ? 0 : 1;

	glm::mat2x4 p = x * m;
	Error += glm::all(glm::equal(p, m, glm::epsilon<float>())) ? 0 : 1;

	glm::mat2x4 q = m * x;
	bool R = glm::any(glm::notEqual(m, q, glm::epsilon<float>()));
	bool S = glm::all(glm::equal(m, l, glm::epsilon<float>()));
<<<<<<< HEAD
=======

	Error += (S && !R) ? 0 : 1;

	return Error;
}

static int test_ctr()
{
	int Error(0);

#if(GLM_HAS_INITIALIZER_LISTS)
	glm::mat2x4 m0(
		glm::vec4(0, 1, 2, 3),
		glm::vec4(4, 5, 6, 7));

	glm::mat2x4 m1{0, 1, 2, 3, 4, 5, 6, 7};
>>>>>>> b101e8f3

	glm::mat2x4 m2{
		{0, 1, 2, 3},
		{4, 5, 6, 7}};

	Error += glm::all(glm::equal(m0, m2, glm::epsilon<float>())) ? 0 : 1;
	Error += glm::all(glm::equal(m1, m2, glm::epsilon<float>())) ? 0 : 1;

	std::vector<glm::mat2x4> v1{
		{0, 1, 2, 3, 4, 5, 6, 7},
		{0, 1, 2, 3, 4, 5, 6, 7}
	};
	
	std::vector<glm::mat2x4> v2{
		{
			{ 0, 1, 2, 3},
			{ 4, 5, 6, 7}
		},
		{
			{ 0, 1, 2, 3},
			{ 4, 5, 6, 7}
		}
	};
	
#endif//GLM_HAS_INITIALIZER_LISTS

	return Error;
}

namespace cast
{
	template<typename genType>
	static int entry()
	{
		int Error = 0;

		genType A(1.0f);
		glm::mat2x4 B(A);
		glm::mat2x4 Identity(1.0f);

		for(glm::length_t i = 0, length = B.length(); i < length; ++i)
			Error += glm::all(glm::epsilonEqual(B[i], Identity[i], glm::epsilon<float>())) ? 0 : 1;

		return Error;
	}

	static int test()
	{
		int Error = 0;
		
		Error += entry<glm::mat2x2>();
		Error += entry<glm::mat2x3>();
		Error += entry<glm::mat2x4>();
		Error += entry<glm::mat3x2>();
		Error += entry<glm::mat3x3>();
		Error += entry<glm::mat3x4>();
		Error += entry<glm::mat4x2>();
		Error += entry<glm::mat4x3>();
		Error += entry<glm::mat4x4>();

		return Error;
	}
}//namespace cast

static int test_size()
{
	int Error = 0;

	Error += 32 == sizeof(glm::mat2x4) ? 0 : 1;
	Error += 64 == sizeof(glm::dmat2x4) ? 0 : 1;
	Error += glm::mat2x4().length() == 2 ? 0 : 1;
	Error += glm::dmat2x4().length() == 2 ? 0 : 1;
	Error += glm::mat2x4::length() == 2 ? 0 : 1;
	Error += glm::dmat2x4::length() == 2 ? 0 : 1;

	return Error;
}

static int test_constexpr()
{
	int Error = 0;

#if GLM_HAS_CONSTEXPR
	static_assert(glm::mat2x4::length() == 2, "GLM: Failed constexpr");

	constexpr glm::mat2x4 const Z(1.0f);
	Error += glm::all(glm::equal(Z, glm::mat2x4(1.0f), glm::epsilon<float>())) ? 0 : 1;
#endif

	return Error;
}

int test_ctr()
{
	int Error(0);

#if(GLM_HAS_INITIALIZER_LISTS)
	glm::mat2x4 m0(
		glm::vec4(0, 1, 2, 3),
		glm::vec4(4, 5, 6, 7));

	glm::mat2x4 m1{0, 1, 2, 3, 4, 5, 6, 7};

	glm::mat2x4 m2{
		{0, 1, 2, 3},
		{4, 5, 6, 7}};

	Error += glm::all(glm::equal(m0, m2, glm::epsilon<float>())) ? 0 : 1;
	Error += glm::all(glm::equal(m1, m2, glm::epsilon<float>())) ? 0 : 1;

	std::vector<glm::mat2x4> v1{
		{0, 1, 2, 3, 4, 5, 6, 7},
		{0, 1, 2, 3, 4, 5, 6, 7}
	};
	
	std::vector<glm::mat2x4> v2{
		{
			{ 0, 1, 2, 3},
			{ 4, 5, 6, 7}
		},
		{
			{ 0, 1, 2, 3},
			{ 4, 5, 6, 7}
		}
	};
	
#endif//GLM_HAS_INITIALIZER_LISTS

	return Error;
}

namespace cast
{
	template<typename genType>
	int entry()
	{
		int Error = 0;

		genType A(1.0f);
		glm::mat2x4 B(A);
		glm::mat2x4 Identity(1.0f);

		for(glm::length_t i = 0, length = B.length(); i < length; ++i)
			Error += glm::all(glm::epsilonEqual(B[i], Identity[i], glm::epsilon<float>())) ? 0 : 1;

		return Error;
	}

	int test()
	{
		int Error = 0;
		
		Error += entry<glm::mat2x2>();
		Error += entry<glm::mat2x3>();
		Error += entry<glm::mat2x4>();
		Error += entry<glm::mat3x2>();
		Error += entry<glm::mat3x3>();
		Error += entry<glm::mat3x4>();
		Error += entry<glm::mat4x2>();
		Error += entry<glm::mat4x3>();
		Error += entry<glm::mat4x4>();

		return Error;
	}
}//namespace cast

static int test_size()
{
	int Error = 0;

	Error += 32 == sizeof(glm::mat2x4) ? 0 : 1;
	Error += 64 == sizeof(glm::dmat2x4) ? 0 : 1;
	Error += glm::mat2x4().length() == 2 ? 0 : 1;
	Error += glm::dmat2x4().length() == 2 ? 0 : 1;
	Error += glm::mat2x4::length() == 2 ? 0 : 1;
	Error += glm::dmat2x4::length() == 2 ? 0 : 1;

	return Error;
}

static int test_constexpr()
{
#if GLM_HAS_CONSTEXPR
	static_assert(glm::mat2x4::length() == 2, "GLM: Failed constexpr");
#endif

	return 0;
}

int main()
{
	int Error = 0;

	Error += cast::test();
	Error += test_ctr();
	Error += test_operators();
	Error += test_size();
	Error += test_constexpr();

	return Error;
}


<|MERGE_RESOLUTION|>--- conflicted
+++ resolved
@@ -43,8 +43,6 @@
 	glm::mat2x4 q = m * x;
 	bool R = glm::any(glm::notEqual(m, q, glm::epsilon<float>()));
 	bool S = glm::all(glm::equal(m, l, glm::epsilon<float>()));
-<<<<<<< HEAD
-=======
 
 	Error += (S && !R) ? 0 : 1;
 
@@ -61,7 +59,6 @@
 		glm::vec4(4, 5, 6, 7));
 
 	glm::mat2x4 m1{0, 1, 2, 3, 4, 5, 6, 7};
->>>>>>> b101e8f3
 
 	glm::mat2x4 m2{
 		{0, 1, 2, 3},
@@ -154,103 +151,6 @@
 	return Error;
 }
 
-int test_ctr()
-{
-	int Error(0);
-
-#if(GLM_HAS_INITIALIZER_LISTS)
-	glm::mat2x4 m0(
-		glm::vec4(0, 1, 2, 3),
-		glm::vec4(4, 5, 6, 7));
-
-	glm::mat2x4 m1{0, 1, 2, 3, 4, 5, 6, 7};
-
-	glm::mat2x4 m2{
-		{0, 1, 2, 3},
-		{4, 5, 6, 7}};
-
-	Error += glm::all(glm::equal(m0, m2, glm::epsilon<float>())) ? 0 : 1;
-	Error += glm::all(glm::equal(m1, m2, glm::epsilon<float>())) ? 0 : 1;
-
-	std::vector<glm::mat2x4> v1{
-		{0, 1, 2, 3, 4, 5, 6, 7},
-		{0, 1, 2, 3, 4, 5, 6, 7}
-	};
-	
-	std::vector<glm::mat2x4> v2{
-		{
-			{ 0, 1, 2, 3},
-			{ 4, 5, 6, 7}
-		},
-		{
-			{ 0, 1, 2, 3},
-			{ 4, 5, 6, 7}
-		}
-	};
-	
-#endif//GLM_HAS_INITIALIZER_LISTS
-
-	return Error;
-}
-
-namespace cast
-{
-	template<typename genType>
-	int entry()
-	{
-		int Error = 0;
-
-		genType A(1.0f);
-		glm::mat2x4 B(A);
-		glm::mat2x4 Identity(1.0f);
-
-		for(glm::length_t i = 0, length = B.length(); i < length; ++i)
-			Error += glm::all(glm::epsilonEqual(B[i], Identity[i], glm::epsilon<float>())) ? 0 : 1;
-
-		return Error;
-	}
-
-	int test()
-	{
-		int Error = 0;
-		
-		Error += entry<glm::mat2x2>();
-		Error += entry<glm::mat2x3>();
-		Error += entry<glm::mat2x4>();
-		Error += entry<glm::mat3x2>();
-		Error += entry<glm::mat3x3>();
-		Error += entry<glm::mat3x4>();
-		Error += entry<glm::mat4x2>();
-		Error += entry<glm::mat4x3>();
-		Error += entry<glm::mat4x4>();
-
-		return Error;
-	}
-}//namespace cast
-
-static int test_size()
-{
-	int Error = 0;
-
-	Error += 32 == sizeof(glm::mat2x4) ? 0 : 1;
-	Error += 64 == sizeof(glm::dmat2x4) ? 0 : 1;
-	Error += glm::mat2x4().length() == 2 ? 0 : 1;
-	Error += glm::dmat2x4().length() == 2 ? 0 : 1;
-	Error += glm::mat2x4::length() == 2 ? 0 : 1;
-	Error += glm::dmat2x4::length() == 2 ? 0 : 1;
-
-	return Error;
-}
-
-static int test_constexpr()
-{
-#if GLM_HAS_CONSTEXPR
-	static_assert(glm::mat2x4::length() == 2, "GLM: Failed constexpr");
-#endif
-
-	return 0;
-}
-
 int main()
 {
 	int Error = 0;
