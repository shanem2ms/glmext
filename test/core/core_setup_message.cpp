#define GLM_FORCE_MESSAGES
#include <glm/vec3.hpp>
#include <cstdio>

<<<<<<< HEAD
int test_compiler()
{
	int Error(0);
	
	if(GLM_COMPILER & GLM_COMPILER_VC)
=======
static int test_compiler()
{
	int Error(0);
	
#	if(GLM_COMPILER & GLM_COMPILER_VC)
>>>>>>> b101e8f3
	{
		switch(GLM_COMPILER)
		{
		case GLM_COMPILER_VC12:
			std::printf("Visual C++ 12 - 2013\n");
			break;
		case GLM_COMPILER_VC14:
			std::printf("Visual C++ 14 - 2015\n");
			break;
		case GLM_COMPILER_VC15:
			std::printf("Visual C++ 15 - 2017\n");
			break;
		case GLM_COMPILER_VC15_3:
			std::printf("Visual C++ 15.3 - 2017\n");
			break;
		case GLM_COMPILER_VC15_5:
			std::printf("Visual C++ 15.5 - 2017\n");
			break;
		case GLM_COMPILER_VC15_6:
			std::printf("Visual C++ 15.6 - 2017\n");
			break;
		case GLM_COMPILER_VC15_7:
			std::printf("Visual C++ 15.7 - 2017\n");
			break;
		case GLM_COMPILER_VC15_8:
			std::printf("Visual C++ 15.8 - 2017\n");
			break;
		case GLM_COMPILER_VC15_9:
			std::printf("Visual C++ 15.9 - 2017\n");
			break;
		case GLM_COMPILER_VC16:
			std::printf("Visual C++ 16 - 2019\n");
			break;
<<<<<<< HEAD
		default:
			std::printf("Visual C++ version not detected\n");
			Error += 1;
			break;
		}
	}
	else if(GLM_COMPILER & GLM_COMPILER_GCC)
	{
		switch(GLM_COMPILER)
		{
		case GLM_COMPILER_GCC46:
			std::printf("GCC 4.6\n");
			break;
		case GLM_COMPILER_GCC47:
			std::printf("GCC 4.7\n");
			break;
		case GLM_COMPILER_GCC48:
			std::printf("GCC 4.8\n");
			break;
		case GLM_COMPILER_GCC49:
			std::printf("GCC 4.9\n");
			break;
		case GLM_COMPILER_GCC5:
			std::printf("GCC 5\n");
			break;
		case GLM_COMPILER_GCC6:
			std::printf("GCC 6\n");
			break;
		case GLM_COMPILER_GCC7:
			std::printf("GCC 7\n");
			break;
		case GLM_COMPILER_GCC8:
			std::printf("GCC 8\n");
			break;
		default:
			std::printf("GCC version not detected\n");
			Error += 1;
			break;
		}
	}
	else if(GLM_COMPILER & GLM_COMPILER_CUDA)
	{
		std::printf("CUDA\n");
	}
	else if(GLM_COMPILER & GLM_COMPILER_CLANG)
	{
		switch(GLM_COMPILER)
		{
		case GLM_COMPILER_CLANG34:
			std::printf("Clang 3.4\n");
			break;
		case GLM_COMPILER_CLANG35:
			std::printf("Clang 3.5\n");
			break;
		case GLM_COMPILER_CLANG36:
			std::printf("Clang 3.6\n");
			break;
=======
		case GLM_COMPILER_VC17:
			std::printf("Visual C++ 17 - 2022\n");
			break;
		default:
			std::printf("Visual C++ version not detected\n");
			Error += 1;
			break;
		}
	}
#	elif(GLM_COMPILER & GLM_COMPILER_GCC)
	{
		switch(GLM_COMPILER)
		{
		case GLM_COMPILER_GCC46:
			std::printf("GCC 4.6\n");
			break;
		case GLM_COMPILER_GCC47:
			std::printf("GCC 4.7\n");
			break;
		case GLM_COMPILER_GCC48:
			std::printf("GCC 4.8\n");
			break;
		case GLM_COMPILER_GCC49:
			std::printf("GCC 4.9\n");
			break;
		case GLM_COMPILER_GCC5:
			std::printf("GCC 5\n");
			break;
		case GLM_COMPILER_GCC6:
			std::printf("GCC 6\n");
			break;
		case GLM_COMPILER_GCC7:
			std::printf("GCC 7\n");
			break;
		case GLM_COMPILER_GCC8:
			std::printf("GCC 8\n");
			break;
		case GLM_COMPILER_GCC9:
			std::printf("GCC 9\n");
			break;
		case GLM_COMPILER_GCC10:
			std::printf("GCC 10\n");
			break;
		case GLM_COMPILER_GCC11:
			std::printf("GCC 11\n");
			break;
		case GLM_COMPILER_GCC12:
			std::printf("GCC 12\n");
			break;
		case GLM_COMPILER_GCC13:
			std::printf("GCC 13\n");
			break;
		case GLM_COMPILER_GCC14:
			std::printf("GCC 14\n");
			break;
		default:
			std::printf("GCC version not detected\n");
			Error += 1;
			break;
		}
	}
#	elif(GLM_COMPILER & GLM_COMPILER_CUDA)
	{
		std::printf("CUDA\n");
	}
#	elif(GLM_COMPILER & GLM_COMPILER_CLANG)
	{
		switch(GLM_COMPILER)
		{
		case GLM_COMPILER_CLANG34:
			std::printf("Clang 3.4\n");
			break;
		case GLM_COMPILER_CLANG35:
			std::printf("Clang 3.5\n");
			break;
		case GLM_COMPILER_CLANG36:
			std::printf("Clang 3.6\n");
			break;
>>>>>>> b101e8f3
		case GLM_COMPILER_CLANG37:
			std::printf("Clang 3.7\n");
			break;
		case GLM_COMPILER_CLANG38:
			std::printf("Clang 3.8\n");
			break;
		case GLM_COMPILER_CLANG39:
			std::printf("Clang 3.9\n");
			break;
<<<<<<< HEAD
		case GLM_COMPILER_CLANG40:
			std::printf("Clang 4.0\n");
			break;
		case GLM_COMPILER_CLANG41:
			std::printf("Clang 4.1\n");
			break;
		case GLM_COMPILER_CLANG42:
			std::printf("Clang 4.2\n");
=======
		case GLM_COMPILER_CLANG4:
			std::printf("Clang 4\n");
			break;
		case GLM_COMPILER_CLANG5:
			std::printf("Clang 5\n");
			break;
		case GLM_COMPILER_CLANG6:
			std::printf("Clang 6\n");
			break;
		case GLM_COMPILER_CLANG7:
			std::printf("Clang 7\n");
			break;
		case GLM_COMPILER_CLANG8:
			std::printf("Clang 8\n");
			break;
		case GLM_COMPILER_CLANG9:
			std::printf("Clang 9\n");
			break;
		case GLM_COMPILER_CLANG10:
			std::printf("Clang 10\n");
			break;
		case GLM_COMPILER_CLANG11:
			std::printf("Clang 11\n");
			break;
		case GLM_COMPILER_CLANG12:
			std::printf("Clang 12\n");
			break;
		case GLM_COMPILER_CLANG13:
			std::printf("Clang 13\n");
			break;
		case GLM_COMPILER_CLANG14:
			std::printf("Clang 14\n");
			break;
		case GLM_COMPILER_CLANG15:
			std::printf("Clang 15\n");
			break;
		case GLM_COMPILER_CLANG16:
			std::printf("Clang 16\n");
			break;
		case GLM_COMPILER_CLANG17:
			std::printf("Clang 17\n");
			break;
		case GLM_COMPILER_CLANG18:
			std::printf("Clang 18\n");
			break;
		case GLM_COMPILER_CLANG19:
			std::printf("Clang 19\n");
>>>>>>> b101e8f3
			break;
		default:
			std::printf("LLVM version not detected\n");
			break;
		}
	}
<<<<<<< HEAD
	else if(GLM_COMPILER & GLM_COMPILER_INTEL)
=======
#	elif(GLM_COMPILER & GLM_COMPILER_INTEL)
>>>>>>> b101e8f3
	{
		switch(GLM_COMPILER)
		{
		case GLM_COMPILER_INTEL14:
			std::printf("ICC 14 - 2013 SP1\n");
			break;
		case GLM_COMPILER_INTEL15:
			std::printf("ICC 15 - 2015\n");
			break;
		case GLM_COMPILER_INTEL16:
<<<<<<< HEAD
			std::printf("ICC 16 - 2017\n");
			break;
		case GLM_COMPILER_INTEL17:
			std::printf("ICC 17 - 20XX\n");
=======
			std::printf("ICC 16 - 2015\n");
			break;
		case GLM_COMPILER_INTEL17:
			std::printf("ICC 17 - 2016\n");
			break;
		case GLM_COMPILER_INTEL18:
			std::printf("ICC 18 - 2017\n");
			break;
		case GLM_COMPILER_INTEL19:
			std::printf("ICC 19 - 2018\n");
			break;
		case GLM_COMPILER_INTEL21:
			std::printf("ICC 21 - 2021\n");
>>>>>>> b101e8f3
			break;
		default:
			std::printf("Intel compiler version not detected\n");
			Error += 1;
			break;
		}
	}
<<<<<<< HEAD
	else
=======
#else
>>>>>>> b101e8f3
	{
		std::printf("Undetected compiler\n");
		Error += 1;
	}
#endif
	return Error;
}

static int test_model()
{
	int Error = 0;
	
	Error += ((sizeof(void*) == 4) && (GLM_MODEL == GLM_MODEL_32)) || ((sizeof(void*) == 8) && (GLM_MODEL == GLM_MODEL_64)) ? 0 : 1;
	
<<<<<<< HEAD
	if(GLM_MODEL == GLM_MODEL_32)
		std::printf("GLM_MODEL_32\n");
	else if(GLM_MODEL == GLM_MODEL_64)
		std::printf("GLM_MODEL_64\n");
	
	return Error;
}

int test_instruction_set()
{
	int Error = 0;

	std::printf("GLM_ARCH: ");

	if(GLM_ARCH & GLM_ARCH_ARM_BIT)
		std::printf("ARM ");
	if(GLM_ARCH & GLM_ARCH_NEON_BIT)
		std::printf("NEON ");
	if(GLM_ARCH & GLM_ARCH_AVX2_BIT)
		std::printf("AVX2 ");
	if(GLM_ARCH & GLM_ARCH_AVX_BIT)
		std::printf("AVX ");
	if(GLM_ARCH & GLM_ARCH_SSE42_BIT)
		std::printf("SSE4.2 ");
	if(GLM_ARCH & GLM_ARCH_SSE41_BIT)
		std::printf("SSE4.1 ");
	if(GLM_ARCH & GLM_ARCH_SSSE3_BIT)
		std::printf("SSSE3 ");
	if(GLM_ARCH & GLM_ARCH_SSE3_BIT)
		std::printf("SSE3 ");
	if(GLM_ARCH & GLM_ARCH_SSE2_BIT)
		std::printf("SSE2 ");

	std::printf("\n");

	return Error;
}

int test_cpp_version()
{
	std::printf("__cplusplus: %d\n", static_cast<int>(__cplusplus));
	
	return 0;
}

int test_operators()
{
=======
#	if GLM_MODEL == GLM_MODEL_32
		std::printf("GLM_MODEL_32\n");
#	elif GLM_MODEL == GLM_MODEL_64
		std::printf("GLM_MODEL_64\n");
#	endif

	return Error;
}

static int test_instruction_set()
{
	int Error = 0;

	std::printf("GLM_ARCH: ");

#	if(GLM_ARCH & GLM_ARCH_ARM_BIT)
		std::printf("ARM ");
#	elif(GLM_ARCH & GLM_ARCH_NEON_BIT)
		std::printf("NEON ");
#	elif(GLM_ARCH & GLM_ARCH_AVX2_BIT)
		std::printf("AVX2 ");
#	elif(GLM_ARCH & GLM_ARCH_AVX_BIT)
		std::printf("AVX ");
#	elif(GLM_ARCH & GLM_ARCH_SSE42_BIT)
		std::printf("SSE4.2 ");
#	elif(GLM_ARCH & GLM_ARCH_SSE41_BIT)
		std::printf("SSE4.1 ");
#	elif(GLM_ARCH & GLM_ARCH_SSSE3_BIT)
		std::printf("SSSE3 ");
#	elif(GLM_ARCH & GLM_ARCH_SSE3_BIT)
		std::printf("SSE3 ");
#	elif(GLM_ARCH & GLM_ARCH_SSE2_BIT)
		std::printf("SSE2 ");
#	endif

	std::printf("\n");

	return Error;
}

static int test_cpp_version()
{
	std::printf("__cplusplus: %d\n", static_cast<int>(__cplusplus));
	
	std::printf("GLM_LANG: ");

#	if(GLM_LANG & GLM_LANG_CXX20_FLAG)
		std::printf("C++ 20");
#	elif(GLM_LANG & GLM_LANG_CXX17_FLAG)
		std::printf("C++ 17");
#	elif(GLM_LANG & GLM_LANG_CXX14_FLAG)
		std::printf("C++ 14");
#	elif(GLM_LANG & GLM_LANG_CXX11_FLAG)
		std::printf("C++ 11");
#	elif(GLM_LANG & GLM_LANG_CXX98_FLAG)
		std::printf("C++ 98");
#	endif

	return 0;
}

static int test_operators()
{
>>>>>>> b101e8f3
	glm::ivec3 A(1);
	glm::ivec3 B(1);
	bool R = A != B;
	bool S = A == B;

	return (S && !R) ? 0 : 1;
}

int main()
{
	int Error = 0;

#	if !defined(GLM_FORCE_PLATFORM_UNKNOWN) && !defined(GLM_FORCE_COMPILER_UNKNOWN) && !defined(GLM_FORCE_ARCH_UNKNOWN) && !defined(GLM_FORCE_CXX_UNKNOWN)
		
		Error += test_cpp_version();
		Error += test_compiler();
		Error += test_model();
		Error += test_instruction_set();
		Error += test_operators();

#	endif
	
	return Error;
}<|MERGE_RESOLUTION|>--- conflicted
+++ resolved
@@ -2,19 +2,11 @@
 #include <glm/vec3.hpp>
 #include <cstdio>
 
-<<<<<<< HEAD
-int test_compiler()
+static int test_compiler()
 {
 	int Error(0);
 	
-	if(GLM_COMPILER & GLM_COMPILER_VC)
-=======
-static int test_compiler()
-{
-	int Error(0);
-	
 #	if(GLM_COMPILER & GLM_COMPILER_VC)
->>>>>>> b101e8f3
 	{
 		switch(GLM_COMPILER)
 		{
@@ -48,14 +40,16 @@
 		case GLM_COMPILER_VC16:
 			std::printf("Visual C++ 16 - 2019\n");
 			break;
-<<<<<<< HEAD
+		case GLM_COMPILER_VC17:
+			std::printf("Visual C++ 17 - 2022\n");
+			break;
 		default:
 			std::printf("Visual C++ version not detected\n");
 			Error += 1;
 			break;
 		}
 	}
-	else if(GLM_COMPILER & GLM_COMPILER_GCC)
+#	elif(GLM_COMPILER & GLM_COMPILER_GCC)
 	{
 		switch(GLM_COMPILER)
 		{
@@ -83,17 +77,35 @@
 		case GLM_COMPILER_GCC8:
 			std::printf("GCC 8\n");
 			break;
+		case GLM_COMPILER_GCC9:
+			std::printf("GCC 9\n");
+			break;
+		case GLM_COMPILER_GCC10:
+			std::printf("GCC 10\n");
+			break;
+		case GLM_COMPILER_GCC11:
+			std::printf("GCC 11\n");
+			break;
+		case GLM_COMPILER_GCC12:
+			std::printf("GCC 12\n");
+			break;
+		case GLM_COMPILER_GCC13:
+			std::printf("GCC 13\n");
+			break;
+		case GLM_COMPILER_GCC14:
+			std::printf("GCC 14\n");
+			break;
 		default:
 			std::printf("GCC version not detected\n");
 			Error += 1;
 			break;
 		}
 	}
-	else if(GLM_COMPILER & GLM_COMPILER_CUDA)
+#	elif(GLM_COMPILER & GLM_COMPILER_CUDA)
 	{
 		std::printf("CUDA\n");
 	}
-	else if(GLM_COMPILER & GLM_COMPILER_CLANG)
+#	elif(GLM_COMPILER & GLM_COMPILER_CLANG)
 	{
 		switch(GLM_COMPILER)
 		{
@@ -106,86 +118,6 @@
 		case GLM_COMPILER_CLANG36:
 			std::printf("Clang 3.6\n");
 			break;
-=======
-		case GLM_COMPILER_VC17:
-			std::printf("Visual C++ 17 - 2022\n");
-			break;
-		default:
-			std::printf("Visual C++ version not detected\n");
-			Error += 1;
-			break;
-		}
-	}
-#	elif(GLM_COMPILER & GLM_COMPILER_GCC)
-	{
-		switch(GLM_COMPILER)
-		{
-		case GLM_COMPILER_GCC46:
-			std::printf("GCC 4.6\n");
-			break;
-		case GLM_COMPILER_GCC47:
-			std::printf("GCC 4.7\n");
-			break;
-		case GLM_COMPILER_GCC48:
-			std::printf("GCC 4.8\n");
-			break;
-		case GLM_COMPILER_GCC49:
-			std::printf("GCC 4.9\n");
-			break;
-		case GLM_COMPILER_GCC5:
-			std::printf("GCC 5\n");
-			break;
-		case GLM_COMPILER_GCC6:
-			std::printf("GCC 6\n");
-			break;
-		case GLM_COMPILER_GCC7:
-			std::printf("GCC 7\n");
-			break;
-		case GLM_COMPILER_GCC8:
-			std::printf("GCC 8\n");
-			break;
-		case GLM_COMPILER_GCC9:
-			std::printf("GCC 9\n");
-			break;
-		case GLM_COMPILER_GCC10:
-			std::printf("GCC 10\n");
-			break;
-		case GLM_COMPILER_GCC11:
-			std::printf("GCC 11\n");
-			break;
-		case GLM_COMPILER_GCC12:
-			std::printf("GCC 12\n");
-			break;
-		case GLM_COMPILER_GCC13:
-			std::printf("GCC 13\n");
-			break;
-		case GLM_COMPILER_GCC14:
-			std::printf("GCC 14\n");
-			break;
-		default:
-			std::printf("GCC version not detected\n");
-			Error += 1;
-			break;
-		}
-	}
-#	elif(GLM_COMPILER & GLM_COMPILER_CUDA)
-	{
-		std::printf("CUDA\n");
-	}
-#	elif(GLM_COMPILER & GLM_COMPILER_CLANG)
-	{
-		switch(GLM_COMPILER)
-		{
-		case GLM_COMPILER_CLANG34:
-			std::printf("Clang 3.4\n");
-			break;
-		case GLM_COMPILER_CLANG35:
-			std::printf("Clang 3.5\n");
-			break;
-		case GLM_COMPILER_CLANG36:
-			std::printf("Clang 3.6\n");
-			break;
->>>>>>> b101e8f3
 		case GLM_COMPILER_CLANG37:
 			std::printf("Clang 3.7\n");
 			break;
@@ -195,16 +127,6 @@
 		case GLM_COMPILER_CLANG39:
 			std::printf("Clang 3.9\n");
 			break;
-<<<<<<< HEAD
-		case GLM_COMPILER_CLANG40:
-			std::printf("Clang 4.0\n");
-			break;
-		case GLM_COMPILER_CLANG41:
-			std::printf("Clang 4.1\n");
-			break;
-		case GLM_COMPILER_CLANG42:
-			std::printf("Clang 4.2\n");
-=======
 		case GLM_COMPILER_CLANG4:
 			std::printf("Clang 4\n");
 			break;
@@ -252,18 +174,13 @@
 			break;
 		case GLM_COMPILER_CLANG19:
 			std::printf("Clang 19\n");
->>>>>>> b101e8f3
 			break;
 		default:
 			std::printf("LLVM version not detected\n");
 			break;
 		}
 	}
-<<<<<<< HEAD
-	else if(GLM_COMPILER & GLM_COMPILER_INTEL)
-=======
 #	elif(GLM_COMPILER & GLM_COMPILER_INTEL)
->>>>>>> b101e8f3
 	{
 		switch(GLM_COMPILER)
 		{
@@ -274,12 +191,6 @@
 			std::printf("ICC 15 - 2015\n");
 			break;
 		case GLM_COMPILER_INTEL16:
-<<<<<<< HEAD
-			std::printf("ICC 16 - 2017\n");
-			break;
-		case GLM_COMPILER_INTEL17:
-			std::printf("ICC 17 - 20XX\n");
-=======
 			std::printf("ICC 16 - 2015\n");
 			break;
 		case GLM_COMPILER_INTEL17:
@@ -293,7 +204,6 @@
 			break;
 		case GLM_COMPILER_INTEL21:
 			std::printf("ICC 21 - 2021\n");
->>>>>>> b101e8f3
 			break;
 		default:
 			std::printf("Intel compiler version not detected\n");
@@ -301,11 +211,7 @@
 			break;
 		}
 	}
-<<<<<<< HEAD
-	else
-=======
 #else
->>>>>>> b101e8f3
 	{
 		std::printf("Undetected compiler\n");
 		Error += 1;
@@ -320,55 +226,6 @@
 	
 	Error += ((sizeof(void*) == 4) && (GLM_MODEL == GLM_MODEL_32)) || ((sizeof(void*) == 8) && (GLM_MODEL == GLM_MODEL_64)) ? 0 : 1;
 	
-<<<<<<< HEAD
-	if(GLM_MODEL == GLM_MODEL_32)
-		std::printf("GLM_MODEL_32\n");
-	else if(GLM_MODEL == GLM_MODEL_64)
-		std::printf("GLM_MODEL_64\n");
-	
-	return Error;
-}
-
-int test_instruction_set()
-{
-	int Error = 0;
-
-	std::printf("GLM_ARCH: ");
-
-	if(GLM_ARCH & GLM_ARCH_ARM_BIT)
-		std::printf("ARM ");
-	if(GLM_ARCH & GLM_ARCH_NEON_BIT)
-		std::printf("NEON ");
-	if(GLM_ARCH & GLM_ARCH_AVX2_BIT)
-		std::printf("AVX2 ");
-	if(GLM_ARCH & GLM_ARCH_AVX_BIT)
-		std::printf("AVX ");
-	if(GLM_ARCH & GLM_ARCH_SSE42_BIT)
-		std::printf("SSE4.2 ");
-	if(GLM_ARCH & GLM_ARCH_SSE41_BIT)
-		std::printf("SSE4.1 ");
-	if(GLM_ARCH & GLM_ARCH_SSSE3_BIT)
-		std::printf("SSSE3 ");
-	if(GLM_ARCH & GLM_ARCH_SSE3_BIT)
-		std::printf("SSE3 ");
-	if(GLM_ARCH & GLM_ARCH_SSE2_BIT)
-		std::printf("SSE2 ");
-
-	std::printf("\n");
-
-	return Error;
-}
-
-int test_cpp_version()
-{
-	std::printf("__cplusplus: %d\n", static_cast<int>(__cplusplus));
-	
-	return 0;
-}
-
-int test_operators()
-{
-=======
 #	if GLM_MODEL == GLM_MODEL_32
 		std::printf("GLM_MODEL_32\n");
 #	elif GLM_MODEL == GLM_MODEL_64
@@ -432,7 +289,6 @@
 
 static int test_operators()
 {
->>>>>>> b101e8f3
 	glm::ivec3 A(1);
 	glm::ivec3 B(1);
 	bool R = A != B;
