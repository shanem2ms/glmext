--- conflicted
+++ resolved
@@ -20,17 +20,13 @@
 int test_float_precision()
 {
     return (
-        sizeof(glm::lowp_float) <= sizeof(glm::mediump_float) && 
-<<<<<<< HEAD
+		sizeof(glm::lowp_float) <= sizeof(glm::mediump_float) && 
 		sizeof(glm::mediump_float) <= sizeof(glm::highp_float)) ? 0 : 1;
-=======
-            sizeof(glm::mediump_float) <= sizeof(glm::highp_float)) ? 0 : 1;
 }
 
 int test_vec2()
 {
 	return 0;
->>>>>>> 38837a88
 }
 
 int main()
