#define GLM_FORCE_EXPLICIT_CTOR
#include <glm/gtc/constants.hpp>
#include <glm/gtc/random.hpp>
#include <glm/gtc/vec1.hpp>
#include <glm/ext/scalar_relational.hpp>
#include <glm/ext/vector_relational.hpp>
#include <glm/ext/vector_float1.hpp>
#include <glm/common.hpp>
#include <glm/vec4.hpp>
#include <glm/vec3.hpp>
#include <glm/vec2.hpp>
#include <vector>
#include <cstdio>
#include <cmath>
#include <ctime>

// This file has divisions by zero to test isnan
#if GLM_COMPILER & GLM_COMPILER_VC
<<<<<<< HEAD
=======
#	pragma warning(push)
>>>>>>> b101e8f3
#	pragma warning(disable : 4723)
#endif

namespace floor_
{
	static int test()
	{
		int Error = 0;

		{
			float A = 1.1f;
			float B = glm::floor(A);
			Error += glm::equal(B, 1.f, 0.0001f) ? 0 : 1;
		}

		{
			double A = 1.1;
			double B = glm::floor(A);
			Error += glm::equal(B, 1.0, 0.0001) ? 0 : 1;
		}

		{
			glm::vec1 A(1.1f);
			glm::vec1 B = glm::floor(A);

			Error += glm::all(glm::equal(B, glm::vec1(1.0), 0.0001f)) ? 0 : 1;
		}

		{
			glm::dvec1 A(1.1);
			glm::dvec1 B = glm::floor(A);

			Error += glm::all(glm::equal(B, glm::dvec1(1.0), 0.0001)) ? 0 : 1;
		}

		{
			glm::vec2 A(1.1f);
			glm::vec2 B = glm::floor(A);

			Error += glm::all(glm::equal(B, glm::vec2(1.0), 0.0001f)) ? 0 : 1;
		}

		{
			glm::dvec2 A(1.1);
			glm::dvec2 B = glm::floor(A);

			Error += glm::all(glm::equal(B, glm::dvec2(1.0), 0.0001)) ? 0 : 1;
		}

		{
			glm::vec3 A(1.1f);
			glm::vec3 B = glm::floor(A);

			Error += glm::all(glm::equal(B, glm::vec3(1.0), 0.0001f)) ? 0 : 1;
		}

		{
			glm::dvec3 A(1.1);
			glm::dvec3 B = glm::floor(A);

			Error += glm::all(glm::equal(B, glm::dvec3(1.0), 0.0001)) ? 0 : 1;
		}

		{
			glm::vec4 A(1.1f);
			glm::vec4 B = glm::floor(A);

			Error += glm::all(glm::equal(B, glm::vec4(1.0), 0.0001f)) ? 0 : 1;
		}

		{
			glm::dvec4 A(1.1);
			glm::dvec4 B = glm::floor(A);
<<<<<<< HEAD

			Error += glm::all(glm::equal(B, glm::dvec4(1.0), 0.0001)) ? 0 : 1;
		}

=======

			Error += glm::all(glm::equal(B, glm::dvec4(1.0), 0.0001)) ? 0 : 1;
		}

>>>>>>> b101e8f3
		return Error;
	}
}//namespace floor

namespace modf_
{
	static int test()
	{
		int Error(0);

		{
			float X(1.5f);
			float I(0.0f);
			float A = glm::modf(X, I);

			Error += glm::equal(I, 1.0f, 0.0001f) ? 0 : 1;
			Error += glm::equal(A, 0.5f, 0.0001f) ? 0 : 1;
		}

		{
			glm::vec4 X(1.1f, 1.2f, 1.5f, 1.7f);
			glm::vec4 I(0.0f);
			glm::vec4 A = glm::modf(X, I);

			Error += glm::ivec4(I) == glm::ivec4(1) ? 0 : 1;
			Error += glm::all(glm::equal(A, glm::vec4(0.1f, 0.2f, 0.5f, 0.7f), 0.00001f)) ? 0 : 1;
		}
<<<<<<< HEAD

		{
			glm::dvec4 X(1.1, 1.2, 1.5, 1.7);
			glm::dvec4 I(0.0);
			glm::dvec4 A = glm::modf(X, I);

			Error += glm::ivec4(I) == glm::ivec4(1) ? 0 : 1;
			Error += glm::all(glm::equal(A, glm::dvec4(0.1, 0.2, 0.5, 0.7), 0.000000001)) ? 0 : 1;
		}

		{
			double X(1.5);
			double I(0.0);
			double A = glm::modf(X, I);

=======

		{
			glm::dvec4 X(1.1, 1.2, 1.5, 1.7);
			glm::dvec4 I(0.0);
			glm::dvec4 A = glm::modf(X, I);

			Error += glm::ivec4(I) == glm::ivec4(1) ? 0 : 1;
			Error += glm::all(glm::equal(A, glm::dvec4(0.1, 0.2, 0.5, 0.7), 0.000000001)) ? 0 : 1;
		}

		{
			double X(1.5);
			double I(0.0);
			double A = glm::modf(X, I);

>>>>>>> b101e8f3
			Error += glm::equal(I, 1.0, 0.0001) ? 0 : 1;
			Error += glm::equal(A, 0.5, 0.0001) ? 0 : 1;
		}

		return Error;
	}
}//namespace modf

namespace mod_
{
	static int test()
	{
		int Error(0);

		{
			float A(1.5f);
			float B(1.0f);
			float C = glm::mod(A, B);

			Error += glm::equal(C, 0.5f, 0.00001f) ? 0 : 1;
		}

		{
			float A(-0.2f);
			float B(1.0f);
			float C = glm::mod(A, B);

			Error += glm::equal(C, 0.8f, 0.00001f) ? 0 : 1;
		}

		{
			float A(3.0);
			float B(2.0f);
			float C = glm::mod(A, B);

			Error += glm::equal(C, 1.0f, 0.00001f) ? 0 : 1;
		}

		{
			glm::vec4 A(3.0);
			float B(2.0f);
			glm::vec4 C = glm::mod(A, B);
<<<<<<< HEAD
=======

			Error += glm::all(glm::equal(C, glm::vec4(1.0f), 0.00001f)) ? 0 : 1;
		}

		{
			glm::vec4 A(3.0);
			glm::vec4 B(2.0f);
			glm::vec4 C = glm::mod(A, B);
>>>>>>> b101e8f3

			Error += glm::all(glm::equal(C, glm::vec4(1.0f), 0.00001f)) ? 0 : 1;
		}

<<<<<<< HEAD
		{
			glm::vec4 A(3.0);
			glm::vec4 B(2.0f);
			glm::vec4 C = glm::mod(A, B);

			Error += glm::all(glm::equal(C, glm::vec4(1.0f), 0.00001f)) ? 0 : 1;
		}

=======
>>>>>>> b101e8f3
		return Error;
	}
}//namespace mod_

namespace floatBitsToInt
{
	static int test()
	{
		int Error = 0;
	
		{
			float A = 1.0f;
			int B = glm::floatBitsToInt(A);
			float C = glm::intBitsToFloat(B);
			Error += glm::equal(A, C, 0.0001f) ? 0 : 1;
		}

		{
			glm::vec2 A(1.0f, 2.0f);
			glm::ivec2 B = glm::floatBitsToInt(A);
			glm::vec2 C = glm::intBitsToFloat(B);
			Error += glm::all(glm::equal(A, C, 0.0001f)) ? 0 : 1;
		}

		{
			glm::vec3 A(1.0f, 2.0f, 3.0f);
			glm::ivec3 B = glm::floatBitsToInt(A);
			glm::vec3 C = glm::intBitsToFloat(B);
			Error += glm::all(glm::equal(A, C, 0.0001f)) ? 0 : 1;
		}
	
		{
			glm::vec4 A(1.0f, 2.0f, 3.0f, 4.0f);
			glm::ivec4 B = glm::floatBitsToInt(A);
			glm::vec4 C = glm::intBitsToFloat(B);
			Error += glm::all(glm::equal(A, C, 0.0001f)) ? 0 : 1;
		}
	
		return Error;
	}
}//namespace floatBitsToInt

namespace floatBitsToUint
{
	static int test()
	{
		int Error = 0;
	
		{
			float A = 1.0f;
			glm::uint B = glm::floatBitsToUint(A);
			float C = glm::uintBitsToFloat(B);
			Error += glm::equal(A, C, 0.0001f) ? 0 : 1;
		}
<<<<<<< HEAD
	
		{
			glm::vec2 A(1.0f, 2.0f);
			glm::uvec2 B = glm::floatBitsToUint(A);
			glm::vec2 C = glm::uintBitsToFloat(B);
			Error += glm::all(glm::equal(A, C, 0.0001f)) ? 0 : 1;
		}
	
		{
			glm::vec3 A(1.0f, 2.0f, 3.0f);
			glm::uvec3 B = glm::floatBitsToUint(A);
			glm::vec3 C = glm::uintBitsToFloat(B);
			Error += glm::all(glm::equal(A, C, 0.0001f)) ? 0 : 1;
		}
	
		{
			glm::vec4 A(1.0f, 2.0f, 3.0f, 4.0f);
			glm::uvec4 B = glm::floatBitsToUint(A);
			glm::vec4 C = glm::uintBitsToFloat(B);
			Error += glm::all(glm::equal(A, C, 0.0001f)) ? 0 : 1;
		}
	
=======
	
		{
			glm::vec2 A(1.0f, 2.0f);
			glm::uvec2 B = glm::floatBitsToUint(A);
			glm::vec2 C = glm::uintBitsToFloat(B);
			Error += glm::all(glm::equal(A, C, 0.0001f)) ? 0 : 1;
		}
	
		{
			glm::vec3 A(1.0f, 2.0f, 3.0f);
			glm::uvec3 B = glm::floatBitsToUint(A);
			glm::vec3 C = glm::uintBitsToFloat(B);
			Error += glm::all(glm::equal(A, C, 0.0001f)) ? 0 : 1;
		}
	
		{
			glm::vec4 A(1.0f, 2.0f, 3.0f, 4.0f);
			glm::uvec4 B = glm::floatBitsToUint(A);
			glm::vec4 C = glm::uintBitsToFloat(B);
			Error += glm::all(glm::equal(A, C, 0.0001f)) ? 0 : 1;
		}
	
>>>>>>> b101e8f3
		return Error;
	}
}//namespace floatBitsToUint

namespace min_
{
	static int test()
	{
		int Error = 0;

		glm::vec1 A0 = glm::min(glm::vec1(1), glm::vec1(1));
		bool A1 = glm::all(glm::equal(A0, glm::vec1(1), glm::epsilon<float>()));
		Error += A1 ? 0 : 1;

		glm::vec2 B0 = glm::min(glm::vec2(1), glm::vec2(1));
		glm::vec2 B1 = glm::min(glm::vec2(1), 1.0f);
		bool B2 = glm::all(glm::equal(B0, B1, glm::epsilon<float>()));
		Error += B2 ? 0 : 1;

		glm::vec3 C0 = glm::min(glm::vec3(1), glm::vec3(1));
		glm::vec3 C1 = glm::min(glm::vec3(1), 1.0f);
		bool C2 = glm::all(glm::equal(C0, C1, glm::epsilon<float>()));
		Error += C2 ? 0 : 1;

		glm::vec4 D0 = glm::min(glm::vec4(1), glm::vec4(1));
		glm::vec4 D1 = glm::min(glm::vec4(1), 1.0f);
		bool D2 = glm::all(glm::equal(D0, D1, glm::epsilon<float>()));
		Error += D2 ? 0 : 1;

		return Error;
	}

<<<<<<< HEAD
	int min_tern(int a, int b)
=======
	static int min_tern(int a, int b)
>>>>>>> b101e8f3
	{
		return a < b ? a : b;
	}

<<<<<<< HEAD
	int min_int(int x, int y)
=======
	static int min_int(int x, int y)
>>>>>>> b101e8f3
	{
		return y ^ ((x ^ y) & -(x < y)); 
	}

	static int perf(std::size_t Count)
	{
		std::vector<int> A(Count);
		std::vector<int> B(Count);

		std::size_t const InternalCount = 200000;

		for(std::size_t i = 0; i < Count; ++i)
		{
			A[i] = glm::linearRand(-1000, 1000);
			B[i] = glm::linearRand(-1000, 1000);
		}

		int Error = 0;

		glm::int32 SumA = 0;
		{
			std::clock_t Timestamp0 = std::clock();

			for (std::size_t j = 0; j < InternalCount; ++j)
			for (std::size_t i = 0; i < Count; ++i)
				SumA += min_tern(A[i], B[i]);

			std::clock_t Timestamp1 = std::clock();

			std::printf("min_tern Time %d clocks\n", static_cast<int>(Timestamp1 - Timestamp0));
		}

		glm::int32 SumB = 0;
		{
			std::clock_t Timestamp0 = std::clock();

			for (std::size_t j = 0; j < InternalCount; ++j)
			for (std::size_t i = 0; i < Count; ++i)
				SumB += min_int(A[i], B[i]);

			std::clock_t Timestamp1 = std::clock();

			std::printf("min_int Time %d clocks\n", static_cast<int>(Timestamp1 - Timestamp0));
		}

		Error += SumA == SumB ? 0 : 1;

		return Error;
	}
}//namespace min_

namespace max_
{
	static int test()
	{
		int Error = 0;

		glm::vec1 A0 = glm::max(glm::vec1(1), glm::vec1(1));
		bool A1 = glm::all(glm::equal(A0, glm::vec1(1), glm::epsilon<float>()));
		Error += A1 ? 0 : 1;


		glm::vec2 B0 = glm::max(glm::vec2(1), glm::vec2(1));
		glm::vec2 B1 = glm::max(glm::vec2(1), 1.0f);
		bool B2 = glm::all(glm::equal(B0, B1, glm::epsilon<float>()));
		Error += B2 ? 0 : 1;

		glm::vec3 C0 = glm::max(glm::vec3(1), glm::vec3(1));
		glm::vec3 C1 = glm::max(glm::vec3(1), 1.0f);
		bool C2 = glm::all(glm::equal(C0, C1, glm::epsilon<float>()));
		Error += C2 ? 0 : 1;

		glm::vec4 D0 = glm::max(glm::vec4(1), glm::vec4(1));
		glm::vec4 D1 = glm::max(glm::vec4(1), 1.0f);
		bool D2 = glm::all(glm::equal(D0, D1, glm::epsilon<float>()));
		Error += D2 ? 0 : 1;

		return Error;
	}
}//namespace max_

namespace clamp_
{
	static int test()
	{
		int Error = 0;

		return Error;
	}
}//namespace clamp_

namespace mix_
{
<<<<<<< HEAD
=======
#if GLM_COMPILER & GLM_COMPILER_CLANG
#	pragma clang diagnostic push
#	pragma clang diagnostic ignored "-Wpadded"
#endif

>>>>>>> b101e8f3
	template<typename T, typename B>
	struct entry
	{
		T x;
		T y;
		B a;
		T Result;
	};

<<<<<<< HEAD
	entry<float, bool> const TestBool[] =
=======
#if GLM_COMPILER & GLM_COMPILER_CLANG
#	pragma clang diagnostic pop
#endif

#if GLM_COMPILER & GLM_COMPILER_CLANG
#	pragma clang diagnostic push
#	pragma clang diagnostic ignored "-Wglobal-constructors"
#endif

	static entry<float, bool> const TestBool[] =
>>>>>>> b101e8f3
	{
		{0.0f, 1.0f, false, 0.0f},
		{0.0f, 1.0f, true, 1.0f},
		{-1.0f, 1.0f, false, -1.0f},
		{-1.0f, 1.0f, true, 1.0f}
	};

<<<<<<< HEAD
	entry<float, float> const TestFloat[] =
=======
	static entry<float, float> const TestFloat[] =
>>>>>>> b101e8f3
	{
		{0.0f, 1.0f, 0.0f, 0.0f},
		{0.0f, 1.0f, 1.0f, 1.0f},
		{-1.0f, 1.0f, 0.0f, -1.0f},
		{-1.0f, 1.0f, 1.0f, 1.0f}
	};

<<<<<<< HEAD
	entry<glm::vec2, bool> const TestVec2Bool[] =
=======
	static entry<glm::vec2, bool> const TestVec2Bool[] =
>>>>>>> b101e8f3
	{
		{glm::vec2(0.0f), glm::vec2(1.0f), false, glm::vec2(0.0f)},
		{glm::vec2(0.0f), glm::vec2(1.0f), true, glm::vec2(1.0f)},
		{glm::vec2(-1.0f), glm::vec2(1.0f), false, glm::vec2(-1.0f)},
		{glm::vec2(-1.0f), glm::vec2(1.0f), true, glm::vec2(1.0f)}
	};

<<<<<<< HEAD
	entry<glm::vec2, glm::bvec2> const TestBVec2[] =
	{
		{glm::vec2(0.0f), glm::vec2(1.0f), glm::bvec2(false), glm::vec2(0.0f)},
		{glm::vec2(0.0f), glm::vec2(1.0f), glm::bvec2(true), glm::vec2(1.0f)},
		{glm::vec2(-1.0f), glm::vec2(1.0f), glm::bvec2(false), glm::vec2(-1.0f)},
		{glm::vec2(-1.0f), glm::vec2(1.0f), glm::bvec2(true), glm::vec2(1.0f)},
		{glm::vec2(-1.0f), glm::vec2(1.0f), glm::bvec2(true, false), glm::vec2(1.0f, -1.0f)}
	};

	entry<glm::vec3, bool> const TestVec3Bool[] =
	{
		{glm::vec3(0.0f), glm::vec3(1.0f), false, glm::vec3(0.0f)},
		{glm::vec3(0.0f), glm::vec3(1.0f), true, glm::vec3(1.0f)},
		{glm::vec3(-1.0f), glm::vec3(1.0f), false, glm::vec3(-1.0f)},
		{glm::vec3(-1.0f), glm::vec3(1.0f), true, glm::vec3(1.0f)}
	};

	entry<glm::vec3, glm::bvec3> const TestBVec3[] =
	{
		{glm::vec3(0.0f), glm::vec3(1.0f), glm::bvec3(false), glm::vec3(0.0f)},
		{glm::vec3(0.0f), glm::vec3(1.0f), glm::bvec3(true), glm::vec3(1.0f)},
		{glm::vec3(-1.0f), glm::vec3(1.0f), glm::bvec3(false), glm::vec3(-1.0f)},
		{glm::vec3(-1.0f), glm::vec3(1.0f), glm::bvec3(true), glm::vec3(1.0f)},
		{glm::vec3(1.0f, 2.0f, 3.0f), glm::vec3(4.0f, 5.0f, 6.0f), glm::bvec3(true, false, true), glm::vec3(4.0f, 2.0f, 6.0f)}
	};

	entry<glm::vec4, bool> const TestVec4Bool[] = 
	{
		{glm::vec4(0.0f), glm::vec4(1.0f), false, glm::vec4(0.0f)},
		{glm::vec4(0.0f), glm::vec4(1.0f), true, glm::vec4(1.0f)},
		{glm::vec4(-1.0f), glm::vec4(1.0f), false, glm::vec4(-1.0f)},
		{glm::vec4(-1.0f), glm::vec4(1.0f), true, glm::vec4(1.0f)}
	};

	entry<glm::vec4, glm::bvec4> const TestBVec4[] = 
	{
		{glm::vec4(0.0f, 0.0f, 1.0f, 1.0f), glm::vec4(2.0f, 2.0f, 3.0f, 3.0f), glm::bvec4(false, true, false, true), glm::vec4(0.0f, 2.0f, 1.0f, 3.0f)},
		{glm::vec4(0.0f), glm::vec4(1.0f), glm::bvec4(true), glm::vec4(1.0f)},
		{glm::vec4(-1.0f), glm::vec4(1.0f), glm::bvec4(false), glm::vec4(-1.0f)},
		{glm::vec4(-1.0f), glm::vec4(1.0f), glm::bvec4(true), glm::vec4(1.0f)},
		{glm::vec4(1.0f, 2.0f, 3.0f, 4.0f), glm::vec4(5.0f, 6.0f, 7.0f, 8.0f), glm::bvec4(true, false, true, false), glm::vec4(5.0f, 2.0f, 7.0f, 4.0f)}
	};

	static int test()
	{
=======
	static entry<glm::vec2, glm::bvec2> const TestBVec2[] =
	{
		{glm::vec2(0.0f), glm::vec2(1.0f), glm::bvec2(false), glm::vec2(0.0f)},
		{glm::vec2(0.0f), glm::vec2(1.0f), glm::bvec2(true), glm::vec2(1.0f)},
		{glm::vec2(-1.0f), glm::vec2(1.0f), glm::bvec2(false), glm::vec2(-1.0f)},
		{glm::vec2(-1.0f), glm::vec2(1.0f), glm::bvec2(true), glm::vec2(1.0f)},
		{glm::vec2(-1.0f), glm::vec2(1.0f), glm::bvec2(true, false), glm::vec2(1.0f, -1.0f)}
	};

	static entry<glm::vec3, bool> const TestVec3Bool[] =
	{
		{glm::vec3(0.0f), glm::vec3(1.0f), false, glm::vec3(0.0f)},
		{glm::vec3(0.0f), glm::vec3(1.0f), true, glm::vec3(1.0f)},
		{glm::vec3(-1.0f), glm::vec3(1.0f), false, glm::vec3(-1.0f)},
		{glm::vec3(-1.0f), glm::vec3(1.0f), true, glm::vec3(1.0f)}
	};

	static entry<glm::vec3, glm::bvec3> const TestBVec3[] =
	{
		{glm::vec3(0.0f), glm::vec3(1.0f), glm::bvec3(false), glm::vec3(0.0f)},
		{glm::vec3(0.0f), glm::vec3(1.0f), glm::bvec3(true), glm::vec3(1.0f)},
		{glm::vec3(-1.0f), glm::vec3(1.0f), glm::bvec3(false), glm::vec3(-1.0f)},
		{glm::vec3(-1.0f), glm::vec3(1.0f), glm::bvec3(true), glm::vec3(1.0f)},
		{glm::vec3(1.0f, 2.0f, 3.0f), glm::vec3(4.0f, 5.0f, 6.0f), glm::bvec3(true, false, true), glm::vec3(4.0f, 2.0f, 6.0f)}
	};

	static entry<glm::vec4, bool> const TestVec4Bool[] =
	{
		{glm::vec4(0.0f), glm::vec4(1.0f), false, glm::vec4(0.0f)},
		{glm::vec4(0.0f), glm::vec4(1.0f), true, glm::vec4(1.0f)},
		{glm::vec4(-1.0f), glm::vec4(1.0f), false, glm::vec4(-1.0f)},
		{glm::vec4(-1.0f), glm::vec4(1.0f), true, glm::vec4(1.0f)}
	};

	static entry<glm::vec4, glm::bvec4> const TestBVec4[] =
	{
		{glm::vec4(0.0f, 0.0f, 1.0f, 1.0f), glm::vec4(2.0f, 2.0f, 3.0f, 3.0f), glm::bvec4(false, true, false, true), glm::vec4(0.0f, 2.0f, 1.0f, 3.0f)},
		{glm::vec4(0.0f), glm::vec4(1.0f), glm::bvec4(true), glm::vec4(1.0f)},
		{glm::vec4(-1.0f), glm::vec4(1.0f), glm::bvec4(false), glm::vec4(-1.0f)},
		{glm::vec4(-1.0f), glm::vec4(1.0f), glm::bvec4(true), glm::vec4(1.0f)},
		{glm::vec4(1.0f, 2.0f, 3.0f, 4.0f), glm::vec4(5.0f, 6.0f, 7.0f, 8.0f), glm::bvec4(true, false, true, false), glm::vec4(5.0f, 2.0f, 7.0f, 4.0f)}
	};

#if GLM_COMPILER & GLM_COMPILER_CLANG
#	pragma clang diagnostic pop
#endif

	static int test()
	{
>>>>>>> b101e8f3
		int Error = 0;

		// Float with bool
		{
			for(std::size_t i = 0; i < sizeof(TestBool) / sizeof(entry<float, bool>); ++i)
			{
				float Result = glm::mix(TestBool[i].x, TestBool[i].y, TestBool[i].a);
				Error += glm::equal(Result, TestBool[i].Result, glm::epsilon<float>()) ? 0 : 1;
			}
		}

		// Float with float
		{
			for(std::size_t i = 0; i < sizeof(TestFloat) / sizeof(entry<float, float>); ++i)
			{
				float Result = glm::mix(TestFloat[i].x, TestFloat[i].y, TestFloat[i].a);
				Error += glm::equal(Result, TestFloat[i].Result, glm::epsilon<float>()) ? 0 : 1;
			}
		}

		// vec2 with bool
		{
			for(std::size_t i = 0; i < sizeof(TestVec2Bool) / sizeof(entry<glm::vec2, bool>); ++i)
			{
				glm::vec2 Result = glm::mix(TestVec2Bool[i].x, TestVec2Bool[i].y, TestVec2Bool[i].a);
				Error += glm::equal(Result.x, TestVec2Bool[i].Result.x, glm::epsilon<float>()) ? 0 : 1;
				Error += glm::equal(Result.y, TestVec2Bool[i].Result.y, glm::epsilon<float>()) ? 0 : 1;
			}
		}

		// vec2 with bvec2
		{
			for(std::size_t i = 0; i < sizeof(TestBVec2) / sizeof(entry<glm::vec2, glm::bvec2>); ++i)
			{
				glm::vec2 Result = glm::mix(TestBVec2[i].x, TestBVec2[i].y, TestBVec2[i].a);
				Error += glm::equal(Result.x, TestBVec2[i].Result.x, glm::epsilon<float>()) ? 0 : 1;
				Error += glm::equal(Result.y, TestBVec2[i].Result.y, glm::epsilon<float>()) ? 0 : 1;
			}
		}

		// vec3 with bool
		{
			for(std::size_t i = 0; i < sizeof(TestVec3Bool) / sizeof(entry<glm::vec3, bool>); ++i)
			{
				glm::vec3 Result = glm::mix(TestVec3Bool[i].x, TestVec3Bool[i].y, TestVec3Bool[i].a);
				Error += glm::equal(Result.x, TestVec3Bool[i].Result.x, glm::epsilon<float>()) ? 0 : 1;
				Error += glm::equal(Result.y, TestVec3Bool[i].Result.y, glm::epsilon<float>()) ? 0 : 1;
				Error += glm::equal(Result.z, TestVec3Bool[i].Result.z, glm::epsilon<float>()) ? 0 : 1;
			}
		}

		// vec3 with bvec3
		{
			for(std::size_t i = 0; i < sizeof(TestBVec3) / sizeof(entry<glm::vec3, glm::bvec3>); ++i)
			{
				glm::vec3 Result = glm::mix(TestBVec3[i].x, TestBVec3[i].y, TestBVec3[i].a);
				Error += glm::equal(Result.x, TestBVec3[i].Result.x, glm::epsilon<float>()) ? 0 : 1;
				Error += glm::equal(Result.y, TestBVec3[i].Result.y, glm::epsilon<float>()) ? 0 : 1;
				Error += glm::equal(Result.z, TestBVec3[i].Result.z, glm::epsilon<float>()) ? 0 : 1;
			}
		}

		// vec4 with bool
		{
			for(std::size_t i = 0; i < sizeof(TestVec4Bool) / sizeof(entry<glm::vec4, bool>); ++i)
			{
				glm::vec4 Result = glm::mix(TestVec4Bool[i].x, TestVec4Bool[i].y, TestVec4Bool[i].a);
				Error += glm::equal(Result.x, TestVec4Bool[i].Result.x, glm::epsilon<float>()) ? 0 : 1;
				Error += glm::equal(Result.y, TestVec4Bool[i].Result.y, glm::epsilon<float>()) ? 0 : 1;
				Error += glm::equal(Result.z, TestVec4Bool[i].Result.z, glm::epsilon<float>()) ? 0 : 1;
				Error += glm::equal(Result.w, TestVec4Bool[i].Result.w, glm::epsilon<float>()) ? 0 : 1;
			}
		}

		// vec4 with bvec4
		{
			for(std::size_t i = 0; i < sizeof(TestBVec4) / sizeof(entry<glm::vec4, glm::bvec4>); ++i)
			{
				glm::vec4 Result = glm::mix(TestBVec4[i].x, TestBVec4[i].y, TestBVec4[i].a);
				Error += glm::equal(Result.x, TestBVec4[i].Result.x, glm::epsilon<float>()) ? 0 : 1;
				Error += glm::equal(Result.y, TestBVec4[i].Result.y, glm::epsilon<float>()) ? 0 : 1;
				Error += glm::equal(Result.z, TestBVec4[i].Result.z, glm::epsilon<float>()) ? 0 : 1;
				Error += glm::equal(Result.w, TestBVec4[i].Result.w, glm::epsilon<float>()) ? 0 : 1;
			}
		}

		return Error;
	}
}//namespace mix_

namespace step_
{
	template<typename EDGE, typename VEC>
	struct entry
	{
		EDGE edge;
		VEC x;
		VEC result;
	};
<<<<<<< HEAD

	entry<float, glm::vec4> TestVec4Scalar [] =
=======

#if GLM_COMPILER & GLM_COMPILER_CLANG
#	pragma clang diagnostic push
#	pragma clang diagnostic ignored "-Wglobal-constructors"
#endif

	static const entry<float, glm::vec4> TestVec4Scalar [] =
>>>>>>> b101e8f3
	{
		{ 1.0f, glm::vec4(1.0f, 2.0f, 3.0f, 4.0f), glm::vec4(1.0f) },
		{ 0.0f, glm::vec4(1.0f, 2.0f, 3.0f, 4.0f), glm::vec4(1.0f) },
		{ 0.0f, glm::vec4(-1.0f, -2.0f, -3.0f, -4.0f), glm::vec4(0.0f) }
	};

<<<<<<< HEAD
	entry<glm::vec4, glm::vec4> TestVec4Vector [] =
=======
	static const entry<glm::vec4, glm::vec4> TestVec4Vector [] =
>>>>>>> b101e8f3
	{
		{ glm::vec4(-1.0f, -2.0f, -3.0f, -4.0f), glm::vec4(-2.0f, -3.0f, -4.0f, -5.0f), glm::vec4(0.0f) },
		{ glm::vec4( 0.0f, 1.0f, 2.0f, 3.0f), glm::vec4( 1.0f, 2.0f, 3.0f, 4.0f), glm::vec4(1.0f) },
		{ glm::vec4( 2.0f, 3.0f, 4.0f, 5.0f), glm::vec4( 1.0f, 2.0f, 3.0f, 4.0f), glm::vec4(0.0f) },
		{ glm::vec4( 0.0f, 1.0f, 2.0f, 3.0f), glm::vec4(-1.0f,-2.0f,-3.0f,-4.0f), glm::vec4(0.0f) }
	};

<<<<<<< HEAD
=======
#if GLM_COMPILER & GLM_COMPILER_CLANG
#	pragma clang diagnostic pop
#endif

>>>>>>> b101e8f3
	static int test()
	{
		int Error = 0;

		// scalar
		{
			float const Edge = 2.0f;

			float const A = glm::step(Edge, 1.0f);
			Error += glm::equal(A, 0.0f, glm::epsilon<float>()) ? 0 : 1;

			float const B = glm::step(Edge, 3.0f);
			Error += glm::equal(B, 1.0f, glm::epsilon<float>()) ? 0 : 1;
<<<<<<< HEAD

			float const C = glm::step(Edge, 2.0f);
			Error += glm::equal(C, 1.0f, glm::epsilon<float>()) ? 0 : 1;
		}

		// vec4 and float
		{
			for (std::size_t i = 0; i < sizeof(TestVec4Scalar) / sizeof(entry<float, glm::vec4>); ++i)
			{
				glm::vec4 Result = glm::step(TestVec4Scalar[i].edge, TestVec4Scalar[i].x);
				Error += glm::all(glm::equal(Result, TestVec4Scalar[i].result, glm::epsilon<float>())) ? 0 : 1;
			}
		}

		// vec4 and vec4
		{
			for (std::size_t i = 0; i < sizeof(TestVec4Vector) / sizeof(entry<glm::vec4, glm::vec4>); ++i)
			{
				glm::vec4 Result = glm::step(TestVec4Vector[i].edge, TestVec4Vector[i].x);
				Error += glm::all(glm::equal(Result, TestVec4Vector[i].result, glm::epsilon<float>())) ? 0 : 1;
			}
		}

=======

			float const C = glm::step(Edge, 2.0f);
			Error += glm::equal(C, 1.0f, glm::epsilon<float>()) ? 0 : 1;
		}

		// vec4 and float
		{
			for (std::size_t i = 0; i < sizeof(TestVec4Scalar) / sizeof(entry<float, glm::vec4>); ++i)
			{
				glm::vec4 Result = glm::step(TestVec4Scalar[i].edge, TestVec4Scalar[i].x);
				Error += glm::all(glm::equal(Result, TestVec4Scalar[i].result, glm::epsilon<float>())) ? 0 : 1;
			}
		}

		// vec4 and vec4
		{
			for (std::size_t i = 0; i < sizeof(TestVec4Vector) / sizeof(entry<glm::vec4, glm::vec4>); ++i)
			{
				glm::vec4 Result = glm::step(TestVec4Vector[i].edge, TestVec4Vector[i].x);
				Error += glm::all(glm::equal(Result, TestVec4Vector[i].result, glm::epsilon<float>())) ? 0 : 1;
			}
		}

>>>>>>> b101e8f3
		return Error;
	}
}//namespace step_

<<<<<<< HEAD
namespace round_
=======
namespace smoothstep_
>>>>>>> b101e8f3
{
	static int test()
	{
		int Error = 0;

<<<<<<< HEAD
=======
		float const Edge = 2.0f;

		// scalar
		{
			float const A = glm::smoothstep(0.0f, Edge, 1.0f);
			Error += glm::equal(A, 0.5f, glm::epsilon<float>()) ? 0 : 1;

			float const B = glm::smoothstep(0.0f, Edge, 1.0f);
			Error += glm::equal(B, 0.5f, glm::epsilon<float>()) ? 0 : 1;

			float const C = glm::smoothstep(0.0f, Edge, 1.0f);
			Error += glm::equal(C, 0.5f, glm::epsilon<float>()) ? 0 : 1;
		}

		// vec4 and float
		{
			glm::vec4 Result = glm::smoothstep(0.0f, Edge, glm::vec4(1.0f));
			Error += glm::all(glm::equal(Result, glm::vec4(0.5f), glm::epsilon<float>())) ? 0 : 1;
		}

		// vec4 and vec4
		{
			glm::vec4 Result = glm::smoothstep(glm::vec4(0.0f), glm::vec4(Edge), glm::vec4(1.0f));
			Error += glm::all(glm::equal(Result, glm::vec4(0.5f), glm::epsilon<float>())) ? 0 : 1;
		}

		return Error;
	}
}//namespace smoothstep_

namespace round_
{
	static int test()
	{
		int Error = 0;

>>>>>>> b101e8f3
		{
			float A = glm::round(0.0f);
			Error += glm::equal(A, 0.0f, glm::epsilon<float>()) ? 0 : 1;
			float B = glm::round(0.5f);
			Error += (glm::equal(B, 1.0f, glm::epsilon<float>()) || glm::equal(B, 0.0f, glm::epsilon<float>())) ? 0 : 1;
			float C = glm::round(1.0f);
			Error += glm::equal(C, 1.0f, glm::epsilon<float>()) ? 0 : 1;
			float D = glm::round(0.1f);
			Error += glm::equal(D, 0.0f, glm::epsilon<float>()) ? 0 : 1;
			float E = glm::round(0.9f);
			Error += glm::equal(E, 1.0f, glm::epsilon<float>()) ? 0 : 1;
			float F = glm::round(1.5f);
			Error += glm::equal(F, 2.0f, glm::epsilon<float>()) ? 0 : 1;
			float G = glm::round(1.9f);
			Error += glm::equal(G, 2.0f, glm::epsilon<float>()) ? 0 : 1;
		}
	
		{
			float A = glm::round(-0.0f);
			Error += glm::equal(A, 0.0f, glm::epsilon<float>()) ? 0 : 1;
			float B = glm::round(-0.5f);
			Error += (glm::equal(B, -1.0f, glm::epsilon<float>()) || glm::equal(B, 0.0f, glm::epsilon<float>())) ? 0 : 1;
			float C = glm::round(-1.0f);
			Error += glm::equal(C, -1.0f, glm::epsilon<float>()) ? 0 : 1;
			float D = glm::round(-0.1f);
			Error += glm::equal(D, 0.0f, glm::epsilon<float>()) ? 0 : 1;
			float E = glm::round(-0.9f);
			Error += glm::equal(E, -1.0f, glm::epsilon<float>()) ? 0 : 1;
			float F = glm::round(-1.5f);
			Error += glm::equal(F, -2.0f, glm::epsilon<float>()) ? 0 : 1;
			float G = glm::round(-1.9f);
			Error += glm::equal(G, -2.0f, glm::epsilon<float>()) ? 0 : 1;
		}
	
		return Error;
	}
}//namespace round_

namespace roundEven
{
	static int test()
	{
		int Error = 0;

		{
			float A1 = glm::roundEven(-1.5f);
			Error += glm::equal(A1, -2.0f, 0.0001f) ? 0 : 1;

			float A2 = glm::roundEven(1.5f);
			Error += glm::equal(A2, 2.0f, 0.0001f) ? 0 : 1;

			float A5 = glm::roundEven(-2.5f);
			Error += glm::equal(A5, -2.0f, 0.0001f) ? 0 : 1;

			float A6 = glm::roundEven(2.5f);
			Error += glm::equal(A6, 2.0f, 0.0001f) ? 0 : 1;

			float A3 = glm::roundEven(-3.5f);
			Error += glm::equal(A3, -4.0f, 0.0001f) ? 0 : 1;

			float A4 = glm::roundEven(3.5f);
			Error += glm::equal(A4, 4.0f, 0.0001f) ? 0 : 1;

			float C7 = glm::roundEven(-4.5f);
			Error += glm::equal(C7, -4.0f, 0.0001f) ? 0 : 1;

			float C8 = glm::roundEven(4.5f);
			Error += glm::equal(C8, 4.0f, 0.0001f) ? 0 : 1;

			float C1 = glm::roundEven(-5.5f);
			Error += glm::equal(C1, -6.0f, 0.0001f) ? 0 : 1;

			float C2 = glm::roundEven(5.5f);
			Error += glm::equal(C2, 6.0f, 0.0001f) ? 0 : 1;

			float C3 = glm::roundEven(-6.5f);
			Error += glm::equal(C3, -6.0f, 0.0001f) ? 0 : 1;

			float C4 = glm::roundEven(6.5f);
			Error += glm::equal(C4, 6.0f, 0.0001f) ? 0 : 1;

			float C5 = glm::roundEven(-7.5f);
			Error += glm::equal(C5, -8.0f, 0.0001f) ? 0 : 1;

			float C6 = glm::roundEven(7.5f);
			Error += glm::equal(C6, 8.0f, 0.0001f) ? 0 : 1;

			Error += 0;
		}

		{
			float A7 = glm::roundEven(-2.4f);
			Error += glm::equal(A7, -2.0f, 0.0001f) ? 0 : 1;

			float A8 = glm::roundEven(2.4f);
			Error += glm::equal(A8, 2.0f, 0.0001f) ? 0 : 1;

			float B1 = glm::roundEven(-2.6f);
			Error += glm::equal(B1, -3.0f, 0.0001f) ? 0 : 1;

			float B2 = glm::roundEven(2.6f);
			Error += glm::equal(B2, 3.0f, 0.0001f) ? 0 : 1;

			float B3 = glm::roundEven(-2.0f);
			Error += glm::equal(B3, -2.0f, 0.0001f) ? 0 : 1;

			float B4 = glm::roundEven(2.0f);
			Error += glm::equal(B4, 2.0f, 0.0001f) ? 0 : 1;

			Error += 0;
		}

		{
			float A = glm::roundEven(0.0f);
			Error += glm::equal(A, 0.0f, glm::epsilon<float>()) ? 0 : 1;
			float B = glm::roundEven(0.5f);
			Error += glm::equal(B, 0.0f, glm::epsilon<float>()) ? 0 : 1;
			float C = glm::roundEven(1.0f);
			Error += glm::equal(C, 1.0f, glm::epsilon<float>()) ? 0 : 1;
			float D = glm::roundEven(0.1f);
			Error += glm::equal(D, 0.0f, glm::epsilon<float>()) ? 0 : 1;
			float E = glm::roundEven(0.9f);
			Error += glm::equal(E, 1.0f, glm::epsilon<float>()) ? 0 : 1;
			float F = glm::roundEven(1.5f);
			Error += glm::equal(F, 2.0f, glm::epsilon<float>()) ? 0 : 1;
			float G = glm::roundEven(1.9f);
			Error += glm::equal(G, 2.0f, glm::epsilon<float>()) ? 0 : 1;
		}

		{
			float A = glm::roundEven(-0.0f);
			Error += glm::equal(A,  0.0f, glm::epsilon<float>()) ? 0 : 1;
			float B = glm::roundEven(-0.5f);
			Error += glm::equal(B, -0.0f, glm::epsilon<float>()) ? 0 : 1;
			float C = glm::roundEven(-1.0f);
			Error += glm::equal(C, -1.0f, glm::epsilon<float>()) ? 0 : 1;
			float D = glm::roundEven(-0.1f);
			Error += glm::equal(D,  0.0f, glm::epsilon<float>()) ? 0 : 1;
			float E = glm::roundEven(-0.9f);
			Error += glm::equal(E, -1.0f, glm::epsilon<float>()) ? 0 : 1;
			float F = glm::roundEven(-1.5f);
			Error += glm::equal(F, -2.0f, glm::epsilon<float>()) ? 0 : 1;
			float G = glm::roundEven(-1.9f);
			Error += glm::equal(G, -2.0f, glm::epsilon<float>()) ? 0 : 1;
		}

		{
			float A = glm::roundEven(1.5f);
			Error += glm::equal(A, 2.0f, glm::epsilon<float>()) ? 0 : 1;
			float B = glm::roundEven(2.5f);
			Error += glm::equal(B, 2.0f, glm::epsilon<float>()) ? 0 : 1;
			float C = glm::roundEven(3.5f);
			Error += glm::equal(C, 4.0f, glm::epsilon<float>()) ? 0 : 1;
			float D = glm::roundEven(4.5f);
			Error += glm::equal(D, 4.0f, glm::epsilon<float>()) ? 0 : 1;
			float E = glm::roundEven(5.5f);
			Error += glm::equal(E, 6.0f, glm::epsilon<float>()) ? 0 : 1;
			float F = glm::roundEven(6.5f);
			Error += glm::equal(F, 6.0f, glm::epsilon<float>()) ? 0 : 1;
			float G = glm::roundEven(7.5f);
			Error += glm::equal(G, 8.0f, glm::epsilon<float>()) ? 0 : 1;
		}
	
		{
			float A = glm::roundEven(-1.5f);
			Error += glm::equal(A, -2.0f, glm::epsilon<float>()) ? 0 : 1;
			float B = glm::roundEven(-2.5f);
			Error += glm::equal(B, -2.0f, glm::epsilon<float>()) ? 0 : 1;
			float C = glm::roundEven(-3.5f);
			Error += glm::equal(C, -4.0f, glm::epsilon<float>()) ? 0 : 1;
			float D = glm::roundEven(-4.5f);
			Error += glm::equal(D, -4.0f, glm::epsilon<float>()) ? 0 : 1;
			float E = glm::roundEven(-5.5f);
			Error += glm::equal(E, -6.0f, glm::epsilon<float>()) ? 0 : 1;
			float F = glm::roundEven(-6.5f);
			Error += glm::equal(F, -6.0f, glm::epsilon<float>()) ? 0 : 1;
			float G = glm::roundEven(-7.5f);
			Error += glm::equal(G, -8.0f, glm::epsilon<float>()) ? 0 : 1;
		}

		return Error;
	}
}//namespace roundEven

namespace isnan_
{
	static int test()
	{
		int Error = 0;

		float Zero_f = 0.0;
		double Zero_d = 0.0;
<<<<<<< HEAD

		{
			Error += true == glm::isnan(0.0/Zero_d) ? 0 : 1;
			Error += true == glm::any(glm::isnan(glm::dvec2(0.0 / Zero_d))) ? 0 : 1;
			Error += true == glm::any(glm::isnan(glm::dvec3(0.0 / Zero_d))) ? 0 : 1;
			Error += true == glm::any(glm::isnan(glm::dvec4(0.0 / Zero_d))) ? 0 : 1;
		}

		{
=======

		{
			Error += true == glm::isnan(0.0/Zero_d) ? 0 : 1;
			Error += true == glm::any(glm::isnan(glm::dvec2(0.0 / Zero_d))) ? 0 : 1;
			Error += true == glm::any(glm::isnan(glm::dvec3(0.0 / Zero_d))) ? 0 : 1;
			Error += true == glm::any(glm::isnan(glm::dvec4(0.0 / Zero_d))) ? 0 : 1;
		}

		{
>>>>>>> b101e8f3
			Error += true == glm::isnan(0.0f/Zero_f) ? 0 : 1;
			Error += true == glm::any(glm::isnan(glm::vec2(0.0f/Zero_f))) ? 0 : 1;
			Error += true == glm::any(glm::isnan(glm::vec3(0.0f/Zero_f))) ? 0 : 1;
			Error += true == glm::any(glm::isnan(glm::vec4(0.0f/Zero_f))) ? 0 : 1;
		}

		return Error;
	}
}//namespace isnan_

namespace isinf_
{
	static int test()
	{
		int Error = 0;

		float Zero_f = 0.0;
		double Zero_d = 0.0;

		{
			Error += true == glm::isinf( 1.0/Zero_d) ? 0 : 1;
			Error += true == glm::isinf(-1.0/Zero_d) ? 0 : 1;
			Error += true == glm::any(glm::isinf(glm::dvec2( 1.0/Zero_d))) ? 0 : 1;
			Error += true == glm::any(glm::isinf(glm::dvec2(-1.0/Zero_d))) ? 0 : 1;
			Error += true == glm::any(glm::isinf(glm::dvec3( 1.0/Zero_d))) ? 0 : 1;
			Error += true == glm::any(glm::isinf(glm::dvec3(-1.0/Zero_d))) ? 0 : 1;
			Error += true == glm::any(glm::isinf(glm::dvec4( 1.0/Zero_d))) ? 0 : 1;
			Error += true == glm::any(glm::isinf(glm::dvec4(-1.0/Zero_d))) ? 0 : 1;
		}

		{
			Error += true == glm::isinf( 1.0f/Zero_f) ? 0 : 1;
			Error += true == glm::isinf(-1.0f/Zero_f) ? 0 : 1;
			Error += true == glm::any(glm::isinf(glm::vec2( 1.0f/Zero_f))) ? 0 : 1;
			Error += true == glm::any(glm::isinf(glm::vec2(-1.0f/Zero_f))) ? 0 : 1;
			Error += true == glm::any(glm::isinf(glm::vec3( 1.0f/Zero_f))) ? 0 : 1;
			Error += true == glm::any(glm::isinf(glm::vec3(-1.0f/Zero_f))) ? 0 : 1;
			Error += true == glm::any(glm::isinf(glm::vec4( 1.0f/Zero_f))) ? 0 : 1;
			Error += true == glm::any(glm::isinf(glm::vec4(-1.0f/Zero_f))) ? 0 : 1;
		}

		return Error;
	}
}//namespace isinf_

namespace sign
{
	template<typename genFIType> 
	GLM_FUNC_QUALIFIER genFIType sign_if(genFIType x)
	{
		GLM_STATIC_ASSERT(
			std::numeric_limits<genFIType>::is_iec559 ||
			(std::numeric_limits<genFIType>::is_signed && std::numeric_limits<genFIType>::is_integer), "'sign' only accept signed inputs");

		genFIType result;
		if(x > genFIType(0))
			result = genFIType(1);
		else if(x < genFIType(0))
			result = genFIType(-1);
		else
			result = genFIType(0);
		return result;
	}

<<<<<<< HEAD
=======
#if GLM_COMPILER & GLM_COMPILER_CLANG
#	pragma clang diagnostic push
#	pragma clang diagnostic ignored "-Wsign-conversion"
#endif

>>>>>>> b101e8f3
	template<typename genFIType> 
	GLM_FUNC_QUALIFIER genFIType sign_alu1(genFIType x)
	{
		GLM_STATIC_ASSERT(
			std::numeric_limits<genFIType>::is_signed && std::numeric_limits<genFIType>::is_integer, 
			"'sign' only accept integer inputs");

		return (x >> 31) | (static_cast<unsigned>(-x) >> 31);
	}

<<<<<<< HEAD
=======
#if GLM_COMPILER & GLM_COMPILER_CLANG
#	pragma clang diagnostic pop
#endif

>>>>>>> b101e8f3
	GLM_FUNC_QUALIFIER int sign_alu2(int x)
	{
		GLM_STATIC_ASSERT(std::numeric_limits<int>::is_signed && std::numeric_limits<int>::is_integer, "'sign' only accept integer inputs");

#		if GLM_COMPILER & GLM_COMPILER_VC
#			pragma warning(push)
#			pragma warning(disable : 4146) //cast truncates constant value
#		endif

		return -(static_cast<unsigned>(x) >> 31) | (-static_cast<unsigned>(x) >> 31);

#		if GLM_COMPILER & GLM_COMPILER_VC
#			pragma warning(pop)
#		endif
	}

	template<typename genFIType> 
	GLM_FUNC_QUALIFIER genFIType sign_sub(genFIType x)
	{
		GLM_STATIC_ASSERT(
			std::numeric_limits<genFIType>::is_signed && std::numeric_limits<genFIType>::is_integer, 
			"'sign' only accept integer inputs");

		return (static_cast<unsigned>(-x) >> 31) - (static_cast<unsigned>(x) >> 31);
	}

	template<typename genFIType> 
	GLM_FUNC_QUALIFIER genFIType sign_cmp(genFIType x)
	{
		GLM_STATIC_ASSERT(
			std::numeric_limits<genFIType>::is_signed && std::numeric_limits<genFIType>::is_integer, 
			"'sign' only accept integer inputs");

		return (x > 0) - (x < 0);
	}

	template<typename genType>
	struct type
	{
		genType		Value;
		genType		Return;
	};

<<<<<<< HEAD
	int test_int32()
=======
	static int test_int32()
>>>>>>> b101e8f3
	{
		type<glm::int32> const Data[] =
		{
			{ std::numeric_limits<glm::int32>::max(),  1},
			{ std::numeric_limits<glm::int32>::min(), -1},
			{ 0, 0},
			{ 1, 1},
			{ 2, 1},
			{ 3, 1},
			{-1,-1},
			{-2,-1},
			{-3,-1}
		};

		int Error = 0;

		for(std::size_t i = 0; i < sizeof(Data) / sizeof(type<glm::int32>); ++i)
		{
			glm::int32 Result = glm::sign(Data[i].Value);
			Error += Data[i].Return == Result ? 0 : 1;
		}

		for(std::size_t i = 0; i < sizeof(Data) / sizeof(type<glm::int32>); ++i)
		{
			glm::int32 Result = sign_cmp(Data[i].Value);
			Error += Data[i].Return == Result ? 0 : 1;
		}

		for(std::size_t i = 0; i < sizeof(Data) / sizeof(type<glm::int32>); ++i)
		{
			glm::int32 Result = sign_if(Data[i].Value);
			Error += Data[i].Return == Result ? 0 : 1;
		}

		for(std::size_t i = 0; i < sizeof(Data) / sizeof(type<glm::int32>); ++i)
		{
			glm::int32 Result = sign_alu1(Data[i].Value);
			Error += Data[i].Return == Result ? 0 : 1;
		}

		for(std::size_t i = 0; i < sizeof(Data) / sizeof(type<glm::int32>); ++i)
		{
			glm::int32 Result = sign_alu2(Data[i].Value);
			Error += Data[i].Return == Result ? 0 : 1;
		}

		return Error;
	}

<<<<<<< HEAD
	int test_i32vec4()
=======
	static int test_i32vec4()
>>>>>>> b101e8f3
	{
		type<glm::ivec4> const Data[] =
		{
			{glm::ivec4( 1), glm::ivec4( 1)},
			{glm::ivec4( 0), glm::ivec4( 0)},
			{glm::ivec4( 2), glm::ivec4( 1)},
			{glm::ivec4( 3), glm::ivec4( 1)},
			{glm::ivec4(-1), glm::ivec4(-1)},
			{glm::ivec4(-2), glm::ivec4(-1)},
			{glm::ivec4(-3), glm::ivec4(-1)}
		};

		int Error = 0;

		for(std::size_t i = 0; i < sizeof(Data) / sizeof(type<glm::ivec4>); ++i)
		{
			glm::ivec4 Result = glm::sign(Data[i].Value);
			Error += glm::all(glm::equal(Data[i].Return, Result)) ? 0 : 1;
		}

		return Error;
	}

<<<<<<< HEAD
	int test_f32vec4()
=======
	static int test_f32vec4()
>>>>>>> b101e8f3
	{
		type<glm::vec4> const Data[] =
		{
			{glm::vec4( 1), glm::vec4( 1)},
			{glm::vec4( 0), glm::vec4( 0)},
			{glm::vec4( 2), glm::vec4( 1)},
			{glm::vec4( 3), glm::vec4( 1)},
			{glm::vec4(-1), glm::vec4(-1)},
			{glm::vec4(-2), glm::vec4(-1)},
			{glm::vec4(-3), glm::vec4(-1)}
		};

		int Error = 0;

		for(std::size_t i = 0; i < sizeof(Data) / sizeof(type<glm::vec4>); ++i)
		{
			glm::vec4 Result = glm::sign(Data[i].Value);
			Error += glm::all(glm::equal(Data[i].Return, Result, glm::epsilon<float>())) ? 0 : 1;
		}

		return Error;
	}

	static int test()
	{
		int Error = 0;

		Error += test_int32();
		Error += test_i32vec4();
		Error += test_f32vec4();

		return Error;
	}

<<<<<<< HEAD
	int perf_rand(std::size_t Samples)
=======
	static int perf_rand(std::size_t Samples)
>>>>>>> b101e8f3
	{
		int Error = 0;

		std::size_t const Count = Samples;
		std::vector<glm::int32> Input, Output;
		Input.resize(Count);
		Output.resize(Count);
		for(std::size_t i = 0; i < Count; ++i)
			Input[i] = static_cast<glm::int32>(glm::linearRand(-65536.f, 65536.f));

		std::clock_t Timestamp0 = std::clock();

		for(std::size_t i = 0; i < Count; ++i)
			Output[i] = sign_cmp(Input[i]);

		std::clock_t Timestamp1 = std::clock();

		for(std::size_t i = 0; i < Count; ++i)
			Output[i] = sign_if(Input[i]);

		std::clock_t Timestamp2 = std::clock();

		for(std::size_t i = 0; i < Count; ++i)
			Output[i] = sign_alu1(Input[i]);

		std::clock_t Timestamp3 = std::clock();

		for(std::size_t i = 0; i < Count; ++i)
			Output[i] = sign_alu2(Input[i]);

		std::clock_t Timestamp4 = std::clock();

		for(std::size_t i = 0; i < Count; ++i)
			Output[i] = sign_sub(Input[i]);

		std::clock_t Timestamp5 = std::clock();

		for(std::size_t i = 0; i < Count; ++i)
			Output[i] = glm::sign(Input[i]);

		std::clock_t Timestamp6 = std::clock();

		std::printf("sign_cmp(rand) Time %d clocks\n", static_cast<int>(Timestamp1 - Timestamp0));
		std::printf("sign_if(rand) Time %d clocks\n", static_cast<int>(Timestamp2 - Timestamp1));
		std::printf("sign_alu1(rand) Time %d clocks\n", static_cast<int>(Timestamp3 - Timestamp2));
		std::printf("sign_alu2(rand) Time %d clocks\n", static_cast<int>(Timestamp4 - Timestamp3));
		std::printf("sign_sub(rand) Time %d clocks\n", static_cast<int>(Timestamp5 - Timestamp4));
		std::printf("glm::sign(rand) Time %d clocks\n", static_cast<int>(Timestamp6 - Timestamp5));

		return Error;
	}

<<<<<<< HEAD
	int perf_linear(std::size_t Samples)
=======
	static int perf_linear(std::size_t Samples)
>>>>>>> b101e8f3
	{
		int Error = 0;

		std::size_t const Count = Samples;
		std::vector<glm::int32> Input, Output;
		Input.resize(Count);
		Output.resize(Count);
		for(std::size_t i = 0; i < Count; ++i)
			Input[i] = static_cast<glm::int32>(i);

		std::clock_t Timestamp0 = std::clock();

		for(std::size_t i = 0; i < Count; ++i)
			Output[i] = sign_cmp(Input[i]);

		std::clock_t Timestamp1 = std::clock();

		for(std::size_t i = 0; i < Count; ++i)
			Output[i] = sign_if(Input[i]);

		std::clock_t Timestamp2 = std::clock();

		for(std::size_t i = 0; i < Count; ++i)
			Output[i] = sign_alu1(Input[i]);

		std::clock_t Timestamp3 = std::clock();

		for(std::size_t i = 0; i < Count; ++i)
			Output[i] = sign_alu2(Input[i]);

		std::clock_t Timestamp4 = std::clock();

		for(std::size_t i = 0; i < Count; ++i)
			Output[i] = sign_sub(Input[i]);

		std::clock_t Timestamp5 = std::clock();

		std::printf("sign_cmp(linear) Time %d clocks\n", static_cast<int>(Timestamp1 - Timestamp0));
		std::printf("sign_if(linear) Time %d clocks\n", static_cast<int>(Timestamp2 - Timestamp1));
		std::printf("sign_alu1(linear) Time %d clocks\n", static_cast<int>(Timestamp3 - Timestamp2));
		std::printf("sign_alu2(linear) Time %d clocks\n", static_cast<int>(Timestamp4 - Timestamp3));
		std::printf("sign_sub(linear) Time %d clocks\n", static_cast<int>(Timestamp5 - Timestamp4));

		return Error;
	}

<<<<<<< HEAD
	int perf_linear_cal(std::size_t Samples)
=======
	static int perf_linear_cal(std::size_t Samples)
>>>>>>> b101e8f3
	{
		int Error = 0;

		glm::int32 const Count = static_cast<glm::int32>(Samples);

		std::clock_t Timestamp0 = std::clock();
		glm::int32 Sum = 0;

		for(glm::int32 i = 1; i < Count; ++i)
			Sum += sign_cmp(i);

		std::clock_t Timestamp1 = std::clock();

		for(glm::int32 i = 1; i < Count; ++i)
			Sum += sign_if(i);

		std::clock_t Timestamp2 = std::clock();

		for(glm::int32 i = 1; i < Count; ++i)
			Sum += sign_alu1(i);

		std::clock_t Timestamp3 = std::clock();

		for(glm::int32 i = 1; i < Count; ++i)
			Sum += sign_alu2(i);

		std::clock_t Timestamp4 = std::clock();

		for(glm::int32 i = 1; i < Count; ++i)
			Sum += sign_sub(i);

		std::clock_t Timestamp5 = std::clock();

		std::printf("Sum %d\n", static_cast<int>(Sum));

		std::printf("sign_cmp(linear_cal) Time %d clocks\n", static_cast<int>(Timestamp1 - Timestamp0));
		std::printf("sign_if(linear_cal) Time %d clocks\n", static_cast<int>(Timestamp2 - Timestamp1));
		std::printf("sign_alu1(linear_cal) Time %d clocks\n", static_cast<int>(Timestamp3 - Timestamp2));
		std::printf("sign_alu2(linear_cal) Time %d clocks\n", static_cast<int>(Timestamp4 - Timestamp3));
		std::printf("sign_sub(linear_cal) Time %d clocks\n", static_cast<int>(Timestamp5 - Timestamp4));

		return Error;
	}

	static int perf(std::size_t Samples)
	{
		int Error(0);

		Error += perf_linear_cal(Samples);
		Error += perf_linear(Samples);
		Error += perf_rand(Samples);

		return Error;
	}
}//namespace sign

namespace frexp_
{
	static int test()
	{
		int Error = 0;

		{
			glm::vec1 const x(1024);
			glm::ivec1 exp;
			glm::vec1 A = glm::frexp(x, exp);
			Error += glm::all(glm::equal(A, glm::vec1(0.5), glm::epsilon<float>())) ? 0 : 1;
			Error += glm::all(glm::equal(exp, glm::ivec1(11))) ? 0 : 1;
		}

		{
			glm::vec2 const x(1024, 0.24);
			glm::ivec2 exp;
			glm::vec2 A = glm::frexp(x, exp);
			Error += glm::all(glm::equal(A, glm::vec2(0.5, 0.96), glm::epsilon<float>())) ? 0 : 1;
			Error += glm::all(glm::equal(exp, glm::ivec2(11, -2))) ? 0 : 1;
		}

		{
			glm::vec3 const x(1024, 0.24, 0);
			glm::ivec3 exp;
			glm::vec3 A = glm::frexp(x, exp);
			Error += glm::all(glm::equal(A, glm::vec3(0.5, 0.96, 0.0), glm::epsilon<float>())) ? 0 : 1;
			Error += glm::all(glm::equal(exp, glm::ivec3(11, -2, 0))) ? 0 : 1;
		}

		{
			glm::vec4 const x(1024, 0.24, 0, -1.33);
			glm::ivec4 exp;
			glm::vec4 A = glm::frexp(x, exp);
			Error += glm::all(glm::equal(A, glm::vec4(0.5, 0.96, 0.0, -0.665), glm::epsilon<float>())) ? 0 : 1;
			Error += glm::all(glm::equal(exp, glm::ivec4(11, -2, 0, 1))) ? 0 : 1;
		}

		return Error;
	}
}//namespace frexp_

namespace ldexp_
{
	static int test()
	{
<<<<<<< HEAD
		int Error(0);
=======
		int Error = 0;
>>>>>>> b101e8f3

		{
			glm::vec1 A = glm::vec1(0.5);
			glm::ivec1 exp = glm::ivec1(11);
			glm::vec1 x = glm::ldexp(A, exp);
			Error += glm::all(glm::equal(x, glm::vec1(1024),0.00001f)) ? 0 : 1;
		}

		{
			glm::vec2 A = glm::vec2(0.5, 0.96);
			glm::ivec2 exp = glm::ivec2(11, -2);
			glm::vec2 x = glm::ldexp(A, exp);
			Error += glm::all(glm::equal(x, glm::vec2(1024, .24),0.00001f)) ? 0 : 1;
		}

		{
			glm::vec3 A = glm::vec3(0.5, 0.96, 0.0);
			glm::ivec3 exp = glm::ivec3(11, -2, 0);
			glm::vec3 x = glm::ldexp(A, exp);
			Error += glm::all(glm::equal(x, glm::vec3(1024, .24, 0),0.00001f)) ? 0 : 1;
		}

		{
			glm::vec4 A = glm::vec4(0.5, 0.96, 0.0, -0.665);
			glm::ivec4 exp = glm::ivec4(11, -2, 0, 1);
			glm::vec4 x = glm::ldexp(A, exp);
			Error += glm::all(glm::equal(x, glm::vec4(1024, .24, 0, -1.33),0.00001f)) ? 0 : 1;
		}

		return Error;
	}
}//namespace ldexp_

static int test_constexpr()
{
#if GLM_HAS_CONSTEXPR
	static_assert(glm::abs(1.0f) > 0.0f, "GLM: Failed constexpr");
	constexpr glm::vec1 const A = glm::abs(glm::vec1(1.0f));
	constexpr glm::vec2 const B = glm::abs(glm::vec2(1.0f));
	constexpr glm::vec3 const C = glm::abs(glm::vec3(1.0f));
	constexpr glm::vec4 const D = glm::abs(glm::vec4(1.0f));
<<<<<<< HEAD
=======

	static_assert(glm::all(glm::equal(A, glm::vec1(1.0f), glm::epsilon<float>())), "GLM: Failed constexpr");
	static_assert(glm::all(glm::equal(B, glm::vec2(1.0f), glm::epsilon<float>())), "GLM: Failed constexpr");
	static_assert(glm::all(glm::equal(C, glm::vec3(1.0f), glm::epsilon<float>())), "GLM: Failed constexpr");
	static_assert(glm::all(glm::equal(D, glm::vec4(1.0f), glm::epsilon<float>())), "GLM: Failed constexpr");
>>>>>>> b101e8f3
#endif // GLM_HAS_CONSTEXPR

	return 0;
}

int main()
{
	int Error = 0;

	Error += test_constexpr();
	Error += sign::test();
	Error += floor_::test();
	Error += mod_::test();
	Error += modf_::test();
	Error += floatBitsToInt::test();
	Error += floatBitsToUint::test();
	Error += mix_::test();
	Error += step_::test();
<<<<<<< HEAD
=======
	Error += smoothstep_::test();
>>>>>>> b101e8f3
	Error += max_::test();
	Error += min_::test();
	Error += clamp_::test();
	Error += round_::test();
	Error += roundEven::test();
	Error += isnan_::test();
	Error += isinf_::test();
	Error += frexp_::test();
	Error += ldexp_::test();

#	ifdef NDEBUG
		std::size_t Samples = 1000;
#	else
		std::size_t Samples = 1;
#	endif
	Error += sign::perf(Samples);

	Error += min_::perf(Samples);

	return Error;
}

#if(GLM_COMPILER & GLM_COMPILER_VC)
#	pragma warning(pop)
#endif<|MERGE_RESOLUTION|>--- conflicted
+++ resolved
@@ -16,10 +16,7 @@
 
 // This file has divisions by zero to test isnan
 #if GLM_COMPILER & GLM_COMPILER_VC
-<<<<<<< HEAD
-=======
 #	pragma warning(push)
->>>>>>> b101e8f3
 #	pragma warning(disable : 4723)
 #endif
 
@@ -93,17 +90,10 @@
 		{
 			glm::dvec4 A(1.1);
 			glm::dvec4 B = glm::floor(A);
-<<<<<<< HEAD
 
 			Error += glm::all(glm::equal(B, glm::dvec4(1.0), 0.0001)) ? 0 : 1;
 		}
 
-=======
-
-			Error += glm::all(glm::equal(B, glm::dvec4(1.0), 0.0001)) ? 0 : 1;
-		}
-
->>>>>>> b101e8f3
 		return Error;
 	}
 }//namespace floor
@@ -131,7 +121,6 @@
 			Error += glm::ivec4(I) == glm::ivec4(1) ? 0 : 1;
 			Error += glm::all(glm::equal(A, glm::vec4(0.1f, 0.2f, 0.5f, 0.7f), 0.00001f)) ? 0 : 1;
 		}
-<<<<<<< HEAD
 
 		{
 			glm::dvec4 X(1.1, 1.2, 1.5, 1.7);
@@ -147,23 +136,6 @@
 			double I(0.0);
 			double A = glm::modf(X, I);
 
-=======
-
-		{
-			glm::dvec4 X(1.1, 1.2, 1.5, 1.7);
-			glm::dvec4 I(0.0);
-			glm::dvec4 A = glm::modf(X, I);
-
-			Error += glm::ivec4(I) == glm::ivec4(1) ? 0 : 1;
-			Error += glm::all(glm::equal(A, glm::dvec4(0.1, 0.2, 0.5, 0.7), 0.000000001)) ? 0 : 1;
-		}
-
-		{
-			double X(1.5);
-			double I(0.0);
-			double A = glm::modf(X, I);
-
->>>>>>> b101e8f3
 			Error += glm::equal(I, 1.0, 0.0001) ? 0 : 1;
 			Error += glm::equal(A, 0.5, 0.0001) ? 0 : 1;
 		}
@@ -206,8 +178,6 @@
 			glm::vec4 A(3.0);
 			float B(2.0f);
 			glm::vec4 C = glm::mod(A, B);
-<<<<<<< HEAD
-=======
 
 			Error += glm::all(glm::equal(C, glm::vec4(1.0f), 0.00001f)) ? 0 : 1;
 		}
@@ -216,22 +186,10 @@
 			glm::vec4 A(3.0);
 			glm::vec4 B(2.0f);
 			glm::vec4 C = glm::mod(A, B);
->>>>>>> b101e8f3
 
 			Error += glm::all(glm::equal(C, glm::vec4(1.0f), 0.00001f)) ? 0 : 1;
 		}
 
-<<<<<<< HEAD
-		{
-			glm::vec4 A(3.0);
-			glm::vec4 B(2.0f);
-			glm::vec4 C = glm::mod(A, B);
-
-			Error += glm::all(glm::equal(C, glm::vec4(1.0f), 0.00001f)) ? 0 : 1;
-		}
-
-=======
->>>>>>> b101e8f3
 		return Error;
 	}
 }//namespace mod_
@@ -286,7 +244,6 @@
 			float C = glm::uintBitsToFloat(B);
 			Error += glm::equal(A, C, 0.0001f) ? 0 : 1;
 		}
-<<<<<<< HEAD
 	
 		{
 			glm::vec2 A(1.0f, 2.0f);
@@ -309,30 +266,6 @@
 			Error += glm::all(glm::equal(A, C, 0.0001f)) ? 0 : 1;
 		}
 	
-=======
-	
-		{
-			glm::vec2 A(1.0f, 2.0f);
-			glm::uvec2 B = glm::floatBitsToUint(A);
-			glm::vec2 C = glm::uintBitsToFloat(B);
-			Error += glm::all(glm::equal(A, C, 0.0001f)) ? 0 : 1;
-		}
-	
-		{
-			glm::vec3 A(1.0f, 2.0f, 3.0f);
-			glm::uvec3 B = glm::floatBitsToUint(A);
-			glm::vec3 C = glm::uintBitsToFloat(B);
-			Error += glm::all(glm::equal(A, C, 0.0001f)) ? 0 : 1;
-		}
-	
-		{
-			glm::vec4 A(1.0f, 2.0f, 3.0f, 4.0f);
-			glm::uvec4 B = glm::floatBitsToUint(A);
-			glm::vec4 C = glm::uintBitsToFloat(B);
-			Error += glm::all(glm::equal(A, C, 0.0001f)) ? 0 : 1;
-		}
-	
->>>>>>> b101e8f3
 		return Error;
 	}
 }//namespace floatBitsToUint
@@ -365,20 +298,12 @@
 		return Error;
 	}
 
-<<<<<<< HEAD
-	int min_tern(int a, int b)
-=======
 	static int min_tern(int a, int b)
->>>>>>> b101e8f3
 	{
 		return a < b ? a : b;
 	}
 
-<<<<<<< HEAD
-	int min_int(int x, int y)
-=======
 	static int min_int(int x, int y)
->>>>>>> b101e8f3
 	{
 		return y ^ ((x ^ y) & -(x < y)); 
 	}
@@ -472,14 +397,11 @@
 
 namespace mix_
 {
-<<<<<<< HEAD
-=======
 #if GLM_COMPILER & GLM_COMPILER_CLANG
 #	pragma clang diagnostic push
 #	pragma clang diagnostic ignored "-Wpadded"
 #endif
 
->>>>>>> b101e8f3
 	template<typename T, typename B>
 	struct entry
 	{
@@ -489,9 +411,6 @@
 		T Result;
 	};
 
-<<<<<<< HEAD
-	entry<float, bool> const TestBool[] =
-=======
 #if GLM_COMPILER & GLM_COMPILER_CLANG
 #	pragma clang diagnostic pop
 #endif
@@ -502,7 +421,6 @@
 #endif
 
 	static entry<float, bool> const TestBool[] =
->>>>>>> b101e8f3
 	{
 		{0.0f, 1.0f, false, 0.0f},
 		{0.0f, 1.0f, true, 1.0f},
@@ -510,11 +428,7 @@
 		{-1.0f, 1.0f, true, 1.0f}
 	};
 
-<<<<<<< HEAD
-	entry<float, float> const TestFloat[] =
-=======
 	static entry<float, float> const TestFloat[] =
->>>>>>> b101e8f3
 	{
 		{0.0f, 1.0f, 0.0f, 0.0f},
 		{0.0f, 1.0f, 1.0f, 1.0f},
@@ -522,11 +436,7 @@
 		{-1.0f, 1.0f, 1.0f, 1.0f}
 	};
 
-<<<<<<< HEAD
-	entry<glm::vec2, bool> const TestVec2Bool[] =
-=======
 	static entry<glm::vec2, bool> const TestVec2Bool[] =
->>>>>>> b101e8f3
 	{
 		{glm::vec2(0.0f), glm::vec2(1.0f), false, glm::vec2(0.0f)},
 		{glm::vec2(0.0f), glm::vec2(1.0f), true, glm::vec2(1.0f)},
@@ -534,8 +444,7 @@
 		{glm::vec2(-1.0f), glm::vec2(1.0f), true, glm::vec2(1.0f)}
 	};
 
-<<<<<<< HEAD
-	entry<glm::vec2, glm::bvec2> const TestBVec2[] =
+	static entry<glm::vec2, glm::bvec2> const TestBVec2[] =
 	{
 		{glm::vec2(0.0f), glm::vec2(1.0f), glm::bvec2(false), glm::vec2(0.0f)},
 		{glm::vec2(0.0f), glm::vec2(1.0f), glm::bvec2(true), glm::vec2(1.0f)},
@@ -544,7 +453,7 @@
 		{glm::vec2(-1.0f), glm::vec2(1.0f), glm::bvec2(true, false), glm::vec2(1.0f, -1.0f)}
 	};
 
-	entry<glm::vec3, bool> const TestVec3Bool[] =
+	static entry<glm::vec3, bool> const TestVec3Bool[] =
 	{
 		{glm::vec3(0.0f), glm::vec3(1.0f), false, glm::vec3(0.0f)},
 		{glm::vec3(0.0f), glm::vec3(1.0f), true, glm::vec3(1.0f)},
@@ -552,7 +461,7 @@
 		{glm::vec3(-1.0f), glm::vec3(1.0f), true, glm::vec3(1.0f)}
 	};
 
-	entry<glm::vec3, glm::bvec3> const TestBVec3[] =
+	static entry<glm::vec3, glm::bvec3> const TestBVec3[] =
 	{
 		{glm::vec3(0.0f), glm::vec3(1.0f), glm::bvec3(false), glm::vec3(0.0f)},
 		{glm::vec3(0.0f), glm::vec3(1.0f), glm::bvec3(true), glm::vec3(1.0f)},
@@ -561,7 +470,7 @@
 		{glm::vec3(1.0f, 2.0f, 3.0f), glm::vec3(4.0f, 5.0f, 6.0f), glm::bvec3(true, false, true), glm::vec3(4.0f, 2.0f, 6.0f)}
 	};
 
-	entry<glm::vec4, bool> const TestVec4Bool[] = 
+	static entry<glm::vec4, bool> const TestVec4Bool[] =
 	{
 		{glm::vec4(0.0f), glm::vec4(1.0f), false, glm::vec4(0.0f)},
 		{glm::vec4(0.0f), glm::vec4(1.0f), true, glm::vec4(1.0f)},
@@ -569,7 +478,7 @@
 		{glm::vec4(-1.0f), glm::vec4(1.0f), true, glm::vec4(1.0f)}
 	};
 
-	entry<glm::vec4, glm::bvec4> const TestBVec4[] = 
+	static entry<glm::vec4, glm::bvec4> const TestBVec4[] =
 	{
 		{glm::vec4(0.0f, 0.0f, 1.0f, 1.0f), glm::vec4(2.0f, 2.0f, 3.0f, 3.0f), glm::bvec4(false, true, false, true), glm::vec4(0.0f, 2.0f, 1.0f, 3.0f)},
 		{glm::vec4(0.0f), glm::vec4(1.0f), glm::bvec4(true), glm::vec4(1.0f)},
@@ -578,59 +487,12 @@
 		{glm::vec4(1.0f, 2.0f, 3.0f, 4.0f), glm::vec4(5.0f, 6.0f, 7.0f, 8.0f), glm::bvec4(true, false, true, false), glm::vec4(5.0f, 2.0f, 7.0f, 4.0f)}
 	};
 
-	static int test()
-	{
-=======
-	static entry<glm::vec2, glm::bvec2> const TestBVec2[] =
-	{
-		{glm::vec2(0.0f), glm::vec2(1.0f), glm::bvec2(false), glm::vec2(0.0f)},
-		{glm::vec2(0.0f), glm::vec2(1.0f), glm::bvec2(true), glm::vec2(1.0f)},
-		{glm::vec2(-1.0f), glm::vec2(1.0f), glm::bvec2(false), glm::vec2(-1.0f)},
-		{glm::vec2(-1.0f), glm::vec2(1.0f), glm::bvec2(true), glm::vec2(1.0f)},
-		{glm::vec2(-1.0f), glm::vec2(1.0f), glm::bvec2(true, false), glm::vec2(1.0f, -1.0f)}
-	};
-
-	static entry<glm::vec3, bool> const TestVec3Bool[] =
-	{
-		{glm::vec3(0.0f), glm::vec3(1.0f), false, glm::vec3(0.0f)},
-		{glm::vec3(0.0f), glm::vec3(1.0f), true, glm::vec3(1.0f)},
-		{glm::vec3(-1.0f), glm::vec3(1.0f), false, glm::vec3(-1.0f)},
-		{glm::vec3(-1.0f), glm::vec3(1.0f), true, glm::vec3(1.0f)}
-	};
-
-	static entry<glm::vec3, glm::bvec3> const TestBVec3[] =
-	{
-		{glm::vec3(0.0f), glm::vec3(1.0f), glm::bvec3(false), glm::vec3(0.0f)},
-		{glm::vec3(0.0f), glm::vec3(1.0f), glm::bvec3(true), glm::vec3(1.0f)},
-		{glm::vec3(-1.0f), glm::vec3(1.0f), glm::bvec3(false), glm::vec3(-1.0f)},
-		{glm::vec3(-1.0f), glm::vec3(1.0f), glm::bvec3(true), glm::vec3(1.0f)},
-		{glm::vec3(1.0f, 2.0f, 3.0f), glm::vec3(4.0f, 5.0f, 6.0f), glm::bvec3(true, false, true), glm::vec3(4.0f, 2.0f, 6.0f)}
-	};
-
-	static entry<glm::vec4, bool> const TestVec4Bool[] =
-	{
-		{glm::vec4(0.0f), glm::vec4(1.0f), false, glm::vec4(0.0f)},
-		{glm::vec4(0.0f), glm::vec4(1.0f), true, glm::vec4(1.0f)},
-		{glm::vec4(-1.0f), glm::vec4(1.0f), false, glm::vec4(-1.0f)},
-		{glm::vec4(-1.0f), glm::vec4(1.0f), true, glm::vec4(1.0f)}
-	};
-
-	static entry<glm::vec4, glm::bvec4> const TestBVec4[] =
-	{
-		{glm::vec4(0.0f, 0.0f, 1.0f, 1.0f), glm::vec4(2.0f, 2.0f, 3.0f, 3.0f), glm::bvec4(false, true, false, true), glm::vec4(0.0f, 2.0f, 1.0f, 3.0f)},
-		{glm::vec4(0.0f), glm::vec4(1.0f), glm::bvec4(true), glm::vec4(1.0f)},
-		{glm::vec4(-1.0f), glm::vec4(1.0f), glm::bvec4(false), glm::vec4(-1.0f)},
-		{glm::vec4(-1.0f), glm::vec4(1.0f), glm::bvec4(true), glm::vec4(1.0f)},
-		{glm::vec4(1.0f, 2.0f, 3.0f, 4.0f), glm::vec4(5.0f, 6.0f, 7.0f, 8.0f), glm::bvec4(true, false, true, false), glm::vec4(5.0f, 2.0f, 7.0f, 4.0f)}
-	};
-
 #if GLM_COMPILER & GLM_COMPILER_CLANG
 #	pragma clang diagnostic pop
 #endif
 
 	static int test()
 	{
->>>>>>> b101e8f3
 		int Error = 0;
 
 		// Float with bool
@@ -730,10 +592,6 @@
 		VEC x;
 		VEC result;
 	};
-<<<<<<< HEAD
-
-	entry<float, glm::vec4> TestVec4Scalar [] =
-=======
 
 #if GLM_COMPILER & GLM_COMPILER_CLANG
 #	pragma clang diagnostic push
@@ -741,18 +599,13 @@
 #endif
 
 	static const entry<float, glm::vec4> TestVec4Scalar [] =
->>>>>>> b101e8f3
 	{
 		{ 1.0f, glm::vec4(1.0f, 2.0f, 3.0f, 4.0f), glm::vec4(1.0f) },
 		{ 0.0f, glm::vec4(1.0f, 2.0f, 3.0f, 4.0f), glm::vec4(1.0f) },
 		{ 0.0f, glm::vec4(-1.0f, -2.0f, -3.0f, -4.0f), glm::vec4(0.0f) }
 	};
 
-<<<<<<< HEAD
-	entry<glm::vec4, glm::vec4> TestVec4Vector [] =
-=======
 	static const entry<glm::vec4, glm::vec4> TestVec4Vector [] =
->>>>>>> b101e8f3
 	{
 		{ glm::vec4(-1.0f, -2.0f, -3.0f, -4.0f), glm::vec4(-2.0f, -3.0f, -4.0f, -5.0f), glm::vec4(0.0f) },
 		{ glm::vec4( 0.0f, 1.0f, 2.0f, 3.0f), glm::vec4( 1.0f, 2.0f, 3.0f, 4.0f), glm::vec4(1.0f) },
@@ -760,13 +613,10 @@
 		{ glm::vec4( 0.0f, 1.0f, 2.0f, 3.0f), glm::vec4(-1.0f,-2.0f,-3.0f,-4.0f), glm::vec4(0.0f) }
 	};
 
-<<<<<<< HEAD
-=======
 #if GLM_COMPILER & GLM_COMPILER_CLANG
 #	pragma clang diagnostic pop
 #endif
 
->>>>>>> b101e8f3
 	static int test()
 	{
 		int Error = 0;
@@ -780,7 +630,6 @@
 
 			float const B = glm::step(Edge, 3.0f);
 			Error += glm::equal(B, 1.0f, glm::epsilon<float>()) ? 0 : 1;
-<<<<<<< HEAD
 
 			float const C = glm::step(Edge, 2.0f);
 			Error += glm::equal(C, 1.0f, glm::epsilon<float>()) ? 0 : 1;
@@ -804,47 +653,16 @@
 			}
 		}
 
-=======
-
-			float const C = glm::step(Edge, 2.0f);
-			Error += glm::equal(C, 1.0f, glm::epsilon<float>()) ? 0 : 1;
-		}
-
-		// vec4 and float
-		{
-			for (std::size_t i = 0; i < sizeof(TestVec4Scalar) / sizeof(entry<float, glm::vec4>); ++i)
-			{
-				glm::vec4 Result = glm::step(TestVec4Scalar[i].edge, TestVec4Scalar[i].x);
-				Error += glm::all(glm::equal(Result, TestVec4Scalar[i].result, glm::epsilon<float>())) ? 0 : 1;
-			}
-		}
-
-		// vec4 and vec4
-		{
-			for (std::size_t i = 0; i < sizeof(TestVec4Vector) / sizeof(entry<glm::vec4, glm::vec4>); ++i)
-			{
-				glm::vec4 Result = glm::step(TestVec4Vector[i].edge, TestVec4Vector[i].x);
-				Error += glm::all(glm::equal(Result, TestVec4Vector[i].result, glm::epsilon<float>())) ? 0 : 1;
-			}
-		}
-
->>>>>>> b101e8f3
 		return Error;
 	}
 }//namespace step_
 
-<<<<<<< HEAD
-namespace round_
-=======
 namespace smoothstep_
->>>>>>> b101e8f3
-{
-	static int test()
-	{
-		int Error = 0;
-
-<<<<<<< HEAD
-=======
+{
+	static int test()
+	{
+		int Error = 0;
+
 		float const Edge = 2.0f;
 
 		// scalar
@@ -881,7 +699,6 @@
 	{
 		int Error = 0;
 
->>>>>>> b101e8f3
 		{
 			float A = glm::round(0.0f);
 			Error += glm::equal(A, 0.0f, glm::epsilon<float>()) ? 0 : 1;
@@ -1074,7 +891,6 @@
 
 		float Zero_f = 0.0;
 		double Zero_d = 0.0;
-<<<<<<< HEAD
 
 		{
 			Error += true == glm::isnan(0.0/Zero_d) ? 0 : 1;
@@ -1084,17 +900,6 @@
 		}
 
 		{
-=======
-
-		{
-			Error += true == glm::isnan(0.0/Zero_d) ? 0 : 1;
-			Error += true == glm::any(glm::isnan(glm::dvec2(0.0 / Zero_d))) ? 0 : 1;
-			Error += true == glm::any(glm::isnan(glm::dvec3(0.0 / Zero_d))) ? 0 : 1;
-			Error += true == glm::any(glm::isnan(glm::dvec4(0.0 / Zero_d))) ? 0 : 1;
-		}
-
-		{
->>>>>>> b101e8f3
 			Error += true == glm::isnan(0.0f/Zero_f) ? 0 : 1;
 			Error += true == glm::any(glm::isnan(glm::vec2(0.0f/Zero_f))) ? 0 : 1;
 			Error += true == glm::any(glm::isnan(glm::vec3(0.0f/Zero_f))) ? 0 : 1;
@@ -1159,14 +964,11 @@
 		return result;
 	}
 
-<<<<<<< HEAD
-=======
 #if GLM_COMPILER & GLM_COMPILER_CLANG
 #	pragma clang diagnostic push
 #	pragma clang diagnostic ignored "-Wsign-conversion"
 #endif
 
->>>>>>> b101e8f3
 	template<typename genFIType> 
 	GLM_FUNC_QUALIFIER genFIType sign_alu1(genFIType x)
 	{
@@ -1177,13 +979,10 @@
 		return (x >> 31) | (static_cast<unsigned>(-x) >> 31);
 	}
 
-<<<<<<< HEAD
-=======
 #if GLM_COMPILER & GLM_COMPILER_CLANG
 #	pragma clang diagnostic pop
 #endif
 
->>>>>>> b101e8f3
 	GLM_FUNC_QUALIFIER int sign_alu2(int x)
 	{
 		GLM_STATIC_ASSERT(std::numeric_limits<int>::is_signed && std::numeric_limits<int>::is_integer, "'sign' only accept integer inputs");
@@ -1227,11 +1026,7 @@
 		genType		Return;
 	};
 
-<<<<<<< HEAD
-	int test_int32()
-=======
 	static int test_int32()
->>>>>>> b101e8f3
 	{
 		type<glm::int32> const Data[] =
 		{
@@ -1281,11 +1076,7 @@
 		return Error;
 	}
 
-<<<<<<< HEAD
-	int test_i32vec4()
-=======
 	static int test_i32vec4()
->>>>>>> b101e8f3
 	{
 		type<glm::ivec4> const Data[] =
 		{
@@ -1309,11 +1100,7 @@
 		return Error;
 	}
 
-<<<<<<< HEAD
-	int test_f32vec4()
-=======
 	static int test_f32vec4()
->>>>>>> b101e8f3
 	{
 		type<glm::vec4> const Data[] =
 		{
@@ -1348,11 +1135,7 @@
 		return Error;
 	}
 
-<<<<<<< HEAD
-	int perf_rand(std::size_t Samples)
-=======
 	static int perf_rand(std::size_t Samples)
->>>>>>> b101e8f3
 	{
 		int Error = 0;
 
@@ -1405,11 +1188,7 @@
 		return Error;
 	}
 
-<<<<<<< HEAD
-	int perf_linear(std::size_t Samples)
-=======
 	static int perf_linear(std::size_t Samples)
->>>>>>> b101e8f3
 	{
 		int Error = 0;
 
@@ -1456,11 +1235,7 @@
 		return Error;
 	}
 
-<<<<<<< HEAD
-	int perf_linear_cal(std::size_t Samples)
-=======
 	static int perf_linear_cal(std::size_t Samples)
->>>>>>> b101e8f3
 	{
 		int Error = 0;
 
@@ -1563,11 +1338,7 @@
 {
 	static int test()
 	{
-<<<<<<< HEAD
-		int Error(0);
-=======
-		int Error = 0;
->>>>>>> b101e8f3
+		int Error = 0;
 
 		{
 			glm::vec1 A = glm::vec1(0.5);
@@ -1609,14 +1380,11 @@
 	constexpr glm::vec2 const B = glm::abs(glm::vec2(1.0f));
 	constexpr glm::vec3 const C = glm::abs(glm::vec3(1.0f));
 	constexpr glm::vec4 const D = glm::abs(glm::vec4(1.0f));
-<<<<<<< HEAD
-=======
 
 	static_assert(glm::all(glm::equal(A, glm::vec1(1.0f), glm::epsilon<float>())), "GLM: Failed constexpr");
 	static_assert(glm::all(glm::equal(B, glm::vec2(1.0f), glm::epsilon<float>())), "GLM: Failed constexpr");
 	static_assert(glm::all(glm::equal(C, glm::vec3(1.0f), glm::epsilon<float>())), "GLM: Failed constexpr");
 	static_assert(glm::all(glm::equal(D, glm::vec4(1.0f), glm::epsilon<float>())), "GLM: Failed constexpr");
->>>>>>> b101e8f3
 #endif // GLM_HAS_CONSTEXPR
 
 	return 0;
@@ -1635,10 +1403,7 @@
 	Error += floatBitsToUint::test();
 	Error += mix_::test();
 	Error += step_::test();
-<<<<<<< HEAD
-=======
 	Error += smoothstep_::test();
->>>>>>> b101e8f3
 	Error += max_::test();
 	Error += min_::test();
 	Error += clamp_::test();
