--- conflicted
+++ resolved
@@ -11,26 +11,20 @@
 #include <ctime>
 #include <vector>
 
-<<<<<<< HEAD
-=======
 #if GLM_COMPILER & GLM_COMPILER_CLANG
 #	pragma clang diagnostic push
 #	pragma clang diagnostic ignored "-Wglobal-constructors"
 #	pragma clang diagnostic ignored "-Wunused-variable"
 #endif
 
->>>>>>> b101e8f3
 static glm::vec4 g1;
 static glm::vec4 g2(1);
 static glm::vec4 g3(1, 1, 1, 1);
 
-<<<<<<< HEAD
-=======
 #if GLM_COMPILER & GLM_COMPILER_CLANG
 #	pragma clang diagnostic pop
 #endif
 
->>>>>>> b101e8f3
 template <int Value>
 struct mask
 {
@@ -69,25 +63,6 @@
 		Error += std::is_trivially_copyable<glm::dvec4>::value ? 0 : 1;
 		Error += std::is_trivially_copyable<glm::ivec4>::value ? 0 : 1;
 		Error += std::is_trivially_copyable<glm::uvec4>::value ? 0 : 1;
-<<<<<<< HEAD
-
-		Error += std::is_copy_constructible<glm::vec4>::value ? 0 : 1;
-#	endif
-
-#if GLM_HAS_INITIALIZER_LISTS
-	{
-		glm::vec4 a{ 0, 1, 2, 3 };
-		std::vector<glm::vec4> v = {
-			{0, 1, 2, 3},
-			{4, 5, 6, 7},
-			{8, 9, 0, 1}};
-	}
-
-	{
-		glm::dvec4 a{ 0, 1, 2, 3 };
-		std::vector<glm::dvec4> v = {
-			{0, 1, 2, 3},
-=======
 
 		Error += std::is_copy_constructible<glm::vec4>::value ? 0 : 1;
 #	endif
@@ -105,20 +80,14 @@
 		glm::dvec4 a{ 0, 1, 2, 3 };
 		std::vector<glm::dvec4> v = {
 			a,
->>>>>>> b101e8f3
 			{4, 5, 6, 7},
 			{8, 9, 0, 1}};
 	}
 #endif
 
 	{
-<<<<<<< HEAD
-		glm::ivec4 const A(1);
-		glm::ivec4 const B(1, 1, 1, 1);
-=======
 		glm::ivec4 A(1);
 		glm::ivec4 B(1, 1, 1, 1);
->>>>>>> b101e8f3
 		
 		Error += A == B ? 0 : 1;
 	}
@@ -139,61 +108,6 @@
 	}
 
 	{
-<<<<<<< HEAD
-		glm::vec1 const R(1.0f);
-		glm::vec1 const S(2.0f);
-		glm::vec1 const T(3.0f);
-		glm::vec1 const U(4.0f);
-		glm::vec4 const O(1.0f, 2.0f, 3.0f, 4.0f);
-
-		glm::vec4 const A(R);
-		glm::vec4 const B(1.0f);
-		Error += glm::all(glm::equal(A, B, glm::epsilon<float>())) ? 0 : 1;
-
-		glm::vec4 const C(R, S, T, U);
-		Error += glm::all(glm::equal(C, O, glm::epsilon<float>())) ? 0 : 1;
-
-		glm::vec4 const D(R, 2.0f, 3.0f, 4.0f);
-		Error += glm::all(glm::equal(D, O, glm::epsilon<float>())) ? 0 : 1;
-
-		glm::vec4 const E(1.0f, S, 3.0f, 4.0f);
-		Error += glm::all(glm::equal(E, O, glm::epsilon<float>())) ? 0 : 1;
-
-		glm::vec4 const F(R, S, 3.0f, 4.0f);
-		Error += glm::all(glm::equal(F, O, glm::epsilon<float>())) ? 0 : 1;
-
-		glm::vec4 const G(1.0f, 2.0f, T, 4.0f);
-		Error += glm::all(glm::equal(G, O, glm::epsilon<float>())) ? 0 : 1;
-
-		glm::vec4 const H(R, 2.0f, T, 4.0f);
-		Error += glm::all(glm::equal(H, O, glm::epsilon<float>())) ? 0 : 1;
-
-		glm::vec4 const I(1.0f, S, T, 4.0f);
-		Error += glm::all(glm::equal(I, O, glm::epsilon<float>())) ? 0 : 1;
-
-		glm::vec4 const J(R, S, T, 4.0f);
-		Error += glm::all(glm::equal(J, O, glm::epsilon<float>())) ? 0 : 1;
-
-		glm::vec4 const K(R, 2.0f, 3.0f, U);
-		Error += glm::all(glm::equal(K, O, glm::epsilon<float>())) ? 0 : 1;
-
-		glm::vec4 const L(1.0f, S, 3.0f, U);
-		Error += glm::all(glm::equal(L, O, glm::epsilon<float>())) ? 0 : 1;
-
-		glm::vec4 const M(R, S, 3.0f, U);
-		Error += glm::all(glm::equal(M, O, glm::epsilon<float>())) ? 0 : 1;
-
-		glm::vec4 const N(1.0f, 2.0f, T, U);
-		Error += glm::all(glm::equal(N, O, glm::epsilon<float>())) ? 0 : 1;
-
-		glm::vec4 const P(R, 2.0f, T, U);
-		Error += glm::all(glm::equal(P, O, glm::epsilon<float>())) ? 0 : 1;
-
-		glm::vec4 const Q(1.0f, S, T, U);
-		Error += glm::all(glm::equal(Q, O, glm::epsilon<float>())) ? 0 : 1;
-
-		glm::vec4 const V(R, S, T, U);
-=======
 		glm::vec1 R(1.0f);
 		glm::vec1 S(2.0f);
 		glm::vec1 T(3.0f);
@@ -247,7 +161,6 @@
 		Error += glm::all(glm::equal(Q, O, glm::epsilon<float>())) ? 0 : 1;
 
 		glm::vec4 V(R, S, T, U);
->>>>>>> b101e8f3
 		Error += glm::all(glm::equal(V, O, glm::epsilon<float>())) ? 0 : 1;
 	}
 
@@ -309,72 +222,6 @@
 	}
 
 	{
-<<<<<<< HEAD
-		glm::vec1 const v1_0(1.0f);
-		glm::vec1 const v1_1(2.0f);
-		glm::vec1 const v1_2(3.0f);
-		glm::vec1 const v1_3(4.0f);
-
-		glm::vec2 const v2_0(1.0f, 2.0f);
-		glm::vec2 const v2_1(2.0f, 3.0f);
-		glm::vec2 const v2_2(3.0f, 4.0f);
-
-		glm::vec3 const v3_0(1.0f, 2.0f, 3.0f);
-		glm::vec3 const v3_1(2.0f, 3.0f, 4.0f);
-
-		glm::vec4 const O(1.0f, 2.0, 3.0f, 4.0);
-
-		glm::vec4 const A(v1_0, v1_1, v2_2);
-		Error += glm::all(glm::equal(A, O, glm::epsilon<float>())) ? 0 : 1;
-
-		glm::vec4 const B(1.0f, 2.0f, v2_2);
-		Error += glm::all(glm::equal(B, O, glm::epsilon<float>())) ? 0 : 1;
-
-		glm::vec4 const C(v1_0, 2.0f, v2_2);
-		Error += glm::all(glm::equal(C, O, glm::epsilon<float>())) ? 0 : 1;
-
-		glm::vec4 const D(1.0f, v1_1, v2_2);
-		Error += glm::all(glm::equal(D, O, glm::epsilon<float>())) ? 0 : 1;
-
-		glm::vec4 const E(v2_0, v1_2, v1_3);
-		Error += glm::all(glm::equal(E, O, glm::epsilon<float>())) ? 0 : 1;
-
-		glm::vec4 const F(v2_0, 3.0, v1_3);
-		Error += glm::all(glm::equal(F, O, glm::epsilon<float>())) ? 0 : 1;
-
-		glm::vec4 const G(v2_0, v1_2, 4.0);
-		Error += glm::all(glm::equal(G, O, glm::epsilon<float>())) ? 0 : 1;
-
-		glm::vec4 const H(v2_0, 3.0f, 4.0);
-		Error += glm::all(glm::equal(H, O, glm::epsilon<float>())) ? 0 : 1;
-	}
-
-	{
-		glm::vec1 const v1_0(1.0f);
-		glm::vec1 const v1_1(2.0f);
-		glm::vec1 const v1_2(3.0f);
-		glm::vec1 const v1_3(4.0f);
-
-		glm::vec2 const v2(2.0f, 3.0f);
-
-		glm::vec4 const O(1.0f, 2.0, 3.0f, 4.0);
-
-		glm::vec4 const A(v1_0, v2, v1_3);
-		Error += glm::all(glm::equal(A, O, glm::epsilon<float>())) ? 0 : 1;
-
-		glm::vec4 const B(v1_0, v2, 4.0);
-		Error += glm::all(glm::equal(B, O, glm::epsilon<float>())) ? 0 : 1;
-
-		glm::vec4 const C(1.0, v2, v1_3);
-		Error += glm::all(glm::equal(C, O, glm::epsilon<float>())) ? 0 : 1;
-
-		glm::vec4 const D(1.0f, v2, 4.0);
-		Error += glm::all(glm::equal(D, O, glm::epsilon<float>())) ? 0 : 1;
-
-		glm::vec4 const E(1.0, v2, 4.0f);
-		Error += glm::all(glm::equal(E, O, glm::epsilon<float>())) ? 0 : 1;
-	}
-=======
 		glm::vec1 v1_0(1.0f);
 		glm::vec1 v1_1(2.0f);
 		glm::vec1 v1_2(3.0f);
@@ -445,37 +292,10 @@
 	bool H = A != C;
 	Error += !G ? 0 : 1;
 	Error += H ? 0 : 1;
->>>>>>> b101e8f3
-
-	return Error;
-}
-
-<<<<<<< HEAD
-static int test_bvec4_ctor()
-{
-	int Error = 0;
-
-	glm::bvec4 const A(true);
-	glm::bvec4 const B(true);
-	glm::bvec4 const C(false);
-	glm::bvec4 const D = A && B;
-	glm::bvec4 const E = A && C;
-	glm::bvec4 const F = A || C;
-
-	Error += D == glm::bvec4(true) ? 0 : 1;
-	Error += E == glm::bvec4(false) ? 0 : 1;
-	Error += F == glm::bvec4(true) ? 0 : 1;
-
-	bool const G = A == C;
-	bool const H = A != C;
-	Error += !G ? 0 : 1;
-	Error += H ? 0 : 1;
-
-	return Error;
-}
-
-=======
->>>>>>> b101e8f3
+
+	return Error;
+}
+
 static int test_operators()
 {
 	int Error = 0;
@@ -617,25 +437,15 @@
 	int Error = 0;
 
 	{
-<<<<<<< HEAD
-		glm::uvec4 const A(1, 2, 3, 4);
-		glm::uvec4 const B(1, 2, 3, 4);
-=======
 		glm::uvec4 A(1, 2, 3, 4);
 		glm::uvec4 B(1, 2, 3, 4);
->>>>>>> b101e8f3
 		Error += A == B ? 0 : 1;
 		Error += A != B ? 1 : 0;
 	}
 
 	{
-<<<<<<< HEAD
-		glm::ivec4 const A(1, 2, 3, 4);
-		glm::ivec4 const B(1, 2, 3, 4);
-=======
 		glm::ivec4 A(1, 2, 3, 4);
 		glm::ivec4 B(1, 2, 3, 4);
->>>>>>> b101e8f3
 		Error += A == B ? 0 : 1;
 		Error += A != B ? 1 : 0;
 	}
@@ -667,15 +477,9 @@
 {
 	int Error = 0;
 
-<<<<<<< HEAD
-	glm::vec4 const A(1, 2, 3, 4);
-
-#	if GLM_CONFIG_SWIZZLE == GLM_SWIZZLE_OPERATOR
-=======
 #	if GLM_CONFIG_SWIZZLE == GLM_SWIZZLE_OPERATOR
 	glm::vec4 const A(1, 2, 3, 4);
 
->>>>>>> b101e8f3
 	{
 		glm::vec4 B(A.xy, A.zw);
 		Error += glm::all(glm::equal(A, B, glm::epsilon<float>())) ? 0 : 1;
@@ -818,17 +622,6 @@
 	std::vector<AoS> Out;
 	In.resize(Size);
 	Out.resize(Size);
-<<<<<<< HEAD
-
-	std::clock_t StartTime = std::clock();
-
-	for(std::size_t i = 0; i < In.size(); ++i)
-		Out[i] = In[i];
-
-	std::clock_t EndTime = std::clock();
-
-	std::printf("AoS: %d\n", static_cast<int>(EndTime - StartTime));
-=======
 
 	std::clock_t StartTime = std::clock();
 
@@ -877,47 +670,6 @@
 	std::clock_t EndTime = std::clock();
 
 	std::printf("SoA: %d\n", static_cast<int>(EndTime - StartTime));
->>>>>>> b101e8f3
-
-	return Error;
-}
-
-<<<<<<< HEAD
-static int test_perf_SoA(std::size_t Size)
-{
-	int Error = 0;
-
-	std::vector<glm::vec4> InA;
-	std::vector<glm::vec3> InB;
-	std::vector<glm::vec3> InC;
-	std::vector<glm::vec2> InD;
-	std::vector<glm::vec4> OutA;
-	std::vector<glm::vec3> OutB;
-	std::vector<glm::vec3> OutC;
-	std::vector<glm::vec2> OutD;
-
-	InA.resize(Size);
-	InB.resize(Size);
-	InC.resize(Size);
-	InD.resize(Size);
-	OutA.resize(Size);
-	OutB.resize(Size);
-	OutC.resize(Size);
-	OutD.resize(Size);
-
-	std::clock_t StartTime = std::clock();
-
-	for(std::size_t i = 0; i < InA.size(); ++i)
-	{
-		OutA[i] = InA[i];
-		OutB[i] = InB[i];
-		OutC[i] = InC[i];
-		OutD[i] = InD[i];
-	}
-
-	std::clock_t EndTime = std::clock();
-
-	std::printf("SoA: %d\n", static_cast<int>(EndTime - StartTime));
 
 	return Error;
 }
@@ -953,39 +705,6 @@
 {
 	int Error = 0;
 
-=======
-namespace heap
-{
-	struct A
-	{
-		float f;
-	};
-
-	struct B : public A
-	{
-		float g;
-		glm::vec4 v;
-	};
-
-	static int test()
-	{
-		int Error = 0;
-
-		A* p = new B;
-		p->f = 0.0f;
-		delete p;
-
-		Error += sizeof(B) == sizeof(glm::vec4) + sizeof(float) * 2 ? 0 : 1;
-
-		return Error;
-	}
-}//namespace heap
-
-static int test_simd()
-{
-	int Error = 0;
-
->>>>>>> b101e8f3
 	glm::vec4 const a(std::clock(), std::clock(), std::clock(), std::clock());
 	glm::vec4 const b(std::clock(), std::clock(), std::clock(), std::clock());
 
