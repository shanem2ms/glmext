--- conflicted
+++ resolved
@@ -8,15 +8,11 @@
 #include <ctime>
 #include <vector>
 
-<<<<<<< HEAD
-template<int Value>
-=======
 static glm::vec4 v1;
 static glm::vec4 v2(1);
 static glm::vec4 v3(1, 1, 1, 1);
 
 template <int Value>
->>>>>>> 4e267b1b
 struct mask
 {
 	enum{value = Value};
