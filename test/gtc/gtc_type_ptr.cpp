--- conflicted
+++ resolved
@@ -2,9 +2,9 @@
 #include <glm/gtc/vec1.hpp>
 #include <glm/gtc/constants.hpp>
 #include <glm/ext/vector_relational.hpp>
-<<<<<<< HEAD
-
-int test_value_ptr_vec()
+#include <glm/ext/matrix_relational.hpp>
+
+static int test_value_ptr_vec()
 {
 	int Error = 0;
 
@@ -43,7 +43,7 @@
 	return Error;
 }
 
-int test_value_ptr_vec_const()
+static int test_value_ptr_vec_const()
 {
 	int Error = 0;
 
@@ -82,7 +82,7 @@
 	return Error;
 }
 
-int test_value_ptr_mat()
+static int test_value_ptr_mat()
 {
 	int Error = 0;
 
@@ -135,7 +135,7 @@
 	return Error;
 }
 
-int test_value_ptr_mat_const()
+static int test_value_ptr_mat_const()
 {
 	int Error = 0;
 
@@ -187,225 +187,15 @@
 
 	return Error;
 }
-=======
-#include <glm/ext/matrix_relational.hpp>
->>>>>>> b101e8f3
-
-static int test_value_ptr_vec()
-{
-	int Error = 0;
-
-<<<<<<< HEAD
-=======
-	{
-		glm::vec2 v(1.0);
-		float * p = glm::value_ptr(v);
-		Error += p == &v[0] ? 0 : 1;
-	}
-	{
-		glm::vec3 v(1.0);
-		float * p = glm::value_ptr(v);
-		Error += p == &v[0] ? 0 : 1;
-	}
-	{
-		glm::vec4 v(1.0);
-		float * p = glm::value_ptr(v);
-		Error += p == &v[0] ? 0 : 1;
-	}
-
-	{
-		glm::dvec2 v(1.0);
-		double * p = glm::value_ptr(v);
-		Error += p == &v[0] ? 0 : 1;
-	}
-	{
-		glm::dvec3 v(1.0);
-		double * p = glm::value_ptr(v);
-		Error += p == &v[0] ? 0 : 1;
-	}
-	{
-		glm::dvec4 v(1.0);
-		double * p = glm::value_ptr(v);
-		Error += p == &v[0] ? 0 : 1;
-	}
-
-	return Error;
-}
-
-static int test_value_ptr_vec_const()
-{
-	int Error = 0;
-
-	{
-		glm::vec2 const v(1.0);
-		float const * p = glm::value_ptr(v);
-		Error += p == &v[0] ? 0 : 1;
-	}
-	{
-		glm::vec3 const v(1.0);
-		float const * p = glm::value_ptr(v);
-		Error += p == &v[0] ? 0 : 1;
-	}
-	{
-		glm::vec4 const v(1.0);
-		float const * p = glm::value_ptr(v);
-		Error += p == &v[0] ? 0 : 1;
-	}
-
-	{
-		glm::dvec2 const v(1.0);
-		double const * p = glm::value_ptr(v);
-		Error += p == &v[0] ? 0 : 1;
-	}
-	{
-		glm::dvec3 const v(1.0);
-		double const * p = glm::value_ptr(v);
-		Error += p == &v[0] ? 0 : 1;
-	}
-	{
-		glm::dvec4 const v(1.0);
-		double const * p = glm::value_ptr(v);
-		Error += p == &v[0] ? 0 : 1;
-	}
-
-	return Error;
-}
-
-static int test_value_ptr_mat()
-{
-	int Error = 0;
-
-	{
-		glm::mat2x2 m(1.0);
-		float * p = glm::value_ptr(m);
-		Error += p == &m[0][0] ? 0 : 1;
-	}
-	{
-		glm::mat2x3 m(1.0);
-		float * p = glm::value_ptr(m);
-		Error += p == &m[0][0] ? 0 : 1;
-	}
-	{
-		glm::mat2x4 m(1.0);
-		float * p = glm::value_ptr(m);
-		Error += p == &m[0][0] ? 0 : 1;
-	}
-	{
-		glm::mat3x2 m(1.0);
-		float * p = glm::value_ptr(m);
-		Error += p == &m[0][0] ? 0 : 1;
-	}
-	{
-		glm::mat3x3 m(1.0);
-		float * p = glm::value_ptr(m);
-		Error += p == &m[0][0] ? 0 : 1;
-	}
-	{
-		glm::mat3x4 m(1.0);
-		float * p = glm::value_ptr(m);
-		Error += p == &m[0][0] ? 0 : 1;
-	}
-	{
-		glm::mat4x2 m(1.0);
-		float * p = glm::value_ptr(m);
-		Error += p == &m[0][0] ? 0 : 1;
-	}
-	{
-		glm::mat4x3 m(1.0);
-		float * p = glm::value_ptr(m);
-		Error += p == &m[0][0] ? 0 : 1;
-	}
-	{
-		glm::mat4x4 m(1.0);
-		float * p = glm::value_ptr(m);
-		Error += p == &m[0][0] ? 0 : 1;
-	}
-
-	return Error;
-}
-
-static int test_value_ptr_mat_const()
-{
-	int Error = 0;
-
-	{
-		glm::mat2x2 const m(1.0);
-		float const * p = glm::value_ptr(m);
-		Error += p == &m[0][0] ? 0 : 1;
-	}
-	{
-		glm::mat2x3 const m(1.0);
-		float const * p = glm::value_ptr(m);
-		Error += p == &m[0][0] ? 0 : 1;
-	}
-	{
-		glm::mat2x4 const m(1.0);
-		float const * p = glm::value_ptr(m);
-		Error += p == &m[0][0] ? 0 : 1;
-	}
-	{
-		glm::mat3x2 const m(1.0);
-		float const * p = glm::value_ptr(m);
-		Error += p == &m[0][0] ? 0 : 1;
-	}
-	{
-		glm::mat3x3 const m(1.0);
-		float const * p = glm::value_ptr(m);
-		Error += p == &m[0][0] ? 0 : 1;
-	}
-	{
-		glm::mat3x4 const m(1.0);
-		float const * p = glm::value_ptr(m);
-		Error += p == &m[0][0] ? 0 : 1;
-	}
-	{
-		glm::mat4x2 const m(1.0);
-		float const * p = glm::value_ptr(m);
-		Error += p == &m[0][0] ? 0 : 1;
-	}
-	{
-		glm::mat4x3 const m(1.0);
-		float const * p = glm::value_ptr(m);
-		Error += p == &m[0][0] ? 0 : 1;
-	}
-	{
-		glm::mat4x4 const m(1.0);
-		float const * p = glm::value_ptr(m);
-		Error += p == &m[0][0] ? 0 : 1;
-	}
-
-	return Error;
-}
 
 static int test_make_pointer_mat()
 {
 	int Error = 0;
 
->>>>>>> b101e8f3
 	float ArrayA[] = {0, 1, 2, 3, 4, 5, 6, 7, 8, 9, 10, 11, 12, 13, 14, 15};
 	double ArrayB[] = {0, 1, 2, 3, 4, 5, 6, 7, 8, 9, 10, 11, 12, 13, 14, 15};
 
 	glm::mat2x2 Mat2x2A = glm::make_mat2x2(ArrayA);
-<<<<<<< HEAD
-	glm::mat2x3 Mat2x3A = glm::make_mat2x3(ArrayA);
-	glm::mat2x4 Mat2x4A = glm::make_mat2x4(ArrayA);
-	glm::mat3x2 Mat3x2A = glm::make_mat3x2(ArrayA);
-	glm::mat3x3 Mat3x3A = glm::make_mat3x3(ArrayA);
-	glm::mat3x4 Mat3x4A = glm::make_mat3x4(ArrayA);
-	glm::mat4x2 Mat4x2A = glm::make_mat4x2(ArrayA);
-	glm::mat4x3 Mat4x3A = glm::make_mat4x3(ArrayA);
-	glm::mat4x4 Mat4x4A = glm::make_mat4x4(ArrayA);
-
-	glm::dmat2x2 Mat2x2B = glm::make_mat2x2(ArrayB);
-	glm::dmat2x3 Mat2x3B = glm::make_mat2x3(ArrayB);
-	glm::dmat2x4 Mat2x4B = glm::make_mat2x4(ArrayB);
-	glm::dmat3x2 Mat3x2B = glm::make_mat3x2(ArrayB);
-	glm::dmat3x3 Mat3x3B = glm::make_mat3x3(ArrayB);
-	glm::dmat3x4 Mat3x4B = glm::make_mat3x4(ArrayB);
-	glm::dmat4x2 Mat4x2B = glm::make_mat4x2(ArrayB);
-	glm::dmat4x3 Mat4x3B = glm::make_mat4x3(ArrayB);
-	glm::dmat4x4 Mat4x4B = glm::make_mat4x4(ArrayB);
-=======
 	Error += glm::all(glm::equal(Mat2x2A, glm::mat2x2(0, 1, 2, 3), 0.001f)) ? 0 : 1;
 
 	glm::mat2x3 Mat2x3A = glm::make_mat2x3(ArrayA);
@@ -460,7 +250,6 @@
 
 	glm::dmat4x4 Mat4x4B = glm::make_mat4x4(ArrayB);
 	Error += glm::all(glm::equal(Mat4x4B, glm::dmat4x4(0, 1, 2, 3, 4, 5, 6, 7, 8, 9, 10, 11, 12, 13, 14, 15), 0.001)) ? 0 : 1;
->>>>>>> b101e8f3
 
 	return Error;
 }
@@ -474,18 +263,6 @@
 	bool ArrayC[] = {true, false, true, false, true, false, true, false, true, false, true, false, true, false, true, false};
 
 	glm::vec2 Vec2A = glm::make_vec2(ArrayA);
-<<<<<<< HEAD
-	glm::vec3 Vec3A = glm::make_vec3(ArrayA);
-	glm::vec4 Vec4A = glm::make_vec4(ArrayA);
-
-	glm::ivec2 Vec2B = glm::make_vec2(ArrayB);
-	glm::ivec3 Vec3B = glm::make_vec3(ArrayB);
-	glm::ivec4 Vec4B = glm::make_vec4(ArrayB);
-
-	glm::bvec2 Vec2C = glm::make_vec2(ArrayC);
-	glm::bvec3 Vec3C = glm::make_vec3(ArrayC);
-	glm::bvec4 Vec4C = glm::make_vec4(ArrayC);
-=======
 	Error += glm::all(glm::equal(Vec2A, glm::vec2(0, 1), 0.001f)) ? 0 : 1;
 
 	glm::vec3 Vec3A = glm::make_vec3(ArrayA);
@@ -511,16 +288,11 @@
 
 	glm::bvec4 Vec4C = glm::make_vec4(ArrayC);
 	Error += glm::all(glm::equal(Vec4C, glm::bvec4(true, false, true, false))) ? 0 : 1;
->>>>>>> b101e8f3
-
-	return Error;
-}
-
-<<<<<<< HEAD
-int test_make_vec1()
-=======
+
+	return Error;
+}
+
 static int test_make_vec1()
->>>>>>> b101e8f3
 {
 	int Error = 0;
 
@@ -534,20 +306,12 @@
 	Error += v3 == glm::ivec1(2) ? 0 : 1;
 
 	glm::ivec1 const v4 = glm::make_vec1(glm::ivec4(2));
-<<<<<<< HEAD
-	Error += v3 == glm::ivec1(2) ? 0 : 1;
-=======
 	Error += v4 == glm::ivec1(2) ? 0 : 1;
->>>>>>> b101e8f3
-
-	return Error;
-}
-
-<<<<<<< HEAD
-int test_make_vec2()
-=======
+
+	return Error;
+}
+
 static int test_make_vec2()
->>>>>>> b101e8f3
 {
 	int Error = 0;
 
@@ -561,20 +325,12 @@
 	Error += v3 == glm::ivec2(2, 2) ? 0 : 1;
 
 	glm::ivec2 const v4 = glm::make_vec2(glm::ivec4(2));
-<<<<<<< HEAD
-	Error += v3 == glm::ivec2(2, 2) ? 0 : 1;
-=======
 	Error += v4 == glm::ivec2(2, 2) ? 0 : 1;
->>>>>>> b101e8f3
-
-	return Error;
-}
-
-<<<<<<< HEAD
-int test_make_vec3()
-=======
+
+	return Error;
+}
+
 static int test_make_vec3()
->>>>>>> b101e8f3
 {
 	int Error = 0;
 
@@ -588,20 +344,12 @@
 	Error += v3 == glm::ivec3(2, 2, 2) ? 0 : 1;
 
 	glm::ivec3 const v4 = glm::make_vec3(glm::ivec4(2));
-<<<<<<< HEAD
-	Error += v3 == glm::ivec3(2, 2, 2) ? 0 : 1;
-=======
 	Error += v4 == glm::ivec3(2, 2, 2) ? 0 : 1;
->>>>>>> b101e8f3
-
-	return Error;
-}
-
-<<<<<<< HEAD
-int test_make_vec4()
-=======
+
+	return Error;
+}
+
 static int test_make_vec4()
->>>>>>> b101e8f3
 {
 	int Error = 0;
 
