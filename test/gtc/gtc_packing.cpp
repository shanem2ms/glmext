--- conflicted
+++ resolved
@@ -258,19 +258,6 @@
 {
 	int Error = 0;
 
-<<<<<<< HEAD
-	std::vector<float> A;
-	A.push_back(1.0f);
-	A.push_back(0.5f);
-	A.push_back(0.1f);
-
-	for(std::size_t i = 0; i < A.size(); ++i)
-	{
-		float B(A[i]);
-		glm::uint16 C = glm::packUnorm1x16(B);
-		float D = glm::unpackUnorm1x16(C);
-		Error += glm::abs(B - D) < 1.0f / 65535.f ? 0 : 1;
-=======
 	std::vector<glm::vec1> A;
 	A.push_back(glm::vec1(1.0f));
 	A.push_back(glm::vec1(0.5f));
@@ -283,7 +270,6 @@
 		glm::uint32 C = glm::packUnorm1x16(B.x);
 		glm::vec1 D(glm::unpackUnorm1x16(C));
 		Error += glm::all(glm::epsilonEqual(B, D, 1.0f / 65535.f)) ? 0 : 1;
->>>>>>> d9290d78
 		assert(!Error);
 	}
 	
@@ -294,19 +280,6 @@
 {
 	int Error = 0;
 
-<<<<<<< HEAD
-	std::vector<float> A;
-	A.push_back( 1.0f);
-	A.push_back(-0.5f);
-	A.push_back(-0.1f);
-
-	for(std::size_t i = 0; i < A.size(); ++i)
-	{
-		float B(A[i]);
-		glm::uint16 C = glm::packSnorm1x16(B);
-		float D = glm::unpackSnorm1x16(C);
-		Error += glm::abs(B - D) < 1.0f / 32767.0f * 2.0f ? 0 : 1;
-=======
 	std::vector<glm::vec1> A;
 	A.push_back(glm::vec1( 1.0f));
 	A.push_back(glm::vec1( 0.0f));
@@ -522,7 +495,6 @@
 		glm::uint32 C = glm::packSnorm4x8(B);
 		glm::vec4 D = glm::unpackSnorm4x8(C);
 		Error += glm::all(glm::epsilonEqual(B, D, 1.0f / 127.f)) ? 0 : 1;
->>>>>>> d9290d78
 		assert(!Error);
 	}
 	
@@ -533,10 +505,6 @@
 {
 	int Error(0);
 
-<<<<<<< HEAD
-	Error += test_packUnorm1x16();
-	Error += test_packSnorm1x16();
-=======
 	Error += test_packSnorm1x16();
 	Error += test_packSnorm2x16();
 	Error += test_packSnorm4x16();
@@ -553,7 +521,6 @@
 	Error += test_packUnorm2x8();
 	Error += test_packUnorm4x8();
 
->>>>>>> d9290d78
 	Error += test_F2x11_1x10();
 	Error += test_Snorm3x10_1x2();
 	Error += test_Unorm3x10_1x2();
