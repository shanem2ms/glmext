#include <glm/ext/vector_relational.hpp>
#include <glm/gtc/constants.hpp>
#include <glm/gtc/matrix_access.hpp>
#include <glm/mat2x2.hpp>
#include <glm/mat2x3.hpp>
#include <glm/mat2x4.hpp>
#include <glm/mat3x2.hpp>
#include <glm/mat3x3.hpp>
#include <glm/mat3x4.hpp>
#include <glm/mat4x2.hpp>
#include <glm/mat4x3.hpp>
#include <glm/mat4x4.hpp>

<<<<<<< HEAD
int test_mat2x2_row_set()
=======
static int test_mat2x2_row_set()
>>>>>>> b101e8f3
{
	int Error = 0;

	glm::mat2x2 m(1);

	m = glm::row(m, 0, glm::vec2( 0,  1));
	m = glm::row(m, 1, glm::vec2( 4,  5));

	Error += glm::all(glm::equal(glm::row(m, 0), glm::vec2( 0,  1), glm::epsilon<float>())) ? 0 : 1;
	Error += glm::all(glm::equal(glm::row(m, 1), glm::vec2( 4,  5), glm::epsilon<float>())) ? 0 : 1;

	return Error;
}

static int test_mat2x2_col_set()
{
	int Error = 0;

	glm::mat2x2 m(1);

	m = glm::column(m, 0, glm::vec2( 0,  1));
	m = glm::column(m, 1, glm::vec2( 4,  5));

	Error += glm::all(glm::equal(glm::column(m, 0), glm::vec2( 0,  1), glm::epsilon<float>())) ? 0 : 1;
	Error += glm::all(glm::equal(glm::column(m, 1), glm::vec2( 4,  5), glm::epsilon<float>())) ? 0 : 1;

	return Error;
}

static int test_mat2x3_row_set()
{
	int Error = 0;

	glm::mat2x3 m(1);

	m = glm::row(m, 0, glm::vec2( 0,  1));
	m = glm::row(m, 1, glm::vec2( 4,  5));
	m = glm::row(m, 2, glm::vec2( 8,  9));

	Error += glm::all(glm::equal(glm::row(m, 0), glm::vec2( 0,  1), glm::epsilon<float>())) ? 0 : 1;
	Error += glm::all(glm::equal(glm::row(m, 1), glm::vec2( 4,  5), glm::epsilon<float>())) ? 0 : 1;
	Error += glm::all(glm::equal(glm::row(m, 2), glm::vec2( 8,  9), glm::epsilon<float>())) ? 0 : 1;

	return Error;
}

static int test_mat2x3_col_set()
{
	int Error = 0;

	glm::mat2x3 m(1);

	m = glm::column(m, 0, glm::vec3( 0,  1,  2));
	m = glm::column(m, 1, glm::vec3( 4,  5,  6));

	Error += glm::all(glm::equal(glm::column(m, 0), glm::vec3( 0,  1,  2), glm::epsilon<float>())) ? 0 : 1;
	Error += glm::all(glm::equal(glm::column(m, 1), glm::vec3( 4,  5,  6), glm::epsilon<float>())) ? 0 : 1;

	return Error;
}

static int test_mat2x4_row_set()
{
	int Error = 0;

	glm::mat2x4 m(1);

	m = glm::row(m, 0, glm::vec2( 0,  1));
	m = glm::row(m, 1, glm::vec2( 4,  5));
	m = glm::row(m, 2, glm::vec2( 8,  9));
	m = glm::row(m, 3, glm::vec2(12, 13));

	Error += glm::all(glm::equal(glm::row(m, 0), glm::vec2( 0,  1), glm::epsilon<float>())) ? 0 : 1;
	Error += glm::all(glm::equal(glm::row(m, 1), glm::vec2( 4,  5), glm::epsilon<float>())) ? 0 : 1;
	Error += glm::all(glm::equal(glm::row(m, 2), glm::vec2( 8,  9), glm::epsilon<float>())) ? 0 : 1;
	Error += glm::all(glm::equal(glm::row(m, 3), glm::vec2(12, 13), glm::epsilon<float>())) ? 0 : 1;

	return Error;
}

static int test_mat2x4_col_set()
{
	int Error = 0;

	glm::mat2x4 m(1);

	m = glm::column(m, 0, glm::vec4( 0,  1,  2, 3));
	m = glm::column(m, 1, glm::vec4( 4,  5,  6, 7));

	Error += glm::all(glm::equal(glm::column(m, 0), glm::vec4( 0,  1,  2, 3), glm::epsilon<float>())) ? 0 : 1;
	Error += glm::all(glm::equal(glm::column(m, 1), glm::vec4( 4,  5,  6, 7), glm::epsilon<float>())) ? 0 : 1;

	return Error;
}

static int test_mat3x2_row_set()
{
	int Error = 0;

	glm::mat3x2 m(1);

	m = glm::row(m, 0, glm::vec3( 0,  1,  2));
	m = glm::row(m, 1, glm::vec3( 4,  5,  6));

	Error += glm::all(glm::equal(glm::row(m, 0), glm::vec3( 0,  1,  2), glm::epsilon<float>())) ? 0 : 1;
	Error += glm::all(glm::equal(glm::row(m, 1), glm::vec3( 4,  5,  6), glm::epsilon<float>())) ? 0 : 1;

	return Error;
}

static int test_mat3x2_col_set()
{
	int Error = 0;

	glm::mat3x2 m(1);

	m = glm::column(m, 0, glm::vec2( 0,  1));
	m = glm::column(m, 1, glm::vec2( 4,  5));
	m = glm::column(m, 2, glm::vec2( 8,  9));

	Error += glm::all(glm::equal(glm::column(m, 0), glm::vec2( 0,  1), glm::epsilon<float>())) ? 0 : 1;
	Error += glm::all(glm::equal(glm::column(m, 1), glm::vec2( 4,  5), glm::epsilon<float>())) ? 0 : 1;
	Error += glm::all(glm::equal(glm::column(m, 2), glm::vec2( 8,  9), glm::epsilon<float>())) ? 0 : 1;

	return Error;
}

static int test_mat3x3_row_set()
{
	int Error = 0;

	glm::mat3x3 m(1);

	m = glm::row(m, 0, glm::vec3( 0,  1,  2));
	m = glm::row(m, 1, glm::vec3( 4,  5,  6));
	m = glm::row(m, 2, glm::vec3( 8,  9, 10));

	Error += glm::all(glm::equal(glm::row(m, 0), glm::vec3( 0,  1,  2), glm::epsilon<float>())) ? 0 : 1;
	Error += glm::all(glm::equal(glm::row(m, 1), glm::vec3( 4,  5,  6), glm::epsilon<float>())) ? 0 : 1;
	Error += glm::all(glm::equal(glm::row(m, 2), glm::vec3( 8,  9, 10), glm::epsilon<float>())) ? 0 : 1;

	return Error;
}

static int test_mat3x3_col_set()
{
	int Error = 0;

	glm::mat3x3 m(1);

	m = glm::column(m, 0, glm::vec3( 0,  1,  2));
	m = glm::column(m, 1, glm::vec3( 4,  5,  6));
	m = glm::column(m, 2, glm::vec3( 8,  9, 10));

	Error += glm::all(glm::equal(glm::column(m, 0), glm::vec3( 0,  1,  2), glm::epsilon<float>())) ? 0 : 1;
	Error += glm::all(glm::equal(glm::column(m, 1), glm::vec3( 4,  5,  6), glm::epsilon<float>())) ? 0 : 1;
	Error += glm::all(glm::equal(glm::column(m, 2), glm::vec3( 8,  9, 10), glm::epsilon<float>())) ? 0 : 1;

	return Error;
}

static int test_mat3x4_row_set()
{
	int Error = 0;

	glm::mat3x4 m(1);

	m = glm::row(m, 0, glm::vec3( 0,  1,  2));
	m = glm::row(m, 1, glm::vec3( 4,  5,  6));
	m = glm::row(m, 2, glm::vec3( 8,  9, 10));
	m = glm::row(m, 3, glm::vec3(12, 13, 14));

	Error += glm::all(glm::equal(glm::row(m, 0), glm::vec3( 0,  1,  2), glm::epsilon<float>())) ? 0 : 1;
	Error += glm::all(glm::equal(glm::row(m, 1), glm::vec3( 4,  5,  6), glm::epsilon<float>())) ? 0 : 1;
	Error += glm::all(glm::equal(glm::row(m, 2), glm::vec3( 8,  9, 10), glm::epsilon<float>())) ? 0 : 1;
	Error += glm::all(glm::equal(glm::row(m, 3), glm::vec3(12, 13, 14), glm::epsilon<float>())) ? 0 : 1;

	return Error;
}

static int test_mat3x4_col_set()
{
	int Error = 0;

	glm::mat3x4 m(1);

	m = glm::column(m, 0, glm::vec4( 0,  1,  2, 3));
	m = glm::column(m, 1, glm::vec4( 4,  5,  6, 7));
	m = glm::column(m, 2, glm::vec4( 8,  9, 10, 11));

	Error += glm::all(glm::equal(glm::column(m, 0), glm::vec4( 0,  1,  2, 3), glm::epsilon<float>())) ? 0 : 1;
	Error += glm::all(glm::equal(glm::column(m, 1), glm::vec4( 4,  5,  6, 7), glm::epsilon<float>())) ? 0 : 1;
	Error += glm::all(glm::equal(glm::column(m, 2), glm::vec4( 8,  9, 10, 11), glm::epsilon<float>())) ? 0 : 1;

	return Error;
}

static int test_mat4x2_row_set()
{
	int Error = 0;

	glm::mat4x2 m(1);

	m = glm::row(m, 0, glm::vec4( 0,  1,  2,  3));
	m = glm::row(m, 1, glm::vec4( 4,  5,  6,  7));

	Error += glm::all(glm::equal(glm::row(m, 0), glm::vec4( 0,  1,  2,  3), glm::epsilon<float>())) ? 0 : 1;
	Error += glm::all(glm::equal(glm::row(m, 1), glm::vec4( 4,  5,  6,  7), glm::epsilon<float>())) ? 0 : 1;

	return Error;
}

static int test_mat4x2_col_set()
{
	int Error = 0;

	glm::mat4x2 m(1);

	m = glm::column(m, 0, glm::vec2( 0,  1));
	m = glm::column(m, 1, glm::vec2( 4,  5));
	m = glm::column(m, 2, glm::vec2( 8,  9));
	m = glm::column(m, 3, glm::vec2(12, 13));

	Error += glm::all(glm::equal(glm::column(m, 0), glm::vec2( 0,  1), glm::epsilon<float>())) ? 0 : 1;
	Error += glm::all(glm::equal(glm::column(m, 1), glm::vec2( 4,  5), glm::epsilon<float>())) ? 0 : 1;
	Error += glm::all(glm::equal(glm::column(m, 2), glm::vec2( 8,  9), glm::epsilon<float>())) ? 0 : 1;
	Error += glm::all(glm::equal(glm::column(m, 3), glm::vec2(12, 13), glm::epsilon<float>())) ? 0 : 1;

	return Error;
}

static int test_mat4x3_row_set()
{
	int Error = 0;

	glm::mat4x3 m(1);

	m = glm::row(m, 0, glm::vec4( 0,  1,  2,  3));
	m = glm::row(m, 1, glm::vec4( 4,  5,  6,  7));
	m = glm::row(m, 2, glm::vec4( 8,  9, 10, 11));

	Error += glm::all(glm::equal(glm::row(m, 0), glm::vec4( 0,  1,  2,  3), glm::epsilon<float>())) ? 0 : 1;
	Error += glm::all(glm::equal(glm::row(m, 1), glm::vec4( 4,  5,  6,  7), glm::epsilon<float>())) ? 0 : 1;
	Error += glm::all(glm::equal(glm::row(m, 2), glm::vec4( 8,  9, 10, 11), glm::epsilon<float>())) ? 0 : 1;

	return Error;
}

static int test_mat4x3_col_set()
{
	int Error = 0;

	glm::mat4x3 m(1);

	m = glm::column(m, 0, glm::vec3( 0,  1,  2));
	m = glm::column(m, 1, glm::vec3( 4,  5,  6));
	m = glm::column(m, 2, glm::vec3( 8,  9, 10));
	m = glm::column(m, 3, glm::vec3(12, 13, 14));

	Error += glm::all(glm::equal(glm::column(m, 0), glm::vec3( 0,  1,  2), glm::epsilon<float>())) ? 0 : 1;
	Error += glm::all(glm::equal(glm::column(m, 1), glm::vec3( 4,  5,  6), glm::epsilon<float>())) ? 0 : 1;
	Error += glm::all(glm::equal(glm::column(m, 2), glm::vec3( 8,  9, 10), glm::epsilon<float>())) ? 0 : 1;
	Error += glm::all(glm::equal(glm::column(m, 3), glm::vec3(12, 13, 14), glm::epsilon<float>())) ? 0 : 1;

	return Error;
}

static int test_mat4x4_row_set()
{
	int Error = 0;

	glm::mat4 m(1);

	m = glm::row(m, 0, glm::vec4( 0,  1,  2,  3));
	m = glm::row(m, 1, glm::vec4( 4,  5,  6,  7));
	m = glm::row(m, 2, glm::vec4( 8,  9, 10, 11));
	m = glm::row(m, 3, glm::vec4(12, 13, 14, 15));

	Error += glm::all(glm::equal(glm::row(m, 0), glm::vec4( 0,  1,  2,  3), glm::epsilon<float>())) ? 0 : 1;
	Error += glm::all(glm::equal(glm::row(m, 1), glm::vec4( 4,  5,  6,  7), glm::epsilon<float>())) ? 0 : 1;
	Error += glm::all(glm::equal(glm::row(m, 2), glm::vec4( 8,  9, 10, 11), glm::epsilon<float>())) ? 0 : 1;
	Error += glm::all(glm::equal(glm::row(m, 3), glm::vec4(12, 13, 14, 15), glm::epsilon<float>())) ? 0 : 1;

	return Error;
}

static int test_mat4x4_col_set()
{
	int Error = 0;

	glm::mat4 m(1);

	m = glm::column(m, 0, glm::vec4( 0,  1,  2,  3));
	m = glm::column(m, 1, glm::vec4( 4,  5,  6,  7));
	m = glm::column(m, 2, glm::vec4( 8,  9, 10, 11));
	m = glm::column(m, 3, glm::vec4(12, 13, 14, 15));

	Error += glm::all(glm::equal(glm::column(m, 0), glm::vec4( 0,  1,  2,  3), glm::epsilon<float>())) ? 0 : 1;
	Error += glm::all(glm::equal(glm::column(m, 1), glm::vec4( 4,  5,  6,  7), glm::epsilon<float>())) ? 0 : 1;
	Error += glm::all(glm::equal(glm::column(m, 2), glm::vec4( 8,  9, 10, 11), glm::epsilon<float>())) ? 0 : 1;
	Error += glm::all(glm::equal(glm::column(m, 3), glm::vec4(12, 13, 14, 15), glm::epsilon<float>())) ? 0 : 1;

	return Error;
}

static int test_mat4x4_row_get()
{
	int Error = 0;

	glm::mat4 m(1);

	glm::vec4 A = glm::row(m, 0);
	Error += glm::all(glm::equal(A, glm::vec4(1, 0, 0, 0), glm::epsilon<float>())) ? 0 : 1;
	glm::vec4 B = glm::row(m, 1);
	Error += glm::all(glm::equal(B, glm::vec4(0, 1, 0, 0), glm::epsilon<float>())) ? 0 : 1;
	glm::vec4 C = glm::row(m, 2);
	Error += glm::all(glm::equal(C, glm::vec4(0, 0, 1, 0), glm::epsilon<float>())) ? 0 : 1;
	glm::vec4 D = glm::row(m, 3);
	Error += glm::all(glm::equal(D, glm::vec4(0, 0, 0, 1), glm::epsilon<float>())) ? 0 : 1;

	return Error;
}

static int test_mat4x4_col_get()
{
	int Error = 0;

	glm::mat4 m(1);

	glm::vec4 A = glm::column(m, 0);
	Error += glm::all(glm::equal(A, glm::vec4(1, 0, 0, 0), glm::epsilon<float>())) ? 0 : 1;
	glm::vec4 B = glm::column(m, 1);
	Error += glm::all(glm::equal(B, glm::vec4(0, 1, 0, 0), glm::epsilon<float>())) ? 0 : 1;
	glm::vec4 C = glm::column(m, 2);
	Error += glm::all(glm::equal(C, glm::vec4(0, 0, 1, 0), glm::epsilon<float>())) ? 0 : 1;
	glm::vec4 D = glm::column(m, 3);
	Error += glm::all(glm::equal(D, glm::vec4(0, 0, 0, 1), glm::epsilon<float>())) ? 0 : 1;

	return Error;
}

int main()
{
	int Error = 0;

	Error += test_mat2x2_row_set();
	Error += test_mat2x2_col_set();
	Error += test_mat2x3_row_set();
	Error += test_mat2x3_col_set();
	Error += test_mat2x4_row_set();
	Error += test_mat2x4_col_set();
	Error += test_mat3x2_row_set();
	Error += test_mat3x2_col_set();
	Error += test_mat3x3_row_set();
	Error += test_mat3x3_col_set();
	Error += test_mat3x4_row_set();
	Error += test_mat3x4_col_set();
	Error += test_mat4x2_row_set();
	Error += test_mat4x2_col_set();
	Error += test_mat4x3_row_set();
	Error += test_mat4x3_col_set();
	Error += test_mat4x4_row_set();
	Error += test_mat4x4_col_set();

	Error += test_mat4x4_row_get();
	Error += test_mat4x4_col_get();

	return Error;
}<|MERGE_RESOLUTION|>--- conflicted
+++ resolved
@@ -11,11 +11,7 @@
 #include <glm/mat4x3.hpp>
 #include <glm/mat4x4.hpp>
 
-<<<<<<< HEAD
-int test_mat2x2_row_set()
-=======
 static int test_mat2x2_row_set()
->>>>>>> b101e8f3
 {
 	int Error = 0;
 
