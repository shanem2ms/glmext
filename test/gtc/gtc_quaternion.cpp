--- conflicted
+++ resolved
@@ -7,11 +7,7 @@
 #include <glm/glm.hpp>
 #include <vector>
 
-<<<<<<< HEAD
-int test_quat_angle()
-=======
 static int test_quat_angle()
->>>>>>> b101e8f3
 {
 	int Error = 0;
 
@@ -43,11 +39,7 @@
 	return Error;
 }
 
-<<<<<<< HEAD
-int test_quat_angleAxis()
-=======
 static int test_quat_angleAxis()
->>>>>>> b101e8f3
 {
 	int Error = 0;
 
@@ -64,11 +56,7 @@
 	return Error;
 }
 
-<<<<<<< HEAD
-int test_quat_mix()
-=======
 static int test_quat_mix()
->>>>>>> b101e8f3
 {
 	int Error = 0;
 
@@ -85,11 +73,7 @@
 	return Error;
 }
 
-<<<<<<< HEAD
-int test_quat_normalize()
-=======
 static int test_quat_normalize()
->>>>>>> b101e8f3
 {
 	int Error(0);
 
@@ -115,11 +99,7 @@
 	return Error;
 }
 
-<<<<<<< HEAD
-int test_quat_euler()
-=======
 static int test_quat_euler()
->>>>>>> b101e8f3
 {
 	int Error = 0;
 
@@ -144,11 +124,7 @@
 	return Error;
 }
 
-<<<<<<< HEAD
-int test_quat_slerp()
-=======
 static int test_quat_slerp()
->>>>>>> b101e8f3
 {
 	int Error = 0;
 
@@ -157,10 +133,6 @@
 	float sqrt2 = std::sqrt(2.0f)/2.0f;
 	glm::quat id(static_cast<float>(1), static_cast<float>(0), static_cast<float>(0), static_cast<float>(0));
 	glm::quat Y90rot(sqrt2, 0.0f, sqrt2, 0.0f);
-<<<<<<< HEAD
-	glm::quat Y180rot(0.0f, 0.0f, 1.0f, 0.0f);
-=======
->>>>>>> b101e8f3
 
 	// Testing a == 0
 	// Must be id
@@ -175,10 +147,7 @@
 	// Testing standard, easy case
 	// Must be 45 degrees rotation on Y : 0 0.38 0 0.92
 	glm::quat Y45rot1 = glm::slerp(id, Y90rot, 0.5f);
-<<<<<<< HEAD
-=======
 	Error += glm::all(glm::equal(Y45rot1, glm::quat(0.924f, 0.0f, 0.383f, 0.0f), 0.01f)) ? 0 : 1;
->>>>>>> b101e8f3
 
 	// Testing reverse case
 	// Must be 45 degrees rotation on Y : 0 0.38 0 0.92
@@ -212,10 +181,7 @@
 	// Testing almost equal quaternions (this test should pass through the linear interpolation)
 	// Must be 0 0.00X 0 0.99999
 	glm::quat almostid = glm::slerp(id, glm::angleAxis(0.1f, glm::vec3(0.0f, 1.0f, 0.0f)), 0.5f);
-<<<<<<< HEAD
-=======
 	Error += glm::all(glm::equal(almostid, glm::quat(1.0f, 0.0f, 0.0f, 0.0f), 0.1f)) ? 0 : 1;
->>>>>>> b101e8f3
 
 	// Testing quaternions with opposite sign
 	{
@@ -229,11 +195,7 @@
 	return Error;
 }
 
-<<<<<<< HEAD
-int test_quat_slerp_spins()
-=======
 static int test_quat_slerp_spins()
->>>>>>> b101e8f3
 {
     int Error = 0;
 
@@ -334,17 +296,11 @@
 
 	glm::vec3 transformed0 = (temp1 * glm::vec3(0.0, 1.0, 0.0) * glm::inverse(temp1));
 	glm::vec3 temp4 = temp2 * transformed0 * glm::inverse(temp2);
-<<<<<<< HEAD
-
-	glm::quat temp5 = glm::normalize(temp1 * temp2);
-	glm::vec3 temp6 = temp5 * glm::vec3(0.0, 1.0, 0.0) * glm::inverse(temp5);
-=======
 	Error += glm::all(glm::equal(temp4, glm::vec3(0.0f, -0.28f, -0.96f), 0.01f)) ? 0 : 1;
 
 	glm::quat temp5 = glm::normalize(temp1 * temp2);
 	glm::vec3 temp6 = temp5 * glm::vec3(0.0, 1.0, 0.0) * glm::inverse(temp5);
 	Error += glm::all(glm::equal(temp6, glm::vec3(-0.48f, 0.36f, -0.8f), 0.01f)) ? 0 : 1;
->>>>>>> b101e8f3
 
 	glm::quat temp7(1.0f, glm::vec3(0.0, 1.0, 0.0));
 
@@ -356,11 +312,7 @@
 	return Error;
 }
 
-<<<<<<< HEAD
-int test_identity()
-=======
 static int test_identity()
->>>>>>> b101e8f3
 {
 	int Error = 0;
 
