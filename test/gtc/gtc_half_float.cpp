///////////////////////////////////////////////////////////////////////////////////////////////////
// OpenGL Mathematics Copyright (c) 2005 - 2011 G-Truc Creation (www.g-truc.net)
///////////////////////////////////////////////////////////////////////////////////////////////////
// Created : 2011-05-32
// Updated : 2011-05-32
// Licence : This source is under MIT licence
// File    : test/gtc/half_float.cpp
///////////////////////////////////////////////////////////////////////////////////////////////////

#include <glm/glm.hpp>
#include <glm/gtc/half_float.hpp>

int test_half_precision_scalar()
{
	int Error = 0;

	Error += sizeof(glm::half) == 2 ? 0 : 1;

	return Error;
}

int test_half_precision_vec()
{
	int Error = 0;

	Error += sizeof(glm::hvec2) == 4 ? 0 : 1;
	Error += sizeof(glm::hvec3) == 6 ? 0 : 1;
	Error += sizeof(glm::hvec4) == 8 ? 0 : 1;
    
    return Error;
}

int test_half_precision_mat()
{
	int Error = 0;

	Error += sizeof(glm::hmat2) == 8 ? 0 : 1;
	Error += sizeof(glm::hmat3) == 18 ? 0 : 1;
	Error += sizeof(glm::hmat4) == 32 ? 0 : 1;

	Error += sizeof(glm::hmat2x2) == 8 ? 0 : 1;
	Error += sizeof(glm::hmat2x3) == 12 ? 0 : 1;
	Error += sizeof(glm::hmat2x4) == 16 ? 0 : 1;
	Error += sizeof(glm::hmat3x2) == 12 ? 0 : 1;
	Error += sizeof(glm::hmat3x3) == 18 ? 0 : 1;
	Error += sizeof(glm::hmat3x4) == 24 ? 0 : 1;
	Error += sizeof(glm::hmat4x2) == 16 ? 0 : 1;
	Error += sizeof(glm::hmat4x3) == 24 ? 0 : 1;
	Error += sizeof(glm::hmat4x4) == 32 ? 0 : 1;

    return Error;
}

int test_half_ctor_mat2x2()
{
	int Error = 0;

	{
		glm::hvec2 A(1, 2);
		glm::hvec2 B(3, 4);
		glm::hmat2 C(A, B);//, 2.0f, 3.0f, 4.0f);
		glm::hmat2 D(1, 2, 3, 4);

		Error += C[0] == D[0] ? 0 : 1;
		Error += C[1] == D[1] ? 0 : 1;
	}

	{
		glm::hvec2 A(1, 2.0);
		glm::hvec2 B(3, 4.0);
		glm::hmat2 C(A, B);//, 2.0f, 3.0f, 4.0f);
		glm::hmat2 D(1, 2.0, 3u, 4.0f);

		Error += C[0] == D[0] ? 0 : 1;
		Error += C[1] == D[1] ? 0 : 1;
	}

    return Error;
}

int test_half_ctor_mat2x3()
{
	int Error = 0;
	
	return Error;
}

int test_half_ctor_mat2x4()
{
	int Error = 0;
	
	return Error;
}

int test_half_ctor_mat3x2()
{
	int Error = 0;
	
	return Error;
}

int test_half_ctor_mat3x3()
{
	int Error = 0;
	
	return Error;
}

int test_half_ctor_mat3x4()
{
	int Error = 0;
	
	return Error;
}

int test_half_ctor_mat4x2()
{
	int Error = 0;
	
	return Error;
}

int test_half_ctor_mat4x3()
{
	int Error = 0;
	
	return Error;
}

int test_half_ctor_mat4x4()
{
	int Error = 0;
	
	return Error;
}

int test_half_ctor_vec2()
{
	int Error = 0;
	
	{
		glm::hvec2 A(1, 2);
		glm::hvec2 B(A);
		glm::vec2 C(1, 2);
		glm::hvec2 D(C);
		glm::dvec2 E(1, 2);
		glm::hvec2 F(E);
		glm::hvec2 G(1, 2.0);
		glm::hvec2 H;
		H = A;
		
		Error += A == B ? 0 : 1;
		//Error += C == D ? 0 : 1; //Error
		//Error += E == F ? 0 : 1; //Error
		Error += A == G ? 0 : 1;
		Error += A == H ? 0 : 1;
	}
	
	{
		glm::hvec2 A(1);
		glm::vec2 B(1);
	
		//Error += A == B ? 0 : 1; //Error
	}
	
	return Error;
}

int test_half_ctor_vec3()
{
<<<<<<< HEAD
	return 0;
=======
	int Error = 0;
	
	{
		glm::hvec3 A(1, 2, 3);
		glm::hvec3 B(A);
		glm::vec3 C(1, 2, 3);
		glm::hvec3 D(C);
		glm::dvec3 E(1, 2, 3);
		glm::hvec3 F(E);
		glm::hvec3 G(1, 2.0, 3);
		glm::hvec3 H;
		H = A;
		
		Error += A == B ? 0 : 1;
		//Error += C == D ? 0 : 1;
		//Error += E == F ? 0 : 1;
		Error += A == G ? 0 : 1;
		Error += A == H ? 0 : 1;
	}
	
	{
		glm::hvec3 A(1);
		glm::vec3 B(1);
		
		//Error += A == B ? 0 : 1;
	}
	
	return Error;
>>>>>>> 0c7dadef
}

int test_half_ctor_vec4()
{
<<<<<<< HEAD
	return 0;
=======
	int Error = 0;
	
	{
		glm::hvec4 A(1, 2, 3, 4);
		glm::hvec4 B(A);
		glm::vec4 C(1, 2, 3, 4);
		glm::hvec4 D(C);
		glm::dvec4 E(1, 2, 3, 4);
		glm::hvec4 F(E);
		glm::hvec4 G(1, 2.0, 3, 4);
		glm::hvec4 H;
		H = A;
		
		Error += A == B ? 0 : 1;
		//Error += C == D ? 0 : 1;
		//Error += E == F ? 0 : 1;
		Error += A == G ? 0 : 1;
		Error += A == H ? 0 : 1;
	}
	
	{
		glm::hvec4 A(1);
		glm::vec4 B(1);
		
		//Error += A == B ? 0 : 1;
	}
	
	return Error;
}

int test_hvec2_size()
{
	int Error = 0;
	
	Error += sizeof(glm::hvec2) <= sizeof(glm::lowp_vec2) ? 0 : 1;
	Error += 4 == sizeof(glm::hvec2) ? 0 : 1;
	Error += glm::hvec2().length() == 2 ? 0 : 1;
	
	return Error;
}

int test_hvec3_size()
{
	int Error = 0;
	
	Error += sizeof(glm::hvec3) <= sizeof(glm::lowp_vec3) ? 0 : 1;
	Error += 6 <= sizeof(glm::hvec3) ? 0 : 1;
	Error += glm::hvec3().length() == 3 ? 0 : 1;
		
	return Error;
}

int test_hvec4_size()
{
	int Error = 0;
	
	Error += sizeof(glm::hvec4) <= sizeof(glm::lowp_vec4) ? 0 : 1;
	Error += 8 <= sizeof(glm::hvec4) ? 0 : 1;
	Error += glm::hvec4().length() == 4 ? 0 : 1;
	
	return Error;
>>>>>>> 0c7dadef
}

int main()
{
	int Error = 0;

	Error += test_hvec2_size();
	Error += test_hvec3_size();
	Error += test_hvec4_size();
	Error += test_half_ctor_vec2();
	Error += test_half_ctor_vec3();
	Error += test_half_ctor_vec4();
	Error += test_half_ctor_mat2x2();
	Error += test_half_precision_scalar();
	Error += test_half_precision_vec();
	Error += test_half_precision_mat();

	return Error;
}<|MERGE_RESOLUTION|>--- conflicted
+++ resolved
@@ -168,9 +168,6 @@
 
 int test_half_ctor_vec3()
 {
-<<<<<<< HEAD
-	return 0;
-=======
 	int Error = 0;
 	
 	{
@@ -199,14 +196,10 @@
 	}
 	
 	return Error;
->>>>>>> 0c7dadef
 }
 
 int test_half_ctor_vec4()
 {
-<<<<<<< HEAD
-	return 0;
-=======
 	int Error = 0;
 	
 	{
@@ -268,7 +261,6 @@
 	Error += glm::hvec4().length() == 4 ? 0 : 1;
 	
 	return Error;
->>>>>>> 0c7dadef
 }
 
 int main()
