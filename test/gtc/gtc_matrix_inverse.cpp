#include <glm/gtc/matrix_inverse.hpp>
#include <glm/gtc/epsilon.hpp>

<<<<<<< HEAD
int test_affine()
=======
static int test_affine()
>>>>>>> b101e8f3
{
	int Error = 0;

	{
		glm::mat3 const M(
			2.f, 0.f, 0.f,
			0.f, 2.f, 0.f,
			0.f, 0.f, 1.f);
		glm::mat3 const A = glm::affineInverse(M);
		glm::mat3 const I = glm::inverse(M);
		glm::mat3 const R = glm::affineInverse(A);

		for(glm::length_t i = 0; i < A.length(); ++i)
		{
			Error += glm::all(glm::epsilonEqual(M[i], R[i], 0.01f)) ? 0 : 1;
			Error += glm::all(glm::epsilonEqual(A[i], I[i], 0.01f)) ? 0 : 1;
		}
	}

	{
		glm::mat4 const M(
			2.f, 0.f, 0.f, 0.f,
			0.f, 2.f, 0.f, 0.f,
			0.f, 0.f, 2.f, 0.f,
			0.f, 0.f, 0.f, 1.f);
		glm::mat4 const A = glm::affineInverse(M);
		glm::mat4 const I = glm::inverse(M);
		glm::mat4 const R = glm::affineInverse(A);

		for(glm::length_t i = 0; i < A.length(); ++i)
		{
			Error += glm::all(glm::epsilonEqual(M[i], R[i], 0.01f)) ? 0 : 1;
			Error += glm::all(glm::epsilonEqual(A[i], I[i], 0.01f)) ? 0 : 1;
		}
	}

	return Error;
}

int main()
{
	int Error = 0;

	Error += test_affine();

	return Error;
}<|MERGE_RESOLUTION|>--- conflicted
+++ resolved
@@ -1,11 +1,7 @@
 #include <glm/gtc/matrix_inverse.hpp>
 #include <glm/gtc/epsilon.hpp>
 
-<<<<<<< HEAD
-int test_affine()
-=======
 static int test_affine()
->>>>>>> b101e8f3
 {
 	int Error = 0;
 
