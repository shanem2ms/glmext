--- conflicted
+++ resolved
@@ -976,15 +976,6 @@
 
 	{
 		glm::highp_vec4 a = glm::vec4(1, 2, 3, 4);
-<<<<<<< HEAD
-		glm::mediump_vec4 b = glm::vec4(1, 2, 3, 4);
-		glm::lowp_vec4 c = b;
-		glm::mediump_vec4 d = c;
-		glm::lowp_ivec4 e = glm::ivec4(d);
-		glm::lowp_ivec3 f = glm::ivec3(e);
-
-		Error += glm::all(glm::equal(b, d, glm::epsilon<float>())) ? 0 : 1;
-=======
 		Error += glm::all(glm::equal(a, glm::vec4(1, 2, 3, 4), glm::epsilon<float>())) ? 0 : 1;
 
 		glm::mediump_vec4 b = glm::vec4(1, 2, 3, 4);
@@ -995,7 +986,6 @@
 		glm::lowp_ivec4 e = glm::ivec4(d);
 		glm::lowp_ivec3 f = glm::ivec3(e);
 		Error += glm::all(glm::equal(f, glm::lowp_ivec3(1, 2, 3))) ? 0 : 1;
->>>>>>> b101e8f3
 	}
 
 	return Error;
