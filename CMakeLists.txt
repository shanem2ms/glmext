cmake_minimum_required(VERSION 3.6 FATAL_ERROR)
cmake_policy(VERSION 3.6)

<<<<<<< HEAD

=======
>>>>>>> b101e8f3
file(READ "glm/detail/setup.hpp" GLM_SETUP_FILE)
string(REGEX MATCH "#define[ ]+GLM_VERSION_MAJOR[ ]+([0-9]+)" _ ${GLM_SETUP_FILE})
set(GLM_VERSION_MAJOR "${CMAKE_MATCH_1}")
string(REGEX MATCH "#define[ ]+GLM_VERSION_MINOR[ ]+([0-9]+)" _ ${GLM_SETUP_FILE})
set(GLM_VERSION_MINOR "${CMAKE_MATCH_1}")
string(REGEX MATCH "#define[ ]+GLM_VERSION_PATCH[ ]+([0-9]+)" _ ${GLM_SETUP_FILE})
set(GLM_VERSION_PATCH "${CMAKE_MATCH_1}")
string(REGEX MATCH "#define[ ]+GLM_VERSION_REVISION[ ]+([0-9]+)" _ ${GLM_SETUP_FILE})
set(GLM_VERSION_REVISION "${CMAKE_MATCH_1}")

<<<<<<< HEAD
set(GLM_VERSION ${GLM_VERSION_MAJOR}.${GLM_VERSION_MINOR}.${GLM_VERSION_PATCH}.${GLM_VERSION_REVISION})
project(glm VERSION ${GLM_VERSION} LANGUAGES CXX)
message(STATUS "GLM: Version " ${GLM_VERSION})

add_subdirectory(glm)
add_library(glm::glm ALIAS glm)

if(${CMAKE_SOURCE_DIR} STREQUAL ${CMAKE_CURRENT_SOURCE_DIR})

	include(CPack)
	install(DIRECTORY glm DESTINATION ${CMAKE_INSTALL_INCLUDEDIR} PATTERN "CMakeLists.txt" EXCLUDE)
	install(EXPORT glm FILE glmConfig.cmake DESTINATION ${CMAKE_INSTALL_LIBDIR}/cmake/glm NAMESPACE glm::)
	include(CMakePackageConfigHelpers)
	write_basic_package_version_file("glmConfigVersion.cmake" COMPATIBILITY AnyNewerVersion)
	install(FILES ${CMAKE_CURRENT_BINARY_DIR}/glmConfigVersion.cmake DESTINATION ${CMAKE_INSTALL_LIBDIR}/cmake/glm)

	include(CTest)
	if(BUILD_TESTING)
		add_subdirectory(test)
	endif()

endif(${CMAKE_SOURCE_DIR} STREQUAL ${CMAKE_CURRENT_SOURCE_DIR})

if (NOT TARGET uninstall)
configure_file(cmake/cmake_uninstall.cmake.in
               cmake_uninstall.cmake IMMEDIATE @ONLY)

add_custom_target(uninstall
                  "${CMAKE_COMMAND}" -P
                  "${CMAKE_BINARY_DIR}/cmake_uninstall.cmake")
=======
set(GLM_VERSION ${GLM_VERSION_MAJOR}.${GLM_VERSION_MINOR}.${GLM_VERSION_PATCH})
project(glm VERSION ${GLM_VERSION} LANGUAGES CXX)
message(STATUS "GLM: Version " ${GLM_VERSION})

set(GLM_IS_MASTER_PROJECT OFF)
if (${CMAKE_SOURCE_DIR} STREQUAL ${CMAKE_CURRENT_SOURCE_DIR})
	set(GLM_IS_MASTER_PROJECT ON)
endif()

option(GLM_BUILD_LIBRARY "Build dynamic/static library" ON)
option(GLM_BUILD_TESTS "Build the test programs" ${GLM_IS_MASTER_PROJECT})
option(GLM_BUILD_INSTALL "Generate the install target" ${GLM_IS_MASTER_PROJECT})

include(GNUInstallDirs)

option(GLM_ENABLE_CXX_98 "Enable C++ 98" OFF)
option(GLM_ENABLE_CXX_11 "Enable C++ 11" OFF)
option(GLM_ENABLE_CXX_14 "Enable C++ 14" OFF)
option(GLM_ENABLE_CXX_17 "Enable C++ 17" OFF)
option(GLM_ENABLE_CXX_20 "Enable C++ 20" OFF)

set(CMAKE_CXX_STANDARD_REQUIRED ON)

if(GLM_ENABLE_CXX_20)
	set(CMAKE_CXX_STANDARD 20)
	add_definitions(-DGLM_FORCE_CXX20)
	if(CMAKE_CXX_COMPILER_ID MATCHES "Clang")
		message(STATUS "GLM: Disable -Wc++98-compat warnings")
		add_compile_options(-Wno-c++98-compat)
		add_compile_options(-Wno-c++98-compat-pedantic)
	endif()
	if(NOT GLM_QUIET)
		message(STATUS "GLM: Build with C++20 features")
	endif()

elseif(GLM_ENABLE_CXX_17)
	set(CMAKE_CXX_STANDARD 17)
	add_definitions(-DGLM_FORCE_CXX17)
	if(CMAKE_CXX_COMPILER_ID MATCHES "Clang")
		message(STATUS "GLM: Disable -Wc++98-compat warnings")
		add_compile_options(-Wno-c++98-compat)
		add_compile_options(-Wno-c++98-compat-pedantic)
	endif()
	if(NOT GLM_QUIET)
		message(STATUS "GLM: Build with C++17 features")
	endif()

elseif(GLM_ENABLE_CXX_14)
	set(CMAKE_CXX_STANDARD 14)
	add_definitions(-DGLM_FORCE_CXX14)
	if(CMAKE_CXX_COMPILER_ID MATCHES "Clang")
		message(STATUS "GLM: Disable -Wc++98-compat warnings")
		add_compile_options(-Wno-c++98-compat)
		add_compile_options(-Wno-c++98-compat-pedantic)
	endif()
	if(NOT GLM_QUIET)
		message(STATUS "GLM: Build with C++14 features")
	endif()

elseif(GLM_ENABLE_CXX_11)
	set(CMAKE_CXX_STANDARD 11)
	add_definitions(-DGLM_FORCE_CXX11)
	if(CMAKE_CXX_COMPILER_ID MATCHES "Clang")
		message(STATUS "GLM: Disable -Wc++98-compat warnings")
		add_compile_options(-Wno-c++98-compat)
		add_compile_options(-Wno-c++98-compat-pedantic)
	endif()
	if(NOT GLM_QUIET)
		message(STATUS "GLM: Build with C++11 features")
	endif()

elseif(GLM_ENABLE_CXX_98)
	set(CMAKE_CXX_STANDARD 98)
	add_definitions(-DGLM_FORCE_CXX98)
	if(NOT GLM_QUIET)
		message(STATUS "GLM: Build with C++98 features")
	endif()

else()
	if(CMAKE_CXX_COMPILER_ID MATCHES "Clang")
		message(STATUS "GLM: Disable -Wc++98-compat warnings")
		add_compile_options(-Wno-c++98-compat)
		add_compile_options(-Wno-c++98-compat-pedantic)
	endif()
	if(NOT GLM_QUIET)
		message(STATUS "GLM: Build with C++ features auto detection")
	endif()

endif()

option(GLM_ENABLE_LANG_EXTENSIONS "Enable language extensions" OFF)
option(GLM_DISABLE_AUTO_DETECTION "Disable platform, compiler, arch and C++ language detection" OFF)

if(GLM_DISABLE_AUTO_DETECTION)
	add_definitions(-DGLM_FORCE_PLATFORM_UNKNOWN -DGLM_FORCE_COMPILER_UNKNOWN -DGLM_FORCE_ARCH_UNKNOWN -DGLM_FORCE_CXX_UNKNOWN)
endif()

if(GLM_ENABLE_LANG_EXTENSIONS)
	set(CMAKE_CXX_EXTENSIONS ON)
	if((CMAKE_CXX_COMPILER_ID MATCHES "Clang") OR (CMAKE_CXX_COMPILER_ID MATCHES "GNU"))
		add_compile_options(-fms-extensions)
	endif()
	message(STATUS "GLM: Build with C++ language extensions")
else()
	set(CMAKE_CXX_EXTENSIONS OFF)
	if(CMAKE_CXX_COMPILER_ID MATCHES "MSVC")
		add_compile_options(/Za)
		if(MSVC15)
			add_compile_options(/permissive-)
		endif()
	endif()
endif()

option(GLM_ENABLE_FAST_MATH "Enable fast math optimizations" OFF)
if(GLM_ENABLE_FAST_MATH)
	if(NOT GLM_QUIET)
		message(STATUS "GLM: Build with fast math optimizations")
	endif()

	if((CMAKE_CXX_COMPILER_ID MATCHES "Clang") OR (CMAKE_CXX_COMPILER_ID MATCHES "GNU"))
		add_compile_options(-ffast-math)

	elseif(CMAKE_CXX_COMPILER_ID MATCHES "MSVC")
		add_compile_options(/fp:fast)
	endif()
else()
	if(CMAKE_CXX_COMPILER_ID MATCHES "MSVC")
		add_compile_options(/fp:precise)
	endif()
endif()

option(GLM_ENABLE_SIMD_SSE2 "Enable SSE2 optimizations" OFF)
option(GLM_ENABLE_SIMD_SSE3 "Enable SSE3 optimizations" OFF)
option(GLM_ENABLE_SIMD_SSSE3 "Enable SSSE3 optimizations" OFF)
option(GLM_ENABLE_SIMD_SSE4_1 "Enable SSE 4.1 optimizations" OFF)
option(GLM_ENABLE_SIMD_SSE4_2 "Enable SSE 4.2 optimizations" OFF)
option(GLM_ENABLE_SIMD_AVX "Enable AVX optimizations" OFF)
option(GLM_ENABLE_SIMD_AVX2 "Enable AVX2 optimizations" OFF)
option(GLM_FORCE_PURE "Force 'pure' instructions" OFF)

if(GLM_FORCE_PURE)
	add_definitions(-DGLM_FORCE_PURE)

	if(CMAKE_CXX_COMPILER_ID MATCHES "GNU")
		add_compile_options(-mfpmath=387)
	endif()
	message(STATUS "GLM: No SIMD instruction set")

elseif(GLM_ENABLE_SIMD_AVX2)
	add_definitions(-DGLM_FORCE_INTRINSICS)

	if((CMAKE_CXX_COMPILER_ID MATCHES "GNU") OR (CMAKE_CXX_COMPILER_ID MATCHES "Clang"))
		add_compile_options(-mavx2)
	elseif(CMAKE_CXX_COMPILER_ID MATCHES "Intel")
		add_compile_options(/QxAVX2)
	elseif(CMAKE_CXX_COMPILER_ID MATCHES "MSVC")
		add_compile_options(/arch:AVX2)
	endif()
	message(STATUS "GLM: AVX2 instruction set")

elseif(GLM_ENABLE_SIMD_AVX)
	add_definitions(-DGLM_FORCE_INTRINSICS)

	if((CMAKE_CXX_COMPILER_ID MATCHES "GNU") OR (CMAKE_CXX_COMPILER_ID MATCHES "Clang"))
		add_compile_options(-mavx)
	elseif(CMAKE_CXX_COMPILER_ID MATCHES "Intel")
		add_compile_options(/QxAVX)
	elseif(CMAKE_CXX_COMPILER_ID MATCHES "MSVC")
		add_compile_options(/arch:AVX)
	endif()
	message(STATUS "GLM: AVX instruction set")

elseif(GLM_ENABLE_SIMD_SSE4_2)
	add_definitions(-DGLM_FORCE_INTRINSICS)

	if((CMAKE_CXX_COMPILER_ID MATCHES "GNU") OR (CMAKE_CXX_COMPILER_ID MATCHES "Clang"))
		add_compile_options(-msse4.2)
	elseif(CMAKE_CXX_COMPILER_ID MATCHES "Intel")
		add_compile_options(/QxSSE4.2)
	elseif((CMAKE_CXX_COMPILER_ID MATCHES "MSVC") AND NOT CMAKE_CL_64)
		add_compile_options(/arch:SSE2) # VC doesn't support SSE4.2
	endif()
	message(STATUS "GLM: SSE4.2 instruction set")

elseif(GLM_ENABLE_SIMD_SSE4_1)
	add_definitions(-DGLM_FORCE_INTRINSICS)

	if((CMAKE_CXX_COMPILER_ID MATCHES "GNU") OR (CMAKE_CXX_COMPILER_ID MATCHES "Clang"))
		add_compile_options(-msse4.1)
	elseif(CMAKE_CXX_COMPILER_ID MATCHES "Intel")
		add_compile_options(/QxSSE4.1)
	elseif((CMAKE_CXX_COMPILER_ID MATCHES "MSVC") AND NOT CMAKE_CL_64)
		add_compile_options(/arch:SSE2) # VC doesn't support SSE4.1
	endif()
	message(STATUS "GLM: SSE4.1 instruction set")

elseif(GLM_ENABLE_SIMD_SSSE3)
	add_definitions(-DGLM_FORCE_INTRINSICS)

	if((CMAKE_CXX_COMPILER_ID MATCHES "GNU") OR (CMAKE_CXX_COMPILER_ID MATCHES "Clang"))
		add_compile_options(-mssse3)
	elseif(CMAKE_CXX_COMPILER_ID MATCHES "Intel")
		add_compile_options(/QxSSSE3)
	elseif((CMAKE_CXX_COMPILER_ID MATCHES "MSVC") AND NOT CMAKE_CL_64)
		add_compile_options(/arch:SSE2) # VC doesn't support SSSE3
	endif()
	message(STATUS "GLM: SSSE3 instruction set")

elseif(GLM_ENABLE_SIMD_SSE3)
	add_definitions(-DGLM_FORCE_INTRINSICS)

	if((CMAKE_CXX_COMPILER_ID MATCHES "GNU") OR (CMAKE_CXX_COMPILER_ID MATCHES "Clang"))
		add_compile_options(-msse3)
	elseif(CMAKE_CXX_COMPILER_ID MATCHES "Intel")
		add_compile_options(/QxSSE3)
	elseif((CMAKE_CXX_COMPILER_ID MATCHES "MSVC") AND NOT CMAKE_CL_64)
		add_compile_options(/arch:SSE2) # VC doesn't support SSE3
	endif()
	message(STATUS "GLM: SSE3 instruction set")

elseif(GLM_ENABLE_SIMD_SSE2)
	add_definitions(-DGLM_FORCE_INTRINSICS)

	if((CMAKE_CXX_COMPILER_ID MATCHES "GNU") OR (CMAKE_CXX_COMPILER_ID MATCHES "Clang"))
		add_compile_options(-msse2)
	elseif(CMAKE_CXX_COMPILER_ID MATCHES "Intel")
		add_compile_options(/QxSSE2)
	elseif((CMAKE_CXX_COMPILER_ID MATCHES "MSVC") AND NOT CMAKE_CL_64)
		add_compile_options(/arch:SSE2)
	endif()
	message(STATUS "GLM: SSE2 instruction set")
endif()

add_subdirectory(glm)

if (GLM_BUILD_TESTS)
	include(CTest)
	add_subdirectory(test)
endif()

if (GLM_BUILD_INSTALL)
	include(CPack)

	install(TARGETS glm-header-only glm EXPORT glm)
	install(
		DIRECTORY glm
		DESTINATION "${CMAKE_INSTALL_INCLUDEDIR}"
		PATTERN "CMakeLists.txt" EXCLUDE
	)
	install(
		EXPORT glm
		NAMESPACE glm::
		DESTINATION "${CMAKE_INSTALL_DATAROOTDIR}/glm"
		FILE glmConfig.cmake
	)
	include(CMakePackageConfigHelpers)
	write_basic_package_version_file(
		"${CMAKE_CURRENT_BINARY_DIR}/glmConfigVersion.cmake"
		COMPATIBILITY AnyNewerVersion
	)
	install(
		FILES "${CMAKE_CURRENT_BINARY_DIR}/glmConfigVersion.cmake"
		DESTINATION "${CMAKE_INSTALL_DATAROOTDIR}/glm"
	)

	configure_file(
		"${CMAKE_CURRENT_SOURCE_DIR}/cmake/cmake_uninstall.cmake.in"
		"${CMAKE_CURRENT_BINARY_DIR}/cmake_uninstall.cmake"
		IMMEDIATE @ONLY
	)

	add_custom_target(
		uninstall
		"${CMAKE_COMMAND}" -P
		"${CMAKE_CURRENT_BINARY_DIR}/cmake_uninstall.cmake"
	)
>>>>>>> b101e8f3
endif()<|MERGE_RESOLUTION|>--- conflicted
+++ resolved
@@ -1,10 +1,6 @@
 cmake_minimum_required(VERSION 3.6 FATAL_ERROR)
 cmake_policy(VERSION 3.6)
 
-<<<<<<< HEAD
-
-=======
->>>>>>> b101e8f3
 file(READ "glm/detail/setup.hpp" GLM_SETUP_FILE)
 string(REGEX MATCH "#define[ ]+GLM_VERSION_MAJOR[ ]+([0-9]+)" _ ${GLM_SETUP_FILE})
 set(GLM_VERSION_MAJOR "${CMAKE_MATCH_1}")
@@ -15,38 +11,6 @@
 string(REGEX MATCH "#define[ ]+GLM_VERSION_REVISION[ ]+([0-9]+)" _ ${GLM_SETUP_FILE})
 set(GLM_VERSION_REVISION "${CMAKE_MATCH_1}")
 
-<<<<<<< HEAD
-set(GLM_VERSION ${GLM_VERSION_MAJOR}.${GLM_VERSION_MINOR}.${GLM_VERSION_PATCH}.${GLM_VERSION_REVISION})
-project(glm VERSION ${GLM_VERSION} LANGUAGES CXX)
-message(STATUS "GLM: Version " ${GLM_VERSION})
-
-add_subdirectory(glm)
-add_library(glm::glm ALIAS glm)
-
-if(${CMAKE_SOURCE_DIR} STREQUAL ${CMAKE_CURRENT_SOURCE_DIR})
-
-	include(CPack)
-	install(DIRECTORY glm DESTINATION ${CMAKE_INSTALL_INCLUDEDIR} PATTERN "CMakeLists.txt" EXCLUDE)
-	install(EXPORT glm FILE glmConfig.cmake DESTINATION ${CMAKE_INSTALL_LIBDIR}/cmake/glm NAMESPACE glm::)
-	include(CMakePackageConfigHelpers)
-	write_basic_package_version_file("glmConfigVersion.cmake" COMPATIBILITY AnyNewerVersion)
-	install(FILES ${CMAKE_CURRENT_BINARY_DIR}/glmConfigVersion.cmake DESTINATION ${CMAKE_INSTALL_LIBDIR}/cmake/glm)
-
-	include(CTest)
-	if(BUILD_TESTING)
-		add_subdirectory(test)
-	endif()
-
-endif(${CMAKE_SOURCE_DIR} STREQUAL ${CMAKE_CURRENT_SOURCE_DIR})
-
-if (NOT TARGET uninstall)
-configure_file(cmake/cmake_uninstall.cmake.in
-               cmake_uninstall.cmake IMMEDIATE @ONLY)
-
-add_custom_target(uninstall
-                  "${CMAKE_COMMAND}" -P
-                  "${CMAKE_BINARY_DIR}/cmake_uninstall.cmake")
-=======
 set(GLM_VERSION ${GLM_VERSION_MAJOR}.${GLM_VERSION_MINOR}.${GLM_VERSION_PATCH})
 project(glm VERSION ${GLM_VERSION} LANGUAGES CXX)
 message(STATUS "GLM: Version " ${GLM_VERSION})
@@ -323,5 +287,4 @@
 		"${CMAKE_COMMAND}" -P
 		"${CMAKE_CURRENT_BINARY_DIR}/cmake_uninstall.cmake"
 	)
->>>>>>> b101e8f3
 endif()