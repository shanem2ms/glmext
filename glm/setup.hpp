///////////////////////////////////////////////////////////////////////////////////////////////////
// OpenGL Mathematics Copyright (c) 2005 - 2010 G-Truc Creation (www.g-truc.net)
////////////////////////////////////////////////////////////////////////////////////////////////////////////////////
// Created : 2006-11-13
// Updated : 2010-01-28
// Licence : This source is under MIT License
// File    : glm/setup.hpp
///////////////////////////////////////////////////////////////////////////////////////////////////

#ifndef glm_setup
#define glm_setup

///////////////////////////////////////////////////////////////////////////////////////////////////
// Version

#define GLM_VERSION					90
#define GLM_VERSION_MAJOR			0
#define GLM_VERSION_MINOR			9
#define GLM_VERSION_PATCH			0
<<<<<<< HEAD
#define GLM_VERSION_REVISION		1
=======
#define GLM_VERSION_REVISION		2
>>>>>>> 1a891b9e

///////////////////////////////////////////////////////////////////////////////////////////////////
// Common values

#define GLM_DISABLE					0x00000000
#define GLM_ENABLE					0x00000001

///////////////////////////////////////////////////////////////////////////////////////////////////
// Message

#define GLM_MESSAGE_QUIET			0x00000000

#define GLM_MESSAGE_WARNING			0x00000001
#define GLM_MESSAGE_NOTIFICATION	0x00000002
#define GLM_MESSAGE_CORE			0x00000004
#define GLM_MESSAGE_EXTS			0x00000008
#define GLM_MESSAGE_SETUP			0x00000010

#define GLM_MESSAGE_ALL				GLM_MESSAGE_WARNING | GLM_MESSAGE_NOTIFICATION | GLM_MESSAGE_CORE | GLM_MESSAGE_EXTS | GLM_MESSAGE_SETUP

//! By default:
// #define GLM_MESSAGE				GLM_MESSAGE_QUIET

///////////////////////////////////////////////////////////////////////////////////////////////////
// Precision

#define GLM_PRECISION_NONE			0x00000000

#define GLM_PRECISION_LOWP_FLOAT	0x00000011
#define GLM_PRECISION_MEDIUMP_FLOAT	0x00000012
#define GLM_PRECISION_HIGHP_FLOAT	0x00000013	

#define GLM_PRECISION_LOWP_INT		0x00001100
#define GLM_PRECISION_MEDIUMP_INT	0x00001200
#define GLM_PRECISION_HIGHP_INT		0x00001300

#define GLM_PRECISION_LOWP_UINT		0x00110000
#define GLM_PRECISION_MEDIUMP_UINT	0x00120000
#define GLM_PRECISION_HIGHP_UINT	0x00130000	

///////////////////////////////////////////////////////////////////////////////////////////////////
// Compiler

#define GLM_COMPILER_UNKNOWNED		0x00000000

// Visual C++ defines
#define GLM_COMPILER_VC				0x01000000
#define GLM_COMPILER_VC2005			0x01000010
#define GLM_COMPILER_VC2008			0x01000020
#define GLM_COMPILER_VC2010			0x01000040

// GCC defines
#define GLM_COMPILER_GCC            0x02000000
#define GLM_COMPILER_GCC32			0x02000040
#define GLM_COMPILER_GCC33			0x02000080
#define GLM_COMPILER_GCC34			0x02000100
#define GLM_COMPILER_GCC35			0x02000200
#define GLM_COMPILER_GCC40			0x02000400
#define GLM_COMPILER_GCC41			0x02000800
#define GLM_COMPILER_GCC42			0x02001000
#define GLM_COMPILER_GCC43			0x02002000
#define GLM_COMPILER_GCC44			0x02004000
#define GLM_COMPILER_GCC45			0x02008000
#define GLM_COMPILER_GCC46			0x02010000
#define GLM_COMPILER_GCC50			0x02020000

// Borland C++ defines. How to identify BC?
#define GLM_COMPILER_BC				0x03000000
#define GLM_COMPILER_BCB4			0x03000400
#define GLM_COMPILER_BCB5			0x03000800
#define GLM_COMPILER_BCB6			0x03001000
//#define GLM_COMPILER_BCBX			0x03002000 // What's the version value?
#define GLM_COMPILER_BCB2009		0x03004000

#define GLM_MODEL_32				0x00000010
#define GLM_MODEL_64				0x00000020

#ifndef GLM_COMPILER

// CodeWarrior
#define GLM_COMPILER_CODEWARRIOR	0x04000000

/////////////////
// Visual C++ //

#ifdef _MSC_VER

#if defined(_WIN64)
#define GLM_MODEL	GLM_MODEL_64
#else
#define GLM_MODEL	GLM_MODEL_32
#endif//_WIN64

#if _MSC_VER == 1400
#define GLM_COMPILER GLM_COMPILER_VC2005
#elif _MSC_VER == 1500
#define GLM_COMPILER GLM_COMPILER_VC2008
#elif _MSC_VER == 1600
#define GLM_COMPILER GLM_COMPILER_VC2010
#else//_MSC_VER
#define GLM_COMPILER GLM_COMPILER_VC
#endif//_MSC_VER

//////////////////
// GCC defines //

#elif defined(__GNUC__)

#if(defined(__WORDSIZE) && (__WORDSIZE == 64)) || defined(__arch64__)
#define GLM_MODEL	GLM_MODEL_64
#else
#define GLM_MODEL	GLM_MODEL_32
#endif//

#if   (__GNUC__ == 3) && (__GNUC_MINOR__ == 2)
#define GLM_COMPILER GLM_COMPILER_GCC32
#elif (__GNUC__ == 3) && (__GNUC_MINOR__ == 3)
#define GLM_COMPILER GLM_COMPILER_GCC33
#elif (__GNUC__ == 3) && (__GNUC_MINOR__ == 4)
#define GLM_COMPILER GLM_COMPILER_GCC34
#elif (__GNUC__ == 3) && (__GNUC_MINOR__ == 5)
#define GLM_COMPILER GLM_COMPILER_GCC35
#elif (__GNUC__ == 4) && (__GNUC_MINOR__ == 0)
#define GLM_COMPILER GLM_COMPILER_GCC40
#elif (__GNUC__ == 4) && (__GNUC_MINOR__ == 1)
#define GLM_COMPILER GLM_COMPILER_GCC41
#elif (__GNUC__ == 4) && (__GNUC_MINOR__ == 2)
#define GLM_COMPILER GLM_COMPILER_GCC42
#elif (__GNUC__ == 4) && (__GNUC_MINOR__ == 3)
#define GLM_COMPILER GLM_COMPILER_GCC43
#elif (__GNUC__ == 4) && (__GNUC_MINOR__ == 4)
#define GLM_COMPILER GLM_COMPILER_GCC44
#elif (__GNUC__ == 4) && (__GNUC_MINOR__ == 5)
#define GLM_COMPILER GLM_COMPILER_GCC45
#elif (__GNUC__ == 4) && (__GNUC_MINOR__ == 6)
#define GLM_COMPILER GLM_COMPILER_GCC46
#elif (__GNUC__ == 5) && (__GNUC_MINOR__ == 0)
#define GLM_COMPILER GLM_COMPILER_GCC50
#else
#define GLM_COMPILER GLM_COMPILER_GCC
#endif

#elif defined(_BORLANDC_)

#if defined(VER125)
#define GLM_COMPILER GLM_COMPILER_BCB4
#elif defined(VER130)
#define GLM_COMPILER GLM_COMPILER_BCB5
#elif defined(VER140)
#define GLM_COMPILER GLM_COMPILER_BCB6
#elif defined(VER200)
#define GLM_COMPILER GLM_COMPILER_BCB2009
#else
#define GLM_COMPILER GLM_COMPILER_BC
#endif

#elif defined(__MWERKS__)

#define GLM_COMPILER GLM_COMPILER_CODEWARRIOR

#else
#define GLM_COMPILER GLM_COMPILER_UNKNOWNED
#endif//__GNUC__

#endif//GLM_COMPILER

#ifndef GLM_COMPILER
#error "GLM_COMPILER undefined, your compiler may not be supported by GLM. Add #define GLM_COMPILER 0 to ignore this message."
#endif//GLM_COMPILER

#if(!defined(GLM_MODEL) && GLM_COMPILER != 0)
#error "GLM_MODEL undefined, your compiler may not be supported by GLM. Add #define GLM_MODEL 0 to ignore this message."
#endif//GLM_MODEL

#if(defined(GLM_MESSAGE) && (GLM_MESSAGE & (GLM_MESSAGE_SETUP | GLM_MESSAGE_NOTIFICATION)))
#	if(defined(GLM_COMPILER) && GLM_COMPILER & GLM_COMPILER_VC)
#		pragma message("GLM message: Compiled with Visual C++")
#	elif(defined(GLM_COMPILER) && GLM_COMPILER & GLM_COMPILER_GCC)
#		pragma message("GLM message: Compiled with GCC")
#	else
#		pragma message("GLM warning: Compiler not detected")
#	endif
#endif//GLM_MESSAGE

#if(defined(GLM_MESSAGE) && (GLM_MESSAGE & (GLM_MESSAGE_SETUP | GLM_MESSAGE_NOTIFICATION)))
#	if(GLM_MODEL == GLM_MODEL_64)
#		pragma message("GLM message: 64 bits model")
#	elif(GLM_MODEL == GLM_MODEL_32)
#		pragma message("GLM message: 32 bits model")
#	endif//GLM_MODEL
#endif//GLM_MESSAGE

///////////////////////////////////////////////////////////////////////////////////////////////////
// Swizzle operators

#define GLM_SWIZZLE_NONE            0x00000000
#define GLM_SWIZZLE_XYZW            0x00000002
#define GLM_SWIZZLE_RGBA            0x00000004
#define GLM_SWIZZLE_STQP            0x00000008
#define GLM_SWIZZLE_FULL            (GLM_SWIZZLE_XYZW | GLM_SWIZZLE_RGBA | GLM_SWIZZLE_STQP)

//! By default:
// #define GLM_SWIZZLE GLM_SWIZZLE_NONE

#if(defined(GLM_MESSAGE) && (GLM_MESSAGE & (GLM_MESSAGE_SETUP | GLM_MESSAGE_NOTIFICATION)))
#	if !defined(GLM_SWIZZLE)|| (defined(GLM_SWIZZLE) && GLM_SWIZZLE == GLM_SWIZZLE_NONE)
#		pragma message("GLM message: No swizzling operator used")
#	elif(defined(GLM_SWIZZLE) && GLM_SWIZZLE == GLM_SWIZZLE_FULL)
#		pragma message("GLM message: Full swizzling operator support enabled")
#	elif(defined(GLM_SWIZZLE) && GLM_SWIZZLE & GLM_SWIZZLE_FULL)
#		pragma message("GLM message: Partial swizzling operator support enabled")
#	endif//GLM_SWIZZLE
#endif//GLM_MESSAGE

///////////////////////////////////////////////////////////////////////////////////////////////////
// Use options

// To disable multiple vector component names access.
// GLM_USE_ONLY_XYZW

// To use anonymous union to provide multiple component names access for class valType. Visual C++ only.
// GLM_USE_ANONYMOUS_UNION

#if(defined(GLM_USE_ANONYMOUS_UNION) && !(GLM_COMPILER & GLM_COMPILER_VC))
#error "GLM_USE_ANONYMOUS_UNION is defined to use anonymous union implementation of vector types. Anonymous unions can't be used with GCC."
#endif//GLM_USE_ANONYMOUS_UNION

///////////////////////////////////////////////////////////////////////////////////////////////////
// Static assert

#if(defined(BOOST_STATIC_ASSERT))
#define GLM_STATIC_ASSERT(x) BOOST_STATIC_ASSERT(x)
#else
#define GLM_STATIC_ASSERT(x) typedef char __CASSERT__##__LINE__[(x) ? 1 : -1]
#endif//GLM_DEPENDENCE

///////////////////////////////////////////////////////////////////////////////////////////////////

#endif//glm_setup<|MERGE_RESOLUTION|>--- conflicted
+++ resolved
@@ -17,11 +17,7 @@
 #define GLM_VERSION_MAJOR			0
 #define GLM_VERSION_MINOR			9
 #define GLM_VERSION_PATCH			0
-<<<<<<< HEAD
-#define GLM_VERSION_REVISION		1
-=======
 #define GLM_VERSION_REVISION		2
->>>>>>> 1a891b9e
 
 ///////////////////////////////////////////////////////////////////////////////////////////////////
 // Common values
