--- conflicted
+++ resolved
@@ -152,17 +152,9 @@
 
 // Clang
 #elif defined(__clang__)
-<<<<<<< HEAD
-#	if GLM_PLATFORM & GLM_PLATFORM_APPLE
+#	if defined(__apple_build_version__)
 #		if (__clang_major__ < 6)
 #			error "GLM requires Clang 3.4 / Apple Clang 6.0 or higher"
-=======
-#	if defined(__apple_build_version__)
-#		if __clang_major__ == 5 && __clang_minor__ == 0
-#			define GLM_COMPILER GLM_COMPILER_CLANG33
-#		elif __clang_major__ == 5 && __clang_minor__ == 1
-#			define GLM_COMPILER GLM_COMPILER_CLANG34
->>>>>>> 8d3bc422
 #		elif __clang_major__ == 6 && __clang_minor__ == 0
 #			define GLM_COMPILER GLM_COMPILER_CLANG35
 #		elif __clang_major__ == 6 && __clang_minor__ >= 1
