/// @ref gtx_component_wise

<<<<<<< HEAD
#include <limits>
=======
#include "../ext/scalar_common.hpp"
#include <limits>
#include <cmath>
>>>>>>> b101e8f3

namespace glm{
namespace detail
{
	template<length_t L, typename T, typename floatType, qualifier Q, bool isInteger, bool signedType>
	struct compute_compNormalize
	{};

	template<length_t L, typename T, typename floatType, qualifier Q>
	struct compute_compNormalize<L, T, floatType, Q, true, true>
	{
		GLM_FUNC_QUALIFIER static vec<L, floatType, Q> call(vec<L, T, Q> const& v)
		{
			floatType const Min = static_cast<floatType>(std::numeric_limits<T>::min());
			floatType const Max = static_cast<floatType>(std::numeric_limits<T>::max());
			return (vec<L, floatType, Q>(v) - Min) / (Max - Min) * static_cast<floatType>(2) - static_cast<floatType>(1);
		}
	};

	template<length_t L, typename T, typename floatType, qualifier Q>
	struct compute_compNormalize<L, T, floatType, Q, true, false>
	{
		GLM_FUNC_QUALIFIER static vec<L, floatType, Q> call(vec<L, T, Q> const& v)
		{
			return vec<L, floatType, Q>(v) / static_cast<floatType>(std::numeric_limits<T>::max());
		}
	};

	template<length_t L, typename T, typename floatType, qualifier Q>
	struct compute_compNormalize<L, T, floatType, Q, false, true>
	{
		GLM_FUNC_QUALIFIER static vec<L, floatType, Q> call(vec<L, T, Q> const& v)
		{
			return v;
		}
	};

	template<length_t L, typename T, typename floatType, qualifier Q, bool isInteger, bool signedType>
	struct compute_compScale
	{};

	template<length_t L, typename T, typename floatType, qualifier Q>
	struct compute_compScale<L, T, floatType, Q, true, true>
	{
		GLM_FUNC_QUALIFIER static vec<L, T, Q> call(vec<L, floatType, Q> const& v)
		{
			floatType const Max = static_cast<floatType>(std::numeric_limits<T>::max()) + static_cast<floatType>(0.5);
			vec<L, floatType, Q> const Scaled(v * Max);
			vec<L, T, Q> const Result(Scaled - static_cast<floatType>(0.5));
			return Result;
		}
	};

	template<length_t L, typename T, typename floatType, qualifier Q>
	struct compute_compScale<L, T, floatType, Q, true, false>
	{
		GLM_FUNC_QUALIFIER static vec<L, T, Q> call(vec<L, floatType, Q> const& v)
		{
			return vec<L, T, Q>(vec<L, floatType, Q>(v) * static_cast<floatType>(std::numeric_limits<T>::max()));
		}
	};

	template<length_t L, typename T, typename floatType, qualifier Q>
	struct compute_compScale<L, T, floatType, Q, false, true>
	{
		GLM_FUNC_QUALIFIER static vec<L, T, Q> call(vec<L, floatType, Q> const& v)
		{
			return v;
		}
	};
}//namespace detail

	template<typename floatType, length_t L, typename T, qualifier Q>
	GLM_FUNC_QUALIFIER vec<L, floatType, Q> compNormalize(vec<L, T, Q> const& v)
	{
		GLM_STATIC_ASSERT(std::numeric_limits<floatType>::is_iec559, "'compNormalize' accepts only floating-point types for 'floatType' template parameter");

		return detail::compute_compNormalize<L, T, floatType, Q, std::numeric_limits<T>::is_integer, std::numeric_limits<T>::is_signed>::call(v);
	}

	template<typename T, length_t L, typename floatType, qualifier Q>
	GLM_FUNC_QUALIFIER vec<L, T, Q> compScale(vec<L, floatType, Q> const& v)
	{
		GLM_STATIC_ASSERT(std::numeric_limits<floatType>::is_iec559, "'compScale' accepts only floating-point types for 'floatType' template parameter");

		return detail::compute_compScale<L, T, floatType, Q, std::numeric_limits<T>::is_integer, std::numeric_limits<T>::is_signed>::call(v);
	}

	template<length_t L, typename T, qualifier Q>
	GLM_FUNC_QUALIFIER T compAdd(vec<L, T, Q> const& v)
<<<<<<< HEAD
	{
		T Result(0);
		for(length_t i = 0, n = v.length(); i < n; ++i)
			Result += v[i];
=======
	{
		T Result(0);
		for(length_t i = 0, n = v.length(); i < n; ++i)
			Result += v[i];
		return Result;
	}

	template<length_t L, typename T, qualifier Q>
	GLM_FUNC_QUALIFIER T compMul(vec<L, T, Q> const& v)
	{
		T Result(1);
		for(length_t i = 0, n = v.length(); i < n; ++i)
			Result *= v[i];
		return Result;
	}

	template<length_t L, typename T, qualifier Q>
	GLM_FUNC_QUALIFIER T compMin(vec<L, T, Q> const& v)
	{
		T Result(v[0]);
		for(length_t i = 1, n = v.length(); i < n; ++i)
			Result = min(Result, v[i]);
>>>>>>> b101e8f3
		return Result;
	}

	template<length_t L, typename T, qualifier Q>
<<<<<<< HEAD
	GLM_FUNC_QUALIFIER T compMul(vec<L, T, Q> const& v)
	{
		T Result(1);
		for(length_t i = 0, n = v.length(); i < n; ++i)
			Result *= v[i];
		return Result;
	}

	template<length_t L, typename T, qualifier Q>
	GLM_FUNC_QUALIFIER T compMin(vec<L, T, Q> const& v)
	{
		T Result(v[0]);
		for(length_t i = 1, n = v.length(); i < n; ++i)
			Result = min(Result, v[i]);
=======
	GLM_FUNC_QUALIFIER T compMax(vec<L, T, Q> const& v)
	{
		T Result(v[0]);
		for(length_t i = 1, n = v.length(); i < n; ++i)
			Result = max(Result, v[i]);
		return Result;
	}

    template<length_t L, typename T, qualifier Q>
	GLM_FUNC_QUALIFIER T fcompMin(vec<L, T, Q> const& v)
	{
		T Result(v[0]);
		for(length_t i = 1, n = v.length(); i < n; ++i)
			Result = fmin(Result, v[i]);
>>>>>>> b101e8f3
		return Result;
	}

	template<length_t L, typename T, qualifier Q>
<<<<<<< HEAD
	GLM_FUNC_QUALIFIER T compMax(vec<L, T, Q> const& v)
	{
		T Result(v[0]);
		for(length_t i = 1, n = v.length(); i < n; ++i)
			Result = max(Result, v[i]);
=======
	GLM_FUNC_QUALIFIER T fcompMax(vec<L, T, Q> const& v)
	{
		T Result(v[0]);
		for(length_t i = 1, n = v.length(); i < n; ++i)
			Result = fmax(Result, v[i]);
>>>>>>> b101e8f3
		return Result;
	}
}//namespace glm<|MERGE_RESOLUTION|>--- conflicted
+++ resolved
@@ -1,12 +1,8 @@
 /// @ref gtx_component_wise
 
-<<<<<<< HEAD
-#include <limits>
-=======
 #include "../ext/scalar_common.hpp"
 #include <limits>
 #include <cmath>
->>>>>>> b101e8f3
 
 namespace glm{
 namespace detail
@@ -97,12 +93,6 @@
 
 	template<length_t L, typename T, qualifier Q>
 	GLM_FUNC_QUALIFIER T compAdd(vec<L, T, Q> const& v)
-<<<<<<< HEAD
-	{
-		T Result(0);
-		for(length_t i = 0, n = v.length(); i < n; ++i)
-			Result += v[i];
-=======
 	{
 		T Result(0);
 		for(length_t i = 0, n = v.length(); i < n; ++i)
@@ -125,27 +115,10 @@
 		T Result(v[0]);
 		for(length_t i = 1, n = v.length(); i < n; ++i)
 			Result = min(Result, v[i]);
->>>>>>> b101e8f3
 		return Result;
 	}
 
 	template<length_t L, typename T, qualifier Q>
-<<<<<<< HEAD
-	GLM_FUNC_QUALIFIER T compMul(vec<L, T, Q> const& v)
-	{
-		T Result(1);
-		for(length_t i = 0, n = v.length(); i < n; ++i)
-			Result *= v[i];
-		return Result;
-	}
-
-	template<length_t L, typename T, qualifier Q>
-	GLM_FUNC_QUALIFIER T compMin(vec<L, T, Q> const& v)
-	{
-		T Result(v[0]);
-		for(length_t i = 1, n = v.length(); i < n; ++i)
-			Result = min(Result, v[i]);
-=======
 	GLM_FUNC_QUALIFIER T compMax(vec<L, T, Q> const& v)
 	{
 		T Result(v[0]);
@@ -160,24 +133,15 @@
 		T Result(v[0]);
 		for(length_t i = 1, n = v.length(); i < n; ++i)
 			Result = fmin(Result, v[i]);
->>>>>>> b101e8f3
 		return Result;
 	}
 
 	template<length_t L, typename T, qualifier Q>
-<<<<<<< HEAD
-	GLM_FUNC_QUALIFIER T compMax(vec<L, T, Q> const& v)
-	{
-		T Result(v[0]);
-		for(length_t i = 1, n = v.length(); i < n; ++i)
-			Result = max(Result, v[i]);
-=======
 	GLM_FUNC_QUALIFIER T fcompMax(vec<L, T, Q> const& v)
 	{
 		T Result(v[0]);
 		for(length_t i = 1, n = v.length(); i < n; ++i)
 			Result = fmax(Result, v[i]);
->>>>>>> b101e8f3
 		return Result;
 	}
 }//namespace glm