/// @ref gtx_quaternion

#include <limits>
#include "../gtc/constants.hpp"

namespace glm
{
	template<typename T, qualifier Q>
	GLM_FUNC_QUALIFIER GLM_CONSTEXPR qua<T, Q> quat_identity()
	{
		return qua<T, Q>::wxyz(static_cast<T>(1), static_cast<T>(0), static_cast<T>(0), static_cast<T>(0));
	}

	template<typename T, qualifier Q>
<<<<<<< HEAD
	GLM_FUNC_QUALIFIER vec<3, T, Q> cross(vec<3, T, Q> const& v, qua<T, Q> const& q)
=======
	GLM_FUNC_QUALIFIER GLM_CONSTEXPR vec<3, T, Q> cross(vec<3, T, Q> const& v, qua<T, Q> const& q)
>>>>>>> b101e8f3
	{
		return inverse(q) * v;
	}

	template<typename T, qualifier Q>
<<<<<<< HEAD
	GLM_FUNC_QUALIFIER vec<3, T, Q> cross(qua<T, Q> const& q, vec<3, T, Q> const& v)
=======
	GLM_FUNC_QUALIFIER GLM_CONSTEXPR vec<3, T, Q> cross(qua<T, Q> const& q, vec<3, T, Q> const& v)
>>>>>>> b101e8f3
	{
		return q * v;
	}

	template<typename T, qualifier Q>
	GLM_FUNC_QUALIFIER qua<T, Q> squad
	(
		qua<T, Q> const& q1,
		qua<T, Q> const& q2,
		qua<T, Q> const& s1,
		qua<T, Q> const& s2,
		T const& h)
	{
		return mix(mix(q1, q2, h), mix(s1, s2, h), static_cast<T>(2) * (static_cast<T>(1) - h) * h);
	}

	template<typename T, qualifier Q>
	GLM_FUNC_QUALIFIER qua<T, Q> intermediate
	(
		qua<T, Q> const& prev,
		qua<T, Q> const& curr,
		qua<T, Q> const& next
	)
	{
		qua<T, Q> invQuat = inverse(curr);
		return exp((log(next * invQuat) + log(prev * invQuat)) / static_cast<T>(-4)) * curr;
	}

	template<typename T, qualifier Q>
	GLM_FUNC_QUALIFIER vec<3, T, Q> rotate(qua<T, Q> const& q, vec<3, T, Q> const& v)
	{
		return q * v;
	}

	template<typename T, qualifier Q>
	GLM_FUNC_QUALIFIER vec<4, T, Q> rotate(qua<T, Q> const& q, vec<4, T, Q> const& v)
	{
		return q * v;
	}

	template<typename T, qualifier Q>
	GLM_FUNC_QUALIFIER T extractRealComponent(qua<T, Q> const& q)
	{
		T w = static_cast<T>(1) - q.x * q.x - q.y * q.y - q.z * q.z;
		if(w < T(0))
			return T(0);
		else
			return -sqrt(w);
	}

	template<typename T, qualifier Q>
	GLM_FUNC_QUALIFIER GLM_CONSTEXPR T length2(qua<T, Q> const& q)
	{
		return q.x * q.x + q.y * q.y + q.z * q.z + q.w * q.w;
	}

	template<typename T, qualifier Q>
	GLM_FUNC_QUALIFIER qua<T, Q> shortMix(qua<T, Q> const& x, qua<T, Q> const& y, T const& a)
	{
		if(a <= static_cast<T>(0)) return x;
		if(a >= static_cast<T>(1)) return y;

		T fCos = dot(x, y);
		qua<T, Q> y2(y); //BUG!!! qua<T> y2;
		if(fCos < static_cast<T>(0))
		{
			y2 = -y;
			fCos = -fCos;
		}

		//if(fCos > 1.0f) // problem
		T k0, k1;
		if(fCos > (static_cast<T>(1) - epsilon<T>()))
		{
			k0 = static_cast<T>(1) - a;
			k1 = static_cast<T>(0) + a; //BUG!!! 1.0f + a;
		}
		else
		{
			T fSin = sqrt(T(1) - fCos * fCos);
			T fAngle = atan(fSin, fCos);
			T fOneOverSin = static_cast<T>(1) / fSin;
			k0 = sin((static_cast<T>(1) - a) * fAngle) * fOneOverSin;
			k1 = sin((static_cast<T>(0) + a) * fAngle) * fOneOverSin;
		}

		return qua<T, Q>::wxyz(
			k0 * x.w + k1 * y2.w,
			k0 * x.x + k1 * y2.x,
			k0 * x.y + k1 * y2.y,
			k0 * x.z + k1 * y2.z);
	}

	template<typename T, qualifier Q>
	GLM_FUNC_QUALIFIER qua<T, Q> fastMix(qua<T, Q> const& x, qua<T, Q> const& y, T const& a)
	{
		return glm::normalize(x * (static_cast<T>(1) - a) + (y * a));
	}

	template<typename T, qualifier Q>
	GLM_FUNC_QUALIFIER qua<T, Q> rotation(vec<3, T, Q> const& orig, vec<3, T, Q> const& dest)
	{
		T cosTheta = dot(orig, dest);
		vec<3, T, Q> rotationAxis;

		if(cosTheta >= static_cast<T>(1) - epsilon<T>()) {
			// orig and dest point in the same direction
			return quat_identity<T,Q>();
		}

		if(cosTheta < static_cast<T>(-1) + epsilon<T>())
		{
			// special case when vectors in opposite directions :
			// there is no "ideal" rotation axis
			// So guess one; any will do as long as it's perpendicular to start
			// This implementation favors a rotation around the Up axis (Y),
			// since it's often what you want to do.
			rotationAxis = cross(vec<3, T, Q>(0, 0, 1), orig);
			if(length2(rotationAxis) < epsilon<T>()) // bad luck, they were parallel, try again!
				rotationAxis = cross(vec<3, T, Q>(1, 0, 0), orig);

			rotationAxis = normalize(rotationAxis);
			return angleAxis(pi<T>(), rotationAxis);
		}

		// Implementation from Stan Melax's Game Programming Gems 1 article
		rotationAxis = cross(orig, dest);

		T s = sqrt((T(1) + cosTheta) * static_cast<T>(2));
		T invs = static_cast<T>(1) / s;

		return qua<T, Q>::wxyz(
			s * static_cast<T>(0.5f),
			rotationAxis.x * invs,
			rotationAxis.y * invs,
			rotationAxis.z * invs);
	}
}//namespace glm<|MERGE_RESOLUTION|>--- conflicted
+++ resolved
@@ -12,21 +12,13 @@
 	}
 
 	template<typename T, qualifier Q>
-<<<<<<< HEAD
-	GLM_FUNC_QUALIFIER vec<3, T, Q> cross(vec<3, T, Q> const& v, qua<T, Q> const& q)
-=======
 	GLM_FUNC_QUALIFIER GLM_CONSTEXPR vec<3, T, Q> cross(vec<3, T, Q> const& v, qua<T, Q> const& q)
->>>>>>> b101e8f3
 	{
 		return inverse(q) * v;
 	}
 
 	template<typename T, qualifier Q>
-<<<<<<< HEAD
-	GLM_FUNC_QUALIFIER vec<3, T, Q> cross(qua<T, Q> const& q, vec<3, T, Q> const& v)
-=======
 	GLM_FUNC_QUALIFIER GLM_CONSTEXPR vec<3, T, Q> cross(qua<T, Q> const& q, vec<3, T, Q> const& v)
->>>>>>> b101e8f3
 	{
 		return q * v;
 	}
