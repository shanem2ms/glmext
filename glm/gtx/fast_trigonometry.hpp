///////////////////////////////////////////////////////////////////////////////////
/// OpenGL Mathematics (glm.g-truc.net)
///
/// Copyright (c) 2005 - 2014 G-Truc Creation (www.g-truc.net)
/// Permission is hereby granted, free of charge, to any person obtaining a copy
/// of this software and associated documentation files (the "Software"), to deal
/// in the Software without restriction, including without limitation the rights
/// to use, copy, modify, merge, publish, distribute, sublicense, and/or sell
/// copies of the Software, and to permit persons to whom the Software is
/// furnished to do so, subject to the following conditions:
/// 
/// The above copyright notice and this permission notice shall be included in
/// all copies or substantial portions of the Software.
/// 
/// THE SOFTWARE IS PROVIDED "AS IS", WITHOUT WARRANTY OF ANY KIND, EXPRESS OR
/// IMPLIED, INCLUDING BUT NOT LIMITED TO THE WARRANTIES OF MERCHANTABILITY,
/// FITNESS FOR A PARTICULAR PURPOSE AND NONINFRINGEMENT. IN NO EVENT SHALL THE
/// AUTHORS OR COPYRIGHT HOLDERS BE LIABLE FOR ANY CLAIM, DAMAGES OR OTHER
/// LIABILITY, WHETHER IN AN ACTION OF CONTRACT, TORT OR OTHERWISE, ARISING FROM,
/// OUT OF OR IN CONNECTION WITH THE SOFTWARE OR THE USE OR OTHER DEALINGS IN
/// THE SOFTWARE.
///
/// @ref gtx_fast_trigonometry
/// @file glm/gtx/fast_trigonometry.hpp
/// @date 2006-01-08 / 2011-06-07
/// @author Christophe Riccio
///
/// @see core (dependence)
///
/// @defgroup gtx_fast_trigonometry GLM_GTX_fast_trigonometry
/// @ingroup gtx
/// 
/// @brief Fast but less accurate implementations of trigonometric functions.
/// 
/// <glm/gtx/fast_trigonometry.hpp> need to be included to use these functionalities.
///////////////////////////////////////////////////////////////////////////////////

#pragma once

// Dependency:
#include "../glm.hpp"
#include "../gtc/constants.hpp"

#if(defined(GLM_MESSAGES) && !defined(GLM_EXT_INCLUDED))
#	pragma message("GLM: GLM_GTX_fast_trigonometry extension included")
#endif

namespace glm
{
	/// @addtogroup gtx_fast_trigonometry
	/// @{

	//! Wrap an angle to [0 2pi[
	//! From GLM_GTX_fast_trigonometry extension.
	template <typename T> 
<<<<<<< HEAD
	GLM_FUNC_DECL T fastSin(T angle);
=======
	GLM_FUNC_DECL T wrapAngle(const T& angle);

	//! Faster than the common sin function but less accurate.
	//! From GLM_GTX_fast_trigonometry extension.
	template <typename T>
	GLM_FUNC_DECL T fastSin(const T& angle);
>>>>>>> 72a5de23

	//! Faster than the common cos function but less accurate.
	//! From GLM_GTX_fast_trigonometry extension.
	template <typename T> 
	GLM_FUNC_DECL T fastCos(T angle);

	//! Faster than the common tan function but less accurate. 
	//! Defined between -2pi and 2pi. 
	//! From GLM_GTX_fast_trigonometry extension.
	template <typename T> 
	GLM_FUNC_DECL T fastTan(T angle);

	//! Faster than the common asin function but less accurate. 
	//! Defined between -2pi and 2pi.
	//! From GLM_GTX_fast_trigonometry extension.
	template <typename T> 
	GLM_FUNC_DECL T fastAsin(T angle);

	//! Faster than the common acos function but less accurate. 
	//! Defined between -2pi and 2pi. 
	//! From GLM_GTX_fast_trigonometry extension.
	template <typename T> 
	GLM_FUNC_DECL T fastAcos(T angle);

	//! Faster than the common atan function but less accurate.
	//! Defined between -2pi and 2pi. 
	//! From GLM_GTX_fast_trigonometry extension.
	template <typename T> 
	GLM_FUNC_DECL T fastAtan(T y, T x);

	//! Faster than the common atan function but less accurate. 
	//! Defined between -2pi and 2pi.
	//! From GLM_GTX_fast_trigonometry extension.
	template <typename T> 
	GLM_FUNC_DECL T fastAtan(T angle);

	/// @}
}//namespace glm

#include "fast_trigonometry.inl"<|MERGE_RESOLUTION|>--- conflicted
+++ resolved
@@ -50,52 +50,48 @@
 	/// @addtogroup gtx_fast_trigonometry
 	/// @{
 
-	//! Wrap an angle to [0 2pi[
-	//! From GLM_GTX_fast_trigonometry extension.
+	/// Wrap an angle to [0 2pi[
+	/// From GLM_GTX_fast_trigonometry extension.
 	template <typename T> 
-<<<<<<< HEAD
+	GLM_FUNC_DECL T wrapAngle(T angle);
+
+	/// Faster than the common sin function but less accurate.
+	/// From GLM_GTX_fast_trigonometry extension.
+	template <typename T>
 	GLM_FUNC_DECL T fastSin(T angle);
-=======
-	GLM_FUNC_DECL T wrapAngle(const T& angle);
 
-	//! Faster than the common sin function but less accurate.
-	//! From GLM_GTX_fast_trigonometry extension.
-	template <typename T>
-	GLM_FUNC_DECL T fastSin(const T& angle);
->>>>>>> 72a5de23
-
-	//! Faster than the common cos function but less accurate.
-	//! From GLM_GTX_fast_trigonometry extension.
+	/// Faster than the common cos function but less accurate.
+	/// From GLM_GTX_fast_trigonometry extension.
 	template <typename T> 
 	GLM_FUNC_DECL T fastCos(T angle);
 
-	//! Faster than the common tan function but less accurate. 
-	//! Defined between -2pi and 2pi. 
-	//! From GLM_GTX_fast_trigonometry extension.
+	/// Faster than the common tan function but less accurate. 
+	/// Defined between -2pi and 2pi. 
+	/// From GLM_GTX_fast_trigonometry extension.
 	template <typename T> 
 	GLM_FUNC_DECL T fastTan(T angle);
 
-	//! Faster than the common asin function but less accurate. 
-	//! Defined between -2pi and 2pi.
-	//! From GLM_GTX_fast_trigonometry extension.
+	/// Faster than the common asin function but less accurate. 
+	/// Defined between -2pi and 2pi.
+	/// From GLM_GTX_fast_trigonometry extension.
 	template <typename T> 
 	GLM_FUNC_DECL T fastAsin(T angle);
 
-	//! Faster than the common acos function but less accurate. 
-	//! Defined between -2pi and 2pi. 
-	//! From GLM_GTX_fast_trigonometry extension.
+	/// Faster than the common acos function but less accurate. 
+	/// Defined between -2pi and 2pi. 
+	/// From GLM_GTX_fast_trigonometry extension.
 	template <typename T> 
 	GLM_FUNC_DECL T fastAcos(T angle);
 
-	//! Faster than the common atan function but less accurate.
-	//! Defined between -2pi and 2pi. 
-	//! From GLM_GTX_fast_trigonometry extension.
+	/// Faster than the common atan function but less accurate.
+	/// Defined between -2pi and 2pi. 
+	/// From GLM_GTX_fast_trigonometry extension.
 	template <typename T> 
 	GLM_FUNC_DECL T fastAtan(T y, T x);
 
-	//! Faster than the common atan function but less accurate. 
-	//! Defined between -2pi and 2pi.
-	//! From GLM_GTX_fast_trigonometry extension.
+	/// Faster than the common atan function but less accurate. 
+	/// Defined between -2pi and 2pi.
+	/// From GLM_GTX_fast_trigonometry extension.
 	template <typename T> 
 	GLM_FUNC_DECL T fastAtan(T angle);
 
