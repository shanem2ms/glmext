///////////////////////////////////////////////////////////////////////////////////
/// OpenGL Mathematics (glm.g-truc.net)
///
/// Copyright (c) 2005 - 2013 G-Truc Creation (www.g-truc.net)
/// Permission is hereby granted, free of charge, to any person obtaining a copy
/// of this software and associated documentation files (the "Software"), to deal
/// in the Software without restriction, including without limitation the rights
/// to use, copy, modify, merge, publish, distribute, sublicense, and/or sell
/// copies of the Software, and to permit persons to whom the Software is
/// furnished to do so, subject to the following conditions:
/// 
/// The above copyright notice and this permission notice shall be included in
/// all copies or substantial portions of the Software.
/// 
/// Restrictions:
///		By making use of the Software for military purposes, you choose to make
///		a Bunny unhappy.
/// 
/// THE SOFTWARE IS PROVIDED "AS IS", WITHOUT WARRANTY OF ANY KIND, EXPRESS OR
/// IMPLIED, INCLUDING BUT NOT LIMITED TO THE WARRANTIES OF MERCHANTABILITY,
/// FITNESS FOR A PARTICULAR PURPOSE AND NONINFRINGEMENT. IN NO EVENT SHALL THE
/// AUTHORS OR COPYRIGHT HOLDERS BE LIABLE FOR ANY CLAIM, DAMAGES OR OTHER
/// LIABILITY, WHETHER IN AN ACTION OF CONTRACT, TORT OR OTHERWISE, ARISING FROM,
/// OUT OF OR IN CONNECTION WITH THE SOFTWARE OR THE USE OR OTHER DEALINGS IN
/// THE SOFTWARE.
///
/// @ref gtx_io
/// @file glm/gtx/io.hpp
/// @date 2013-11-22 / 2014-11-25
/// @author Jan P Springer (regnirpsj@gmail.com)
///
/// @see core (dependence)
/// @see gtc_quaternion (dependence)
///
/// @defgroup gtx_io GLM_GTX_io
/// @ingroup gtx
/// 
/// @brief std::[w]ostream support for glm types
///
///        std::[w]ostream support for glm types + precision/width/etc. manipulators
///        based on howard hinnant's std::chrono io proposal
///        [http://home.roadrunner.com/~hinnant/bloomington/chrono_io.html]
///
/// <glm/gtx/io.hpp> needs to be included to use these functionalities.
///////////////////////////////////////////////////////////////////////////////////

#pragma once

// Dependency:
#include "../glm.hpp"
#include "../gtx/quaternion.hpp"

#if(defined(GLM_MESSAGES) && !defined(glm_ext))
# pragma message("GLM: GLM_GTX_io extension included")
#endif

#include <iosfwd>  // std::basic_ostream<> (fwd)
#include <locale>  // std::locale, std::locale::facet, std::locale::id
#include <utility> // std::pair<>

namespace glm
{
	/// @addtogroup gtx_io
	/// @{

	namespace io
	{
		enum order_type { column_major, row_major};

		template <typename CTy>
		class format_punct : public std::locale::facet
		{
			typedef CTy char_type;

		public:

			static std::locale::id id;

			bool       formatted;
			unsigned   precision;
			unsigned   width;
			char_type  separator;
			char_type  delim_left;
			char_type  delim_right;
			char_type  space;
			char_type  newline;
			order_type order;

			explicit format_punct(size_t a = 0);
			explicit format_punct(format_punct const&);
		};

		template <typename CTy, typename CTr = std::char_traits<CTy> >
		class basic_state_saver {

		public:

			explicit basic_state_saver(std::basic_ios<CTy,CTr>&);
					~basic_state_saver();

		private:

			typedef ::std::basic_ios<CTy,CTr>      state_type;
			typedef typename state_type::char_type char_type;
			typedef ::std::ios_base::fmtflags      flags_type;
			typedef ::std::streamsize              streamsize_type;
			typedef ::std::locale const            locale_type;

			state_type&     state_;
			flags_type      flags_;
			streamsize_type precision_;
			streamsize_type width_;
			char_type       fill_;
			locale_type     locale_;

			basic_state_saver& operator=(basic_state_saver const&);
		};

		typedef basic_state_saver<char>     state_saver;
		typedef basic_state_saver<wchar_t> wstate_saver;

		template <typename CTy, typename CTr = std::char_traits<CTy> >
		class basic_format_saver
		{
		public:

			explicit basic_format_saver(std::basic_ios<CTy,CTr>&);
					~basic_format_saver();

		private:

			basic_state_saver<CTy> const bss_;

			basic_format_saver& operator=(basic_format_saver const&);
		};

		typedef basic_format_saver<char>     format_saver;
		typedef basic_format_saver<wchar_t> wformat_saver;

		struct precision
		{
			unsigned value;

			explicit precision(unsigned);
		};

		struct width
		{
			unsigned value;

			explicit width(unsigned);
		};

		template <typename CTy>
		struct delimeter
		{
			CTy value[3];

			explicit delimeter(CTy /* left */, CTy /* right */, CTy /* separator */ = ',');
		};

		struct order
		{
			order_type value;

			explicit order(order_type);
		};

		// functions, inlined (inline)

		template <typename FTy, typename CTy, typename CTr>
		FTy const& get_facet(std::basic_ios<CTy,CTr>&);
		template <typename FTy, typename CTy, typename CTr>
		std::basic_ios<CTy,CTr>& formatted(std::basic_ios<CTy,CTr>&);
		template <typename FTy, typename CTy, typename CTr>
		std::basic_ios<CTy,CTr>& unformattet(std::basic_ios<CTy,CTr>&);

		template <typename CTy, typename CTr>
		std::basic_ostream<CTy, CTr>& operator<<(std::basic_ostream<CTy, CTr>&, precision const&);
		template <typename CTy, typename CTr>
		std::basic_ostream<CTy, CTr>& operator<<(std::basic_ostream<CTy, CTr>&, width const&);
		template <typename CTy, typename CTr>
		std::basic_ostream<CTy, CTr>& operator<<(std::basic_ostream<CTy, CTr>&, delimeter<CTy> const&);
		template <typename CTy, typename CTr>
		std::basic_ostream<CTy, CTr>& operator<<(std::basic_ostream<CTy, CTr>&, order const&);
	}//namespace io

	template <typename CTy, typename CTr, typename T, precision P>
	GLM_FUNC_DECL std::basic_ostream<CTy,CTr>& operator<<(std::basic_ostream<CTy,CTr>&, tquat<T,P> const&);
	template <typename CTy, typename CTr, typename T, precision P>
	GLM_FUNC_DECL std::basic_ostream<CTy,CTr>& operator<<(std::basic_ostream<CTy,CTr>&, tvec1<T,P> const&);
	template <typename CTy, typename CTr, typename T, precision P>
	GLM_FUNC_DECL std::basic_ostream<CTy,CTr>& operator<<(std::basic_ostream<CTy,CTr>&, tvec2<T,P> const&);
	template <typename CTy, typename CTr, typename T, precision P>
	GLM_FUNC_DECL std::basic_ostream<CTy,CTr>& operator<<(std::basic_ostream<CTy,CTr>&, tvec3<T,P> const&);
	template <typename CTy, typename CTr, typename T, precision P>
	GLM_FUNC_DECL std::basic_ostream<CTy,CTr>& operator<<(std::basic_ostream<CTy,CTr>&, tvec4<T,P> const&);
	template <typename CTy, typename CTr, typename T, precision P>
	GLM_FUNC_DECL std::basic_ostream<CTy,CTr>& operator<<(std::basic_ostream<CTy,CTr>&, tmat2x2<T,P> const&);
	template <typename CTy, typename CTr, typename T, precision P>
	GLM_FUNC_DECL std::basic_ostream<CTy,CTr>& operator<<(std::basic_ostream<CTy,CTr>&, tmat2x3<T,P> const&);
	template <typename CTy, typename CTr, typename T, precision P>
	GLM_FUNC_DECL std::basic_ostream<CTy,CTr>& operator<<(std::basic_ostream<CTy,CTr>&, tmat2x4<T,P> const&);
	template <typename CTy, typename CTr, typename T, precision P>
	GLM_FUNC_DECL std::basic_ostream<CTy,CTr>& operator<<(std::basic_ostream<CTy,CTr>&, tmat3x2<T,P> const&);
	template <typename CTy, typename CTr, typename T, precision P>
	GLM_FUNC_DECL std::basic_ostream<CTy,CTr>& operator<<(std::basic_ostream<CTy,CTr>&, tmat3x3<T,P> const&);
	template <typename CTy, typename CTr, typename T, precision P>
	GLM_FUNC_DECL std::basic_ostream<CTy,CTr>& operator<<(std::basic_ostream<CTy,CTr>&, tmat3x4<T,P> const&);
	template <typename CTy, typename CTr, typename T, precision P>
	GLM_FUNC_DECL std::basic_ostream<CTy,CTr>& operator<<(std::basic_ostream<CTy,CTr>&, tmat4x2<T,P> const&);
	template <typename CTy, typename CTr, typename T, precision P>
	GLM_FUNC_DECL std::basic_ostream<CTy,CTr>& operator<<(std::basic_ostream<CTy,CTr>&, tmat4x3<T,P> const&);
	template <typename CTy, typename CTr, typename T, precision P>
	GLM_FUNC_DECL std::basic_ostream<CTy,CTr>& operator<<(std::basic_ostream<CTy,CTr>&, tmat4x4<T,P> const&);

  template <typename CTy, typename CTr, typename T, precision P>
	GLM_FUNC_DECL std::basic_ostream<CTy,CTr> & operator<<(
		std::basic_ostream<CTy,CTr> &,
		std::pair<tmat4x4<T,P> const,
		tmat4x4<T,P> const> const &);

<<<<<<< HEAD
  template <typename CTy, typename CTr, typename T, precision P>
	GLM_FUNC_DECL std::basic_ostream<CTy,CTr> & operator<<(
		std::basic_ostream<CTy,CTr> &,
		std::pair<tmat4x4<T,P>,
		tmat4x4<T,P>> const &);
  
=======
	template <typename CTy, typename CTr, typename T, precision P>
	GLM_FUNC_DECL std::basic_ostream<CTy,CTr> & operator<<(
		std::basic_ostream<CTy,CTr> &,
		std::pair<tmat4x4<T,P>,
		tmat4x4<T,P> > const &);

>>>>>>> 0af2e05b
	/// @}
}//namespace glm

#include "io.inl"<|MERGE_RESOLUTION|>--- conflicted
+++ resolved
@@ -220,21 +220,12 @@
 		std::pair<tmat4x4<T,P> const,
 		tmat4x4<T,P> const> const &);
 
-<<<<<<< HEAD
-  template <typename CTy, typename CTr, typename T, precision P>
-	GLM_FUNC_DECL std::basic_ostream<CTy,CTr> & operator<<(
-		std::basic_ostream<CTy,CTr> &,
-		std::pair<tmat4x4<T,P>,
-		tmat4x4<T,P>> const &);
-  
-=======
 	template <typename CTy, typename CTr, typename T, precision P>
 	GLM_FUNC_DECL std::basic_ostream<CTy,CTr> & operator<<(
 		std::basic_ostream<CTy,CTr> &,
 		std::pair<tmat4x4<T,P>,
 		tmat4x4<T,P> > const &);
 
->>>>>>> 0af2e05b
 	/// @}
 }//namespace glm
 
