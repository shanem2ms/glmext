--- conflicted
+++ resolved
@@ -31,25 +31,14 @@
 		T const & angleY
 	)
 	{
-<<<<<<< HEAD
 		T cosY = glm::cos(angleY);
 		T sinY = glm::sin(angleY);
 
 		return detail::tmat4x4<T, defaultp>(
-			cosY,	T(0),	sinY,	T(0),
+			cosY,	T(0),	-sinY,	T(0),
 			T(0),	T(1),	T(0),	T(0),
-			-sinY,	T(0),	cosY,	T(0),
+			sinY,	T(0),	cosY,	T(0),
 			T(0),	T(0),	T(0),	T(1));
-=======
-		valType cosY = glm::cos(angleY);
-		valType sinY = glm::sin(angleY);
-
-		return detail::tmat4x4<valType>(
-			cosY,		valType(0),-sinY,		valType(0),
-			valType(0),	valType(1),	valType(0), valType(0),
-			sinY,		valType(0),	cosY,		valType(0),
-			valType(0),	valType(0),	valType(0), valType(1));
->>>>>>> 843cc7bd
 	}
 
 	template <typename T>
