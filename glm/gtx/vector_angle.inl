--- conflicted
+++ resolved
@@ -16,22 +16,14 @@
 	template<length_t L, typename T, qualifier Q>
 	GLM_FUNC_QUALIFIER T angle(vec<L, T, Q> const& x, vec<L, T, Q> const& y)
 	{
-<<<<<<< HEAD
-		GLM_STATIC_ASSERT(std::numeric_limits<T>::is_iec559, "'angle' only accept floating-point inputs");
-=======
 		GLM_STATIC_ASSERT(std::numeric_limits<T>::is_iec559 || GLM_CONFIG_UNRESTRICTED_FLOAT, "'angle' only accept floating-point inputs");
->>>>>>> b101e8f3
 		return acos(clamp(dot(x, y), T(-1), T(1)));
 	}
 
 	template<typename T, qualifier Q>
 	GLM_FUNC_QUALIFIER T orientedAngle(vec<2, T, Q> const& x, vec<2, T, Q> const& y)
 	{
-<<<<<<< HEAD
-		GLM_STATIC_ASSERT(std::numeric_limits<T>::is_iec559, "'orientedAngle' only accept floating-point inputs");
-=======
 		GLM_STATIC_ASSERT(std::numeric_limits<T>::is_iec559 || GLM_CONFIG_UNRESTRICTED_FLOAT, "'orientedAngle' only accept floating-point inputs");
->>>>>>> b101e8f3
 		T const Angle(acos(clamp(dot(x, y), T(-1), T(1))));
 
 		T const partialCross = x.x * y.y - y.x * x.y;
@@ -45,11 +37,7 @@
 	template<typename T, qualifier Q>
 	GLM_FUNC_QUALIFIER T orientedAngle(vec<3, T, Q> const& x, vec<3, T, Q> const& y, vec<3, T, Q> const& ref)
 	{
-<<<<<<< HEAD
-		GLM_STATIC_ASSERT(std::numeric_limits<T>::is_iec559, "'orientedAngle' only accept floating-point inputs");
-=======
 		GLM_STATIC_ASSERT(std::numeric_limits<T>::is_iec559 || GLM_CONFIG_UNRESTRICTED_FLOAT, "'orientedAngle' only accept floating-point inputs");
->>>>>>> b101e8f3
 
 		T const Angle(acos(clamp(dot(x, y), T(-1), T(1))));
 		return mix(Angle, -Angle, dot(ref, cross(x, y)) < T(0));
