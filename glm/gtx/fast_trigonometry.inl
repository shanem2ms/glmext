///////////////////////////////////////////////////////////////////////////////////////////////////
// OpenGL Mathematics Copyright (c) 2005 - 2014 G-Truc Creation (www.g-truc.net)
///////////////////////////////////////////////////////////////////////////////////////////////////
// Created : 2006-01-08
// Updated : 2011-10-14
// Licence : This source is under MIT License
// File    : glm/gtx/fast_trigonometry.inl
///////////////////////////////////////////////////////////////////////////////////////////////////

namespace glm
{
<<<<<<< HEAD
	// sin
	template <typename T> 
	GLM_FUNC_QUALIFIER T fastSin(T x)
=======
	template <typename T>
	GLM_FUNC_QUALIFIER T wrapAngle(T const & angle)
>>>>>>> 72a5de23
	{
		return abs<T>(mod<T>(angle, two_pi<T>()));
	}

<<<<<<< HEAD
	template <typename T, precision P, template <typename, precision> class vecType>
	GLM_FUNC_QUALIFIER vecType<T, P> fastSin(vecType<T, P> const & x)
	{
		return detail::functor1<T, T, P, vecType>::call(fastSin, x);
	}
=======
	VECTORIZE_VEC(wrapAngle)

	template <typename T>
	GLM_FUNC_QUALIFIER T cos_52s(T const &  x)
	{
		T const xx(x * x);
		return (T(0.9999932946) + xx * (T(-0.4999124376) + xx * (T(0.0414877472) + xx * T(-0.0012712095))));
	}

	VECTORIZE_VEC(cos_52s)
>>>>>>> 72a5de23

	// cos
	template <typename T> 
	GLM_FUNC_QUALIFIER T fastCos(T x)
	{
		T const angle(wrapAngle<T>(x));
		if(angle<half_pi<T>()) return cos_52s(angle);
		if(angle<pi<T>()) return -cos_52s(pi<T>() - angle);
		if(angle<(T(3) * half_pi<T>())) return -cos_52s(angle - pi<T>());
		return cos_52s(two_pi<T>() - angle);
	}

	template <typename T, precision P, template <typename, precision> class vecType>
	GLM_FUNC_QUALIFIER vecType<T, P> fastCos(vecType<T, P> const & x)
	{
		return detail::functor1<T, T, P, vecType>::call(fastCos, x);
	}

	// sin
	template <typename T>
	GLM_FUNC_QUALIFIER T fastSin(T const & x)
	{
		return fastCos<T>(half_pi<T>() - x);
	}

	VECTORIZE_VEC(fastSin)

	// tan
	template <typename T> 
	GLM_FUNC_QUALIFIER T fastTan(T x)
	{
		return x + (x * x * x * T(0.3333333333)) + (x * x * x * x * x * T(0.1333333333333)) + (x * x * x * x * x * x * x * T(0.0539682539));
	}

	template <typename T, precision P, template <typename, precision> class vecType>
	GLM_FUNC_QUALIFIER vecType<T, P> fastTan(vecType<T, P> const & x)
	{
		return detail::functor1<T, T, P, vecType>::call(fastTan, x);
	}

	// asin
	template <typename T> 
	GLM_FUNC_QUALIFIER T fastAsin(T x)
	{
		return x + (x * x * x * T(0.166666667)) + (x * x * x * x * x * T(0.075)) + (x * x * x * x * x * x * x * T(0.0446428571)) + (x * x * x * x * x * x * x * x * x * T(0.0303819444));// + (x * x * x * x * x * x * x * x * x * x * x * T(0.022372159));
	}

	template <typename T, precision P, template <typename, precision> class vecType>
	GLM_FUNC_QUALIFIER vecType<T, P> fastAsin(vecType<T, P> const & x)
	{
		return detail::functor1<T, T, P, vecType>::call(fastAsin, x);
	}

	// acos
	template <typename T> 
	GLM_FUNC_QUALIFIER T fastAcos(T x)
	{
		return T(1.5707963267948966192313216916398) - fastAsin(x); //(PI / 2)
	}

	template <typename T, precision P, template <typename, precision> class vecType>
	GLM_FUNC_QUALIFIER vecType<T, P> fastAcos(vecType<T, P> const & x)
	{
		return detail::functor1<T, T, P, vecType>::call(fastAcos, x);
	}

	// atan
	template <typename T> 
	GLM_FUNC_QUALIFIER T fastAtan(T y, T x)
	{
		T sgn = sign(y) * sign(x);
		return abs(fastAtan(y / x)) * sgn;
	}

	template <typename T, precision P, template <typename, precision> class vecType>
	GLM_FUNC_QUALIFIER vecType<T, P> fastAtan(vecType<T, P> const & y, vecType<T, P> const & x)
	{
		return detail::functor2<T, P, vecType>::call(fastAtan, y, x);
	}

	template <typename T> 
	GLM_FUNC_QUALIFIER T fastAtan(T x)
	{
		return x - (x * x * x * T(0.333333333333)) + (x * x * x * x * x * T(0.2)) - (x * x * x * x * x * x * x * T(0.1428571429)) + (x * x * x * x * x * x * x * x * x * T(0.111111111111)) - (x * x * x * x * x * x * x * x * x * x * x * T(0.0909090909));
	}

	template <typename T, precision P, template <typename, precision> class vecType>
	GLM_FUNC_QUALIFIER vecType<T, P> fastAtan(vecType<T, P> const & x)
	{
		return detail::functor1<T, T, P, vecType>::call(fastAtan, x);
	}
}//namespace glm<|MERGE_RESOLUTION|>--- conflicted
+++ resolved
@@ -7,48 +7,50 @@
 // File    : glm/gtx/fast_trigonometry.inl
 ///////////////////////////////////////////////////////////////////////////////////////////////////
 
-namespace glm
+namespace glm{
+namespace detail
 {
-<<<<<<< HEAD
-	// sin
-	template <typename T> 
-	GLM_FUNC_QUALIFIER T fastSin(T x)
-=======
 	template <typename T>
-	GLM_FUNC_QUALIFIER T wrapAngle(T const & angle)
->>>>>>> 72a5de23
-	{
-		return abs<T>(mod<T>(angle, two_pi<T>()));
-	}
-
-<<<<<<< HEAD
-	template <typename T, precision P, template <typename, precision> class vecType>
-	GLM_FUNC_QUALIFIER vecType<T, P> fastSin(vecType<T, P> const & x)
-	{
-		return detail::functor1<T, T, P, vecType>::call(fastSin, x);
-	}
-=======
-	VECTORIZE_VEC(wrapAngle)
-
-	template <typename T>
-	GLM_FUNC_QUALIFIER T cos_52s(T const &  x)
+	GLM_FUNC_QUALIFIER T cos_52s(T x)
 	{
 		T const xx(x * x);
 		return (T(0.9999932946) + xx * (T(-0.4999124376) + xx * (T(0.0414877472) + xx * T(-0.0012712095))));
 	}
 
-	VECTORIZE_VEC(cos_52s)
->>>>>>> 72a5de23
+	template <typename T, precision P, template <typename, precision> class vecType>
+	GLM_FUNC_QUALIFIER vecType<T, P> cos_52s(vecType<T, P> const & x)
+	{
+		return detail::functor1<T, T, P, vecType>::call(cos_52s, x);
+	}
+}//namespace detail
+
+	// wrapAngle
+	template <typename T>
+	GLM_FUNC_QUALIFIER T wrapAngle(T angle)
+	{
+		return abs<T>(mod<T>(angle, two_pi<T>()));
+	}
+
+	template <typename T, precision P, template <typename, precision> class vecType>
+	GLM_FUNC_QUALIFIER vecType<T, P> wrapAngle(vecType<T, P> const & x)
+	{
+		return detail::functor1<T, T, P, vecType>::call(wrapAngle, x);
+	}
 
 	// cos
 	template <typename T> 
 	GLM_FUNC_QUALIFIER T fastCos(T x)
 	{
 		T const angle(wrapAngle<T>(x));
-		if(angle<half_pi<T>()) return cos_52s(angle);
-		if(angle<pi<T>()) return -cos_52s(pi<T>() - angle);
-		if(angle<(T(3) * half_pi<T>())) return -cos_52s(angle - pi<T>());
-		return cos_52s(two_pi<T>() - angle);
+
+		if(angle<half_pi<T>())
+			return detail::cos_52s(angle);
+		if(angle<pi<T>())
+			return -detail::cos_52s(pi<T>() - angle);
+		if(angle<(T(3) * half_pi<T>()))
+			return -detail::cos_52s(angle - pi<T>());
+
+		return detail::cos_52s(two_pi<T>() - angle);
 	}
 
 	template <typename T, precision P, template <typename, precision> class vecType>
@@ -58,13 +60,17 @@
 	}
 
 	// sin
-	template <typename T>
-	GLM_FUNC_QUALIFIER T fastSin(T const & x)
+	template <typename T> 
+	GLM_FUNC_QUALIFIER T fastSin(T x)
 	{
 		return fastCos<T>(half_pi<T>() - x);
 	}
 
-	VECTORIZE_VEC(fastSin)
+	template <typename T, precision P, template <typename, precision> class vecType>
+	GLM_FUNC_QUALIFIER vecType<T, P> fastSin(vecType<T, P> const & x)
+	{
+		return detail::functor1<T, T, P, vecType>::call(fastSin, x);
+	}
 
 	// tan
 	template <typename T> 
