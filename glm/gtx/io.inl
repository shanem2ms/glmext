///////////////////////////////////////////////////////////////////////////////////
/// OpenGL Mathematics (glm.g-truc.net)
///
/// Copyright (c) 2005 - 2013 G-Truc Creation (www.g-truc.net)
/// Permission is hereby granted, free of charge, to any person obtaining a copy
/// of this software and associated documentation files (the "Software"), to deal
/// in the Software without restriction, including without limitation the rights
/// to use, copy, modify, merge, publish, distribute, sublicense, and/or sell
/// copies of the Software, and to permit persons to whom the Software is
/// furnished to do so, subject to the following conditions:
/// 
/// The above copyright notice and this permission notice shall be included in
/// all copies or substantial portions of the Software.
/// 
/// Restrictions:
///		By making use of the Software for military purposes, you choose to make
///		a Bunny unhappy.
/// 
/// THE SOFTWARE IS PROVIDED "AS IS", WITHOUT WARRANTY OF ANY KIND, EXPRESS OR
/// IMPLIED, INCLUDING BUT NOT LIMITED TO THE WARRANTIES OF MERCHANTABILITY,
/// FITNESS FOR A PARTICULAR PURPOSE AND NONINFRINGEMENT. IN NO EVENT SHALL THE
/// AUTHORS OR COPYRIGHT HOLDERS BE LIABLE FOR ANY CLAIM, DAMAGES OR OTHER
/// LIABILITY, WHETHER IN AN ACTION OF CONTRACT, TORT OR OTHERWISE, ARISING FROM,
/// OUT OF OR IN CONNECTION WITH THE SOFTWARE OR THE USE OR OTHER DEALINGS IN
/// THE SOFTWARE.
///
/// @ref gtx_io
/// @file glm/gtx/io.inl
/// @date 2013-11-22 / 2014-11-25
/// @author Jan P Springer (regnirpsj@gmail.com)
///////////////////////////////////////////////////////////////////////////////////////////////////

#include <iomanip> // std::setfill<>, std::fixed, std::setprecision, std::right, std::setw
#include <ostream> // std::basic_ostream<>

namespace glm{
namespace io
{
	template <typename CTy>
	/* explicit */ GLM_FUNC_QUALIFIER
	format_punct<CTy>::format_punct(size_t a)
		: std::locale::facet(a),
		formatted         (true),
		precision         (3),
		width             (1 + 4 + 1 + precision),
		separator         (','),
		delim_left        ('['),
		delim_right       (']'),
		space             (' '),
		newline           ('\n'),
		order             (row_major)
	{}

	template <typename CTy>
	/* explicit */ GLM_FUNC_QUALIFIER
	format_punct<CTy>::format_punct(format_punct const& a)
		: std::locale::facet(0),
		formatted         (a.formatted),
		precision         (a.precision),
		width             (a.width),
		separator         (a.separator),
		delim_left        (a.delim_left),
		delim_right       (a.delim_right),
		space             (a.space),
		newline           (a.newline),
		order             (a.order)
	{}

	template <typename CTy> std::locale::id format_punct<CTy>::id;

	template <typename CTy, typename CTr>
	/* explicit */ GLM_FUNC_QUALIFIER basic_state_saver<CTy,CTr>::basic_state_saver(std::basic_ios<CTy,CTr>& a)
		: state_    (a),
		flags_    (a.flags()),
		precision_(a.precision()),
		width_    (a.width()),
		fill_     (a.fill()),
		locale_   (a.getloc())
	{}

	template <typename CTy, typename CTr>
	GLM_FUNC_QUALIFIER basic_state_saver<CTy,CTr>::~basic_state_saver()
	{
		state_.imbue(locale_);
		state_.fill(fill_);
		state_.width(width_);
		state_.precision(precision_);
		state_.flags(flags_);
	}

	template <typename CTy, typename CTr>
	/* explicit */ GLM_FUNC_QUALIFIER basic_format_saver<CTy,CTr>::basic_format_saver(std::basic_ios<CTy,CTr>& a)
		: bss_(a)
	{
		a.imbue(std::locale(a.getloc(), new format_punct<CTy>(get_facet<format_punct<CTy> >(a))));
	}

	template <typename CTy, typename CTr>
	GLM_FUNC_QUALIFIER
	basic_format_saver<CTy,CTr>::~basic_format_saver()
	{}

	/* explicit */ GLM_FUNC_QUALIFIER precision::precision(unsigned a)
		: value(a)
	{}

	/* explicit */ GLM_FUNC_QUALIFIER width::width(unsigned a)
		: value(a)
	{}

	template <typename CTy>
	/* explicit */ GLM_FUNC_QUALIFIER delimeter<CTy>::delimeter(CTy a, CTy b, CTy c)
		: value()
	{
		value[0] = a;
		value[1] = b;
		value[2] = c;
	}

	/* explicit */ GLM_FUNC_QUALIFIER
	order::order(order_type a)
		: value(a)
	{}

	template <typename FTy, typename CTy, typename CTr>
	GLM_FUNC_QUALIFIER FTy const& get_facet(std::basic_ios<CTy,CTr>& ios)
	{
		if (!std::has_facet<FTy>(ios.getloc())) {
		ios.imbue(std::locale(ios.getloc(), new FTy));
		}

		return std::use_facet<FTy>(ios.getloc());
	}

	template <typename CTy, typename CTr>
	GLM_FUNC_QUALIFIER std::basic_ios<CTy,CTr>& formatted(std::basic_ios<CTy,CTr>& ios)
	{
		const_cast<format_punct<CTy>&>(get_facet<format_punct<CTy> >(ios)).formatted = true;

		return ios;
	}

	template <typename CTy, typename CTr>
	GLM_FUNC_QUALIFIER std::basic_ios<CTy,CTr>& unformatted(std::basic_ios<CTy,CTr>& ios)
	{
		const_cast<format_punct<CTy>&>(get_facet<format_punct<CTy> >(ios)).formatted = false;

		return ios;
	}

	template <typename CTy, typename CTr>
	GLM_FUNC_QUALIFIER std::basic_ostream<CTy, CTr>& operator<<(std::basic_ostream<CTy, CTr>& os, precision const& a)
	{
		const_cast<format_punct<CTy>&>(get_facet<format_punct<CTy> >(os)).precision = a.value;

		return os;
	}

	template <typename CTy, typename CTr>
	GLM_FUNC_QUALIFIER std::basic_ostream<CTy, CTr>& operator<<(std::basic_ostream<CTy, CTr>& os, width const& a)
	{
		const_cast<format_punct<CTy>&>(get_facet<format_punct<CTy> >(os)).width = a.value;

		return os;
	}

	template <typename CTy, typename CTr>
	std::basic_ostream<CTy, CTr>& operator<<(std::basic_ostream<CTy, CTr>& os, delimeter<CTy> const& a)
	{
		format_punct<CTy> & fmt(const_cast<format_punct<CTy>&>(get_facet<format_punct<CTy> >(os)));

		fmt.delim_left  = a.value[0];
		fmt.delim_right = a.value[1];
		fmt.separator   = a.value[2];

		return os;
	}

	template <typename CTy, typename CTr>
	GLM_FUNC_QUALIFIER std::basic_ostream<CTy, CTr>& operator<<(std::basic_ostream<CTy, CTr>& os, order const& a)
	{
		const_cast<format_punct<CTy>&>(get_facet<format_punct<CTy> >(os)).order = a.value;

		return os;
	}
} // namespace io

	template <typename CTy, typename CTr, typename T, precision P>
	GLM_FUNC_QUALIFIER std::basic_ostream<CTy,CTr>& operator<<(std::basic_ostream<CTy,CTr>& os, tquat<T,P> const& a)
	{
		typename std::basic_ostream<CTy,CTr>::sentry const cerberus(os);

		if(cerberus)
		{
			io::format_punct<CTy> const & fmt(io::get_facet<io::format_punct<CTy> >(os));

			if(fmt.formatted)
			{
				io::basic_state_saver<CTy> const bss(os);

				os << std::fixed
					<< std::right
					<< std::setprecision(fmt.precision)
					<< std::setfill(fmt.space)
					<< fmt.delim_left
					<< std::setw(fmt.width) << a.w << fmt.separator
					<< std::setw(fmt.width) << a.x << fmt.separator
					<< std::setw(fmt.width) << a.y << fmt.separator
					<< std::setw(fmt.width) << a.z
					<< fmt.delim_right;
			}
			else
			{
				os << a.w << fmt.space << a.x << fmt.space << a.y << fmt.space << a.z;
			}
		}

		return os;
	}

	template <typename CTy, typename CTr, typename T, precision P>
        GLM_FUNC_QUALIFIER std::basic_ostream<CTy,CTr>& operator<<(std::basic_ostream<CTy,CTr>& os, tvec1<T,P> const& a)
        {
                typename std::basic_ostream<CTy,CTr>::sentry const cerberus(os);

                if(cerberus)
                {
                        io::format_punct<CTy> const & fmt(io::get_facet<io::format_punct<CTy> >(os));

                        if(fmt.formatted)
                        {
                                io::basic_state_saver<CTy> const bss(os);

                                os << std::fixed
                                        << std::right
                                        << std::setprecision(fmt.precision)
                                        << std::setfill(fmt.space)
                                        << fmt.delim_left
                                        << std::setw(fmt.width) << a.x
                                        << fmt.delim_right;
                        }
                        else
                        {
                                os << a.x;
                        }
                }

                return os;
        }

	template <typename CTy, typename CTr, typename T, precision P>
	GLM_FUNC_QUALIFIER std::basic_ostream<CTy,CTr>& operator<<(std::basic_ostream<CTy,CTr>& os, tvec2<T,P> const& a)
	{
		typename std::basic_ostream<CTy,CTr>::sentry const cerberus(os);

		if(cerberus)
		{
			io::format_punct<CTy> const & fmt(io::get_facet<io::format_punct<CTy> >(os));

			if(fmt.formatted)
			{
				io::basic_state_saver<CTy> const bss(os);

				os << std::fixed
					<< std::right
					<< std::setprecision(fmt.precision)
					<< std::setfill(fmt.space)
					<< fmt.delim_left
					<< std::setw(fmt.width) << a.x << fmt.separator
					<< std::setw(fmt.width) << a.y
					<< fmt.delim_right;
			}
			else
			{
				os << a.x << fmt.space << a.y;
			}
		}

		return os;
	}

	template <typename CTy, typename CTr, typename T, precision P>
	GLM_FUNC_QUALIFIER std::basic_ostream<CTy,CTr>& operator<<(std::basic_ostream<CTy,CTr>& os, tvec3<T,P> const& a)
	{
		typename std::basic_ostream<CTy,CTr>::sentry const cerberus(os);

		if(cerberus)
		{
			io::format_punct<CTy> const & fmt(io::get_facet<io::format_punct<CTy> >(os));

			if(fmt.formatted)
			{
				io::basic_state_saver<CTy> const bss(os);

				os << std::fixed
					<< std::right
					<< std::setprecision(fmt.precision)
					<< std::setfill(fmt.space)
					<< fmt.delim_left
					<< std::setw(fmt.width) << a.x << fmt.separator
					<< std::setw(fmt.width) << a.y << fmt.separator
					<< std::setw(fmt.width) << a.z
					<< fmt.delim_right;
			}
			else
			{
				os << a.x << fmt.space << a.y << fmt.space << a.z;
			}
		}

		return os;
	}

	template <typename CTy, typename CTr, typename T, precision P>
	GLM_FUNC_QUALIFIER std::basic_ostream<CTy,CTr>& operator<<(std::basic_ostream<CTy,CTr>& os, tvec4<T,P> const& a)
	{
		typename std::basic_ostream<CTy,CTr>::sentry const cerberus(os);

		if(cerberus)
		{
			io::format_punct<CTy> const & fmt(io::get_facet<io::format_punct<CTy> >(os));

			if(fmt.formatted)
			{
				io::basic_state_saver<CTy> const bss(os);

				os << std::fixed
					<< std::right
					<< std::setprecision(fmt.precision)
					<< std::setfill(fmt.space)
					<< fmt.delim_left
					<< std::setw(fmt.width) << a.x << fmt.separator
					<< std::setw(fmt.width) << a.y << fmt.separator
					<< std::setw(fmt.width) << a.z << fmt.separator
					<< std::setw(fmt.width) << a.w
					<< fmt.delim_right;
			}
			else
			{
				os << a.x << fmt.space << a.y << fmt.space << a.z << fmt.space << a.w;
			}
		}

		return os;
	}

	template <typename CTy, typename CTr, typename T, precision P>
	GLM_FUNC_QUALIFIER std::basic_ostream<CTy,CTr>& operator<<(std::basic_ostream<CTy,CTr>& os, tmat2x2<T,P> const& a)
	{
		typename std::basic_ostream<CTy,CTr>::sentry const cerberus(os);

		if(cerberus)
		{
			io::format_punct<CTy> const & fmt(io::get_facet<io::format_punct<CTy> >(os));
			tmat2x2<T,P> m(a);

			if(io::row_major == fmt.order)
				m = transpose(a);

			if(fmt.formatted)
			{
				os << fmt.newline
					<< fmt.delim_left << m[0] << fmt.newline
					<< fmt.space      << m[1] << fmt.delim_right;
			}
			else
			{
				os << m[0] << fmt.space << m[1];
			}
		}

		return os;
	}

	template <typename CTy, typename CTr, typename T, precision P>
	GLM_FUNC_QUALIFIER std::basic_ostream<CTy,CTr>& operator<<(std::basic_ostream<CTy,CTr>& os, tmat2x3<T,P> const& a)
	{
		typename std::basic_ostream<CTy,CTr>::sentry const cerberus(os);

		if(cerberus)
		{
			io::format_punct<CTy> const & fmt(io::get_facet<io::format_punct<CTy> >(os));
			tmat3x2<T,P> m(a);

			if(io::row_major == fmt.order)
				m = transpose(a);

			if(fmt.formatted)
			{
				os << fmt.newline
					<< fmt.delim_left << m[0] << fmt.newline
					<< fmt.space      << m[1] << fmt.newline
					<< fmt.space      << m[2] << fmt.delim_right;
			}
			else
			{
				os << m[0] << fmt.space << m[1] << fmt.space << m[2];
			}
		}

		return os;
	}

	template <typename CTy, typename CTr, typename T, precision P>
	GLM_FUNC_QUALIFIER std::basic_ostream<CTy,CTr>& operator<<(std::basic_ostream<CTy,CTr>& os, tmat2x4<T,P> const& a)
	{
		typename std::basic_ostream<CTy,CTr>::sentry const cerberus(os);

		if(cerberus)
		{
			io::format_punct<CTy> const & fmt(io::get_facet<io::format_punct<CTy> >(os));
			tmat4x2<T,P> m(a);

			if(io::row_major == fmt.order)
				m = transpose(a);


			if(fmt.formatted)
			{
				os << fmt.newline
					<< fmt.delim_left << m[0] << fmt.newline
					<< fmt.space      << m[1] << fmt.newline
					<< fmt.space      << m[2] << fmt.newline
					<< fmt.space      << m[3] << fmt.delim_right;
			}
			else
			{
				os << m[0] << fmt.space << m[1] << fmt.space << m[2] << fmt.space << m[3];
			}
		}

		return os;
	}

	template <typename CTy, typename CTr, typename T, precision P>
	GLM_FUNC_QUALIFIER std::basic_ostream<CTy,CTr>& operator<<(std::basic_ostream<CTy,CTr>& os, tmat3x2<T,P> const& a)
	{
		typename std::basic_ostream<CTy,CTr>::sentry const cerberus(os);

		if(cerberus)
		{
			io::format_punct<CTy> const & fmt(io::get_facet<io::format_punct<CTy> >(os));
			tmat2x3<T,P> m(a);

			if(io::row_major == fmt.order)
				m = transpose(a);

			if(fmt.formatted)
			{
				os << fmt.newline
					<< fmt.delim_left << m[0] << fmt.newline
					<< fmt.space      << m[1] << fmt.delim_right;
			}
			else
			{
				os << m[0] << fmt.space << m[1];
			}
		}

		return os;
	}

	template <typename CTy, typename CTr, typename T, precision P>
	GLM_FUNC_QUALIFIER std::basic_ostream<CTy,CTr>& operator<<(std::basic_ostream<CTy,CTr>& os, tmat3x3<T,P> const& a)
	{
		typename std::basic_ostream<CTy,CTr>::sentry const cerberus(os);

		if(cerberus)
		{
			io::format_punct<CTy> const & fmt(io::get_facet<io::format_punct<CTy> >(os));
			tmat3x3<T,P> m(a);

			if(io::row_major == fmt.order)
				m = transpose(a);

			if(fmt.formatted)
			{
				os << fmt.newline
					<< fmt.delim_left << m[0] << fmt.newline
					<< fmt.space      << m[1] << fmt.newline
					<< fmt.space      << m[2] << fmt.delim_right;
			}
			else
			{
				os << m[0] << fmt.space << m[1] << fmt.space << m[2];
			}
		}

		return os;
	}

	template <typename CTy, typename CTr, typename T, precision P>
	GLM_FUNC_QUALIFIER std::basic_ostream<CTy,CTr> & operator<<(std::basic_ostream<CTy,CTr>& os, tmat3x4<T,P> const& a)
	{
		typename std::basic_ostream<CTy,CTr>::sentry const cerberus(os);

		if(cerberus)
		{
			io::format_punct<CTy> const & fmt(io::get_facet<io::format_punct<CTy> >(os));
			tmat4x3<T,P> m(a);

			if(io::row_major == fmt.order)
				m = transpose(a);

			if (fmt.formatted)
			{
				os << fmt.newline
					<< fmt.delim_left << m[0] << fmt.newline
					<< fmt.space      << m[1] << fmt.newline
					<< fmt.space      << m[2] << fmt.newline
					<< fmt.space      << m[3] << fmt.delim_right;
			}
			else
			{
				os << m[0] << fmt.space << m[1] << fmt.space << m[2] << fmt.space << m[3];
			}
		}

		return os;
	}

	template <typename CTy, typename CTr, typename T, precision P>
	GLM_FUNC_QUALIFIER std::basic_ostream<CTy,CTr> & operator<<(std::basic_ostream<CTy,CTr>& os, tmat4x2<T,P> const& a)
	{
		typename std::basic_ostream<CTy,CTr>::sentry const cerberus(os);

		if(cerberus)
		{
			io::format_punct<CTy> const & fmt(io::get_facet<io::format_punct<CTy> >(os));
			tmat2x4<T,P> m(a);

			if(io::row_major == fmt.order)
				m = transpose(a);

			if (fmt.formatted)
			{
				os << fmt.newline
					<< fmt.delim_left << m[0] << fmt.newline
					<< fmt.space      << m[1] << fmt.delim_right;
			}
			else
			{
				os << m[0] << fmt.space << m[1];
			}
		}

		return os;
	}

	template <typename CTy, typename CTr, typename T, precision P>
	GLM_FUNC_QUALIFIER std::basic_ostream<CTy,CTr> & operator<<(std::basic_ostream<CTy,CTr>& os, tmat4x3<T,P> const& a)
	{
		typename std::basic_ostream<CTy,CTr>::sentry const cerberus(os);

		if(cerberus)
		{
			io::format_punct<CTy> const & fmt(io::get_facet<io::format_punct<CTy> >(os));
			tmat3x4<T,P> m(a);

			if(io::row_major == fmt.order)
				m = transpose(a);

			if(fmt.formatted)
			{
				os << fmt.newline
					<< fmt.delim_left << m[0] << fmt.newline
					<< fmt.space      << m[1] << fmt.newline
					<< fmt.space      << m[2] << fmt.delim_right;
			}
			else
			{
				os << m[0] << fmt.space << m[1] << fmt.space << m[2];
			}
		}

		return os;
	}

	template <typename CTy, typename CTr, typename T, precision P>
	GLM_FUNC_QUALIFIER std::basic_ostream<CTy,CTr> & operator<<(std::basic_ostream<CTy,CTr>& os, tmat4x4<T,P> const& a)
	{
		typename std::basic_ostream<CTy,CTr>::sentry const cerberus(os);

		if(cerberus)
		{
			io::format_punct<CTy> const & fmt(io::get_facet<io::format_punct<CTy> >(os));
			tmat4x4<T,P> m(a);

			if (io::row_major == fmt.order)
				m = transpose(a);

			if(fmt.formatted)
			{
				os << fmt.newline
					<< fmt.delim_left << m[0] << fmt.newline
					<< fmt.space      << m[1] << fmt.newline
					<< fmt.space      << m[2] << fmt.newline
					<< fmt.space      << m[3] << fmt.delim_right;
			}
			else
			{
				os << m[0] << fmt.space << m[1] << fmt.space << m[2] << fmt.space << m[3];
			}
		}

		return os;
	}
  
	template <typename CTy, typename CTr, typename T, precision P>
	GLM_FUNC_QUALIFIER std::basic_ostream<CTy,CTr>& operator<<(
		std::basic_ostream<CTy,CTr> & os,
		std::pair<tmat4x4<T,P> const, tmat4x4<T,P> const> const& a)
	{
		typename std::basic_ostream<CTy,CTr>::sentry const cerberus(os);

		if(cerberus)
		{
			io::format_punct<CTy> const & fmt(io::get_facet<io::format_punct<CTy> >(os));
			tmat4x4<T,P> ml(a.first);
			tmat4x4<T,P> mr(a.second);

			if(io::row_major == fmt.order)
			{
				ml = transpose(a.first);
				mr = transpose(a.second);
			}

			if(fmt.formatted)
			{
				CTy const & l(fmt.delim_left);
				CTy const & r(fmt.delim_right);
				CTy const & s(fmt.space);

				os << fmt.newline
					<< l << ml[0] << s << s << l << mr[0] << fmt.newline
					<< s << ml[1] << s << s << s << mr[1] << fmt.newline
					<< s << ml[2] << s << s << s << mr[2] << fmt.newline
					<< s << ml[3] << r << s << s << mr[3] << r;
			}
			else
			{
				os << ml << fmt.space << mr;
			}
		}

		return os;
	}

<<<<<<< HEAD
  template <typename CTy, typename CTr, typename T, precision P>
	GLM_FUNC_QUALIFIER std::basic_ostream<CTy,CTr>& operator<<(
		std::basic_ostream<CTy,CTr> & os,
		std::pair<tmat4x4<T,P>, tmat4x4<T,P>> const& a)
	{
    return operator<<(os, static_cast<std::pair<tmat4x4<T,P> const, tmat4x4<T,P> const> const&>(a));
  }
  
=======
	template <typename CTy, typename CTr, typename T, precision P>
	GLM_FUNC_QUALIFIER std::basic_ostream<CTy,CTr>& operator<<(
		std::basic_ostream<CTy,CTr> & os,
		std::pair<tmat4x4<T,P>, tmat4x4<T,P> > const& a)
	{
		return operator<<(os, static_cast<std::pair<tmat4x4<T,P> const, tmat4x4<T,P> const> const&>(a));
	}
>>>>>>> 0af2e05b
}//namespace glm<|MERGE_RESOLUTION|>--- conflicted
+++ resolved
@@ -646,16 +646,6 @@
 		return os;
 	}
 
-<<<<<<< HEAD
-  template <typename CTy, typename CTr, typename T, precision P>
-	GLM_FUNC_QUALIFIER std::basic_ostream<CTy,CTr>& operator<<(
-		std::basic_ostream<CTy,CTr> & os,
-		std::pair<tmat4x4<T,P>, tmat4x4<T,P>> const& a)
-	{
-    return operator<<(os, static_cast<std::pair<tmat4x4<T,P> const, tmat4x4<T,P> const> const&>(a));
-  }
-  
-=======
 	template <typename CTy, typename CTr, typename T, precision P>
 	GLM_FUNC_QUALIFIER std::basic_ostream<CTy,CTr>& operator<<(
 		std::basic_ostream<CTy,CTr> & os,
@@ -663,5 +653,4 @@
 	{
 		return operator<<(os, static_cast<std::pair<tmat4x4<T,P> const, tmat4x4<T,P> const> const&>(a));
 	}
->>>>>>> 0af2e05b
 }//namespace glm