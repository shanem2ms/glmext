--- conflicted
+++ resolved
@@ -42,41 +42,6 @@
 source_group("SIMD Files" FILES ${SIMD_INLINE})
 source_group("SIMD Files" FILES ${SIMD_HEADER})
 
-<<<<<<< HEAD
-add_library(glm INTERFACE)
-
-include(GNUInstallDirs)
-
-target_include_directories(glm INTERFACE
-	$<BUILD_INTERFACE:${PROJECT_SOURCE_DIR}>
-	$<INSTALL_INTERFACE:${CMAKE_INSTALL_INCLUDEDIR}>
-)
-
-install(TARGETS glm EXPORT glm)
-
-if(BUILD_STATIC_LIBS)
-add_library(glm_static STATIC ${ROOT_TEXT} ${ROOT_MD} ${ROOT_NAT}
-	${ROOT_SOURCE}    ${ROOT_INLINE}    ${ROOT_HEADER}
-	${CORE_SOURCE}    ${CORE_INLINE}    ${CORE_HEADER}
-	${EXT_SOURCE}     ${EXT_INLINE}     ${EXT_HEADER}
-	${GTC_SOURCE}     ${GTC_INLINE}     ${GTC_HEADER}
-	${GTX_SOURCE}     ${GTX_INLINE}     ${GTX_HEADER}
-	${SIMD_SOURCE}    ${SIMD_INLINE}    ${SIMD_HEADER})
-	target_link_libraries(glm_static PUBLIC glm)
-	add_library(glm::glm_static ALIAS glm_static)
-endif()
-
-if(BUILD_SHARED_LIBS)
-add_library(glm_shared SHARED ${ROOT_TEXT} ${ROOT_MD} ${ROOT_NAT}
-	${ROOT_SOURCE}    ${ROOT_INLINE}    ${ROOT_HEADER}
-	${CORE_SOURCE}    ${CORE_INLINE}    ${CORE_HEADER}
-	${EXT_SOURCE}     ${EXT_INLINE}     ${EXT_HEADER}
-	${GTC_SOURCE}     ${GTC_INLINE}     ${GTC_HEADER}
-	${GTX_SOURCE}     ${GTX_INLINE}     ${GTX_HEADER}
-	${SIMD_SOURCE}    ${SIMD_INLINE}    ${SIMD_HEADER})
-	target_link_libraries(glm_shared PUBLIC glm)
-	add_library(glm::glm_shared ALIAS glm_shared)
-=======
 add_library(glm-header-only INTERFACE)
 add_library(glm::glm-header-only ALIAS glm-header-only)
 
@@ -101,5 +66,4 @@
 	add_library(glm INTERFACE)
 	add_library(glm::glm ALIAS glm)
 	target_link_libraries(glm INTERFACE glm-header-only)
->>>>>>> b101e8f3
 endif()