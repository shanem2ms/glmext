///////////////////////////////////////////////////////////////////////////////////
/// OpenGL Mathematics (glm.g-truc.net)
///
/// Copyright (c) 2005 - 2011 G-Truc Creation (www.g-truc.net)
/// Permission is hereby granted, free of charge, to any person obtaining a copy
/// of this software and associated documentation files (the "Software"), to deal
/// in the Software without restriction, including without limitation the rights
/// to use, copy, modify, merge, publish, distribute, sublicense, and/or sell
/// copies of the Software, and to permit persons to whom the Software is
/// furnished to do so, subject to the following conditions:
/// 
/// The above copyright notice and this permission notice shall be included in
/// all copies or substantial portions of the Software.
/// 
/// THE SOFTWARE IS PROVIDED "AS IS", WITHOUT WARRANTY OF ANY KIND, EXPRESS OR
/// IMPLIED, INCLUDING BUT NOT LIMITED TO THE WARRANTIES OF MERCHANTABILITY,
/// FITNESS FOR A PARTICULAR PURPOSE AND NONINFRINGEMENT. IN NO EVENT SHALL THE
/// AUTHORS OR COPYRIGHT HOLDERS BE LIABLE FOR ANY CLAIM, DAMAGES OR OTHER
/// LIABILITY, WHETHER IN AN ACTION OF CONTRACT, TORT OR OTHERWISE, ARISING FROM,
/// OUT OF OR IN CONNECTION WITH THE SOFTWARE OR THE USE OR OTHER DEALINGS IN
/// THE SOFTWARE.
///
/// @ref gtc_quaternion
/// @file glm/gtc/quaternion.hpp
/// @date 2009-05-21 / 2011-06-05
/// @author Christophe Riccio
///
/// @see core (dependence)
/// @see gtc_half_float (dependence)
/// 
/// @defgroup gtc_quaternion GLM_GTC_quaternion: Quaternion types and functions
/// @ingroup gtc
/// 
/// @brief Defines a templated quaternion type and several quaternion operations.
/// 
/// <glm/gtc/quaternion.hpp> need to be included to use these functionalities.
///////////////////////////////////////////////////////////////////////////////////

#ifndef GLM_GTC_quaternion
#define GLM_GTC_quaternion 90

// Dependency:
#include "../glm.hpp"
#include "../gtc/half_float.hpp"

#if(defined(GLM_MESSAGES) && !defined(glm_ext))
#	pragma message("GLM: GLM_GTC_quaternion extension included")
#endif

namespace glm{
namespace detail
{
	/// @brief Template for quaternion. 
	/// From GLM_GTC_quaternion extension.
	/// @ingroup gtc_quaternion
	template <typename T> 
	struct tquat// : public genType<T, tquat>
	{
        enum ctor{null};
        
        typedef T value_type;
        typedef std::size_t size_type;

	public:
		value_type x, y, z, w;
        
        GLM_FUNC_DECL size_type length() const;

		// Constructors
		tquat();
		explicit tquat(
			value_type const & s, 
			glm::detail::tvec3<T> const & v);
		explicit tquat(
			value_type const & w, 
			value_type const & x, 
			value_type const & y, 
			value_type const & z);

		// Convertions
		//explicit tquat(valType const & pitch, valType const & yaw, valType const & roll);
		//! Build a quaternion from euler angles (pitch, yaw, roll), in radians.
		explicit tquat(
			tvec3<T> const & eulerAngles);
		explicit tquat(
			tmat3x3<T> const & m);
		explicit tquat(
			tmat4x4<T> const & m);

		// Accesses
		value_type & operator[](int i);
		value_type const & operator[](int i) const;

		// Operators
		tquat<T> & operator*=(value_type const & s);
		tquat<T> & operator/=(value_type const & s);
	};

	template <typename T> 
	detail::tquat<T> operator- (
		detail::tquat<T> const & q);

	template <typename T> 
	detail::tquat<T> operator+ ( 
		detail::tquat<T> const & q, 
		detail::tquat<T> const & p); 

	template <typename T> 
	detail::tquat<T> operator* ( 
		detail::tquat<T> const & q, 
		detail::tquat<T> const & p); 

	template <typename T> 
	detail::tvec3<T> operator* (
		detail::tquat<T> const & q, 
		detail::tvec3<T> const & v);

	template <typename T> 
	detail::tvec3<T> operator* (
		detail::tvec3<T> const & v,
		detail::tquat<T> const & q);

	template <typename T> 
	detail::tvec4<T> operator* (
		detail::tquat<T> const & q, 
		detail::tvec4<T> const & v);

	template <typename T> 
	detail::tvec4<T> operator* (
		detail::tvec4<T> const & v,
		detail::tquat<T> const & q);

	template <typename T> 
	detail::tquat<T> operator* (
		detail::tquat<T> const & q, 
		typename detail::tquat<T>::value_type const & s);

	template <typename T> 
	detail::tquat<T> operator* (
		typename detail::tquat<T>::value_type const & s,
		detail::tquat<T> const & q);

	template <typename T> 
	detail::tquat<T> operator/ (
		detail::tquat<T> const & q, 
		typename detail::tquat<T>::value_type const & s);

} //namespace detail

<<<<<<< HEAD
=======
namespace gtc{
namespace quaternion ///< GLM_GTC_quaternion extension: Quaternion types and functions
{
>>>>>>> 606383b2
	/// @addtogroup gtc_quaternion
	/// @{

	//! Returns the length of the quaternion. 
	//! From GLM_GTC_quaternion extension.
    template <typename T> 
    T length(
		detail::tquat<T> const & q);

    //! Returns the normalized quaternion. 
	//! From GLM_GTC_quaternion extension.
	template <typename T> 
	detail::tquat<T> normalize(
		detail::tquat<T> const & q);
		
    //! Returns dot product of q1 and q2, i.e., q1[0] * q2[0] + q1[1] * q2[1] + ... 
	//! From GLM_GTC_quaternion extension.
	template <typename T> 
	T dot(
		detail::tquat<T> const & q1, 
		detail::tquat<T> const & q2);

	//! Returns a SLERP interpolated quaternion of x and y according a. 
	//! From GLM_GTC_quaternion extension.
	template <typename T> 
	detail::tquat<T> mix(
		detail::tquat<T> const & x, 
		detail::tquat<T> const & y, 
		T const & a);
		
	//! Returns the q conjugate. 
	//! From GLM_GTC_quaternion extension.
    template <typename T> 
	detail::tquat<T> conjugate(
		detail::tquat<T> const & q);

	//! Returns the q inverse. 
	//! From GLM_GTC_quaternion extension.
    template <typename T> 
	detail::tquat<T> inverse(
		detail::tquat<T> const & q);

	//! Rotates a quaternion from an vector of 3 components axis and an angle expressed in degrees.
	//! From GLM_GTC_quaternion extension.
	template <typename T> 
	detail::tquat<T> rotate(
		detail::tquat<T> const & q, 
		typename detail::tquat<T>::value_type const & angle, 
		detail::tvec3<T> const & v);

	//! Converts a quaternion to a 3 * 3 matrix. 
	//! From GLM_GTC_quaternion extension.
    template <typename T> 
	detail::tmat3x3<T> mat3_cast(
		detail::tquat<T> const & x);

	//! Converts a quaternion to a 4 * 4 matrix. 
	//! From GLM_GTC_quaternion extension.
	template <typename T> 
	detail::tmat4x4<T> mat4_cast(
		detail::tquat<T> const & x);

	//! Converts a 3 * 3 matrix to a quaternion. 
	//! From GLM_GTC_quaternion extension.
	template <typename T> 
	detail::tquat<T> quat_cast(
		detail::tmat3x3<T> const & x);

	//! Converts a 4 * 4 matrix to a quaternion. 
	//! From GLM_GTC_quaternion extension.
	template <typename T> 
	detail::tquat<T> quat_cast(
		detail::tmat4x4<T> const & x);

	//! Quaternion of floating-point numbers. 
	//! From GLM_GTC_quaternion extension.
    typedef detail::tquat<float> quat;

	//! Quaternion of half-precision floating-point numbers.
	//! From GLM_GTC_quaternion extension.
	typedef detail::tquat<detail::thalf>	hquat;

	//! Quaternion of single-precision floating-point numbers. 
	//! From GLM_GTC_quaternion extension.
	typedef detail::tquat<float>	fquat;

	//! Quaternion of double-precision floating-point numbers. 
	//! From GLM_GTC_quaternion extension.
	typedef detail::tquat<double>	dquat;

	//! Quaternion of low precision floating-point numbers.
	//! From GLM_GTC_quaternion extension.
	typedef detail::tquat<lowp_float>		lowp_quat;

	//! Quaternion of medium precision floating-point numbers. 
	//! From GLM_GTC_quaternion extension.
	typedef detail::tquat<mediump_float>	mediump_quat;

	//! Quaternion of high precision floating-point numbers. 
	//! From GLM_GTC_quaternion extension.
	typedef detail::tquat<highp_float>		highp_quat;
<<<<<<< HEAD
    
	/// @}
=======
	/// @}

} //namespace quaternion
} //namespace gtc
>>>>>>> 606383b2
} //namespace glm

#include "quaternion.inl"

#endif//GLM_GTC_quaternion<|MERGE_RESOLUTION|>--- conflicted
+++ resolved
@@ -147,12 +147,6 @@
 
 } //namespace detail
 
-<<<<<<< HEAD
-=======
-namespace gtc{
-namespace quaternion ///< GLM_GTC_quaternion extension: Quaternion types and functions
-{
->>>>>>> 606383b2
 	/// @addtogroup gtc_quaternion
 	/// @{
 
@@ -254,15 +248,8 @@
 	//! Quaternion of high precision floating-point numbers. 
 	//! From GLM_GTC_quaternion extension.
 	typedef detail::tquat<highp_float>		highp_quat;
-<<<<<<< HEAD
-    
+
 	/// @}
-=======
-	/// @}
-
-} //namespace quaternion
-} //namespace gtc
->>>>>>> 606383b2
 } //namespace glm
 
 #include "quaternion.inl"
