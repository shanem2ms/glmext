/// @ref gtc_quaternion
/// @file glm/gtc/quaternion.hpp
///
/// @see core (dependence)
/// @see gtc_constants (dependence)
///
/// @defgroup gtc_quaternion GLM_GTC_quaternion
/// @ingroup gtc
///
/// Include <glm/gtc/quaternion.hpp> to use the features of this extension.
///
/// Defines a templated quaternion type and several quaternion operations.

#pragma once

// Dependency:
#include "../gtc/constants.hpp"
#include "../gtc/matrix_transform.hpp"
#include "../ext/vector_relational.hpp"
#include "../ext/quaternion_common.hpp"
#include "../ext/quaternion_float.hpp"
#include "../ext/quaternion_float_precision.hpp"
#include "../ext/quaternion_double.hpp"
#include "../ext/quaternion_double_precision.hpp"
#include "../ext/quaternion_relational.hpp"
#include "../ext/quaternion_geometric.hpp"
#include "../ext/quaternion_trigonometric.hpp"
#include "../ext/quaternion_transform.hpp"
#include "../detail/type_mat3x3.hpp"
#include "../detail/type_mat4x4.hpp"
#include "../detail/type_vec3.hpp"
#include "../detail/type_vec4.hpp"

#if GLM_MESSAGES == GLM_ENABLE && !defined(GLM_EXT_INCLUDED)
#	pragma message("GLM: GLM_GTC_quaternion extension included")
#endif

namespace glm
{
	/// @addtogroup gtc_quaternion
	/// @{

	/// Returns euler angles, pitch as x, yaw as y, roll as z.
	/// The result is expressed in radians.
	///
	/// @tparam T Floating-point scalar types.
	///
	/// @see gtc_quaternion
	template<typename T, qualifier Q>
	GLM_FUNC_DECL vec<3, T, Q> eulerAngles(qua<T, Q> const& x);

	/// Returns roll value of euler angles expressed in radians.
	///
	/// @tparam T Floating-point scalar types.
	///
	/// @see gtc_quaternion
	template<typename T, qualifier Q>
	GLM_FUNC_DECL T roll(qua<T, Q> const& x);

	/// Returns pitch value of euler angles expressed in radians.
	///
	/// @tparam T Floating-point scalar types.
	///
	/// @see gtc_quaternion
	template<typename T, qualifier Q>
	GLM_FUNC_DECL T pitch(qua<T, Q> const& x);

	/// Returns yaw value of euler angles expressed in radians.
	///
	/// @tparam T Floating-point scalar types.
	///
	/// @see gtc_quaternion
	template<typename T, qualifier Q>
	GLM_FUNC_DECL T yaw(qua<T, Q> const& x);

	/// Converts a quaternion to a 3 * 3 matrix.
	///
	/// @tparam T Floating-point scalar types.
	///
	/// @see gtc_quaternion
	template<typename T, qualifier Q>
	GLM_FUNC_DECL mat<3, 3, T, Q> mat3_cast(qua<T, Q> const& x);

	/// Converts a quaternion to a 4 * 4 matrix.
	///
	/// @tparam T Floating-point scalar types.
	///
	/// @see gtc_quaternion
	template<typename T, qualifier Q>
	GLM_FUNC_DECL mat<4, 4, T, Q> mat4_cast(qua<T, Q> const& x);

	/// Converts a pure rotation 3 * 3 matrix to a quaternion.
	///
	/// @tparam T Floating-point scalar types.
	///
	/// @see gtc_quaternion
	template<typename T, qualifier Q>
	GLM_FUNC_DECL qua<T, Q> quat_cast(mat<3, 3, T, Q> const& x);

	/// Converts a pure rotation 4 * 4 matrix to a quaternion.
	///
	/// @tparam T Floating-point scalar types.
	///
	/// @see gtc_quaternion
	template<typename T, qualifier Q>
	GLM_FUNC_DECL qua<T, Q> quat_cast(mat<4, 4, T, Q> const& x);

	/// Returns the component-wise comparison result of x < y.
	///
	/// @tparam T Floating-point scalar types
	/// @tparam Q Value from qualifier enum
	///
	/// @see ext_quaternion_relational
	template<typename T, qualifier Q>
<<<<<<< HEAD
	GLM_FUNC_DECL vec<4, bool, Q> lessThan(qua<T, Q> const& x, qua<T, Q> const& y);
=======
	GLM_FUNC_DECL GLM_CONSTEXPR vec<4, bool, Q> lessThan(qua<T, Q> const& x, qua<T, Q> const& y);
>>>>>>> b101e8f3

	/// Returns the component-wise comparison of result x <= y.
	///
	/// @tparam T Floating-point scalar types
	/// @tparam Q Value from qualifier enum
	///
	/// @see ext_quaternion_relational
	template<typename T, qualifier Q>
<<<<<<< HEAD
	GLM_FUNC_DECL vec<4, bool, Q> lessThanEqual(qua<T, Q> const& x, qua<T, Q> const& y);
=======
	GLM_FUNC_DECL GLM_CONSTEXPR vec<4, bool, Q> lessThanEqual(qua<T, Q> const& x, qua<T, Q> const& y);
>>>>>>> b101e8f3

	/// Returns the component-wise comparison of result x > y.
	///
	/// @tparam T Floating-point scalar types
	/// @tparam Q Value from qualifier enum
	///
	/// @see ext_quaternion_relational
	template<typename T, qualifier Q>
<<<<<<< HEAD
	GLM_FUNC_DECL vec<4, bool, Q> greaterThan(qua<T, Q> const& x, qua<T, Q> const& y);
=======
	GLM_FUNC_DECL GLM_CONSTEXPR vec<4, bool, Q> greaterThan(qua<T, Q> const& x, qua<T, Q> const& y);
>>>>>>> b101e8f3

	/// Returns the component-wise comparison of result x >= y.
	///
	/// @tparam T Floating-point scalar types
	/// @tparam Q Value from qualifier enum
	///
	/// @see ext_quaternion_relational
	template<typename T, qualifier Q>
<<<<<<< HEAD
	GLM_FUNC_DECL vec<4, bool, Q> greaterThanEqual(qua<T, Q> const& x, qua<T, Q> const& y);
=======
	GLM_FUNC_DECL GLM_CONSTEXPR vec<4, bool, Q> greaterThanEqual(qua<T, Q> const& x, qua<T, Q> const& y);
>>>>>>> b101e8f3

	/// Build a look at quaternion based on the default handedness.
	///
	/// @param direction Desired forward direction. Needs to be normalized.
	/// @param up Up vector, how the camera is oriented. Typically (0, 1, 0).
	template<typename T, qualifier Q>
	GLM_FUNC_DECL qua<T, Q> quatLookAt(
		vec<3, T, Q> const& direction,
		vec<3, T, Q> const& up);

	/// Build a right-handed look at quaternion.
	///
	/// @param direction Desired forward direction onto which the -z-axis gets mapped. Needs to be normalized.
	/// @param up Up vector, how the camera is oriented. Typically (0, 1, 0).
	template<typename T, qualifier Q>
	GLM_FUNC_DECL qua<T, Q> quatLookAtRH(
		vec<3, T, Q> const& direction,
		vec<3, T, Q> const& up);

	/// Build a left-handed look at quaternion.
	///
	/// @param direction Desired forward direction onto which the +z-axis gets mapped. Needs to be normalized.
	/// @param up Up vector, how the camera is oriented. Typically (0, 1, 0).
	template<typename T, qualifier Q>
	GLM_FUNC_DECL qua<T, Q> quatLookAtLH(
		vec<3, T, Q> const& direction,
		vec<3, T, Q> const& up);
	/// @}
} //namespace glm

#include "quaternion.inl"<|MERGE_RESOLUTION|>--- conflicted
+++ resolved
@@ -112,11 +112,7 @@
 	///
 	/// @see ext_quaternion_relational
 	template<typename T, qualifier Q>
-<<<<<<< HEAD
-	GLM_FUNC_DECL vec<4, bool, Q> lessThan(qua<T, Q> const& x, qua<T, Q> const& y);
-=======
 	GLM_FUNC_DECL GLM_CONSTEXPR vec<4, bool, Q> lessThan(qua<T, Q> const& x, qua<T, Q> const& y);
->>>>>>> b101e8f3
 
 	/// Returns the component-wise comparison of result x <= y.
 	///
@@ -125,11 +121,7 @@
 	///
 	/// @see ext_quaternion_relational
 	template<typename T, qualifier Q>
-<<<<<<< HEAD
-	GLM_FUNC_DECL vec<4, bool, Q> lessThanEqual(qua<T, Q> const& x, qua<T, Q> const& y);
-=======
 	GLM_FUNC_DECL GLM_CONSTEXPR vec<4, bool, Q> lessThanEqual(qua<T, Q> const& x, qua<T, Q> const& y);
->>>>>>> b101e8f3
 
 	/// Returns the component-wise comparison of result x > y.
 	///
@@ -138,11 +130,7 @@
 	///
 	/// @see ext_quaternion_relational
 	template<typename T, qualifier Q>
-<<<<<<< HEAD
-	GLM_FUNC_DECL vec<4, bool, Q> greaterThan(qua<T, Q> const& x, qua<T, Q> const& y);
-=======
 	GLM_FUNC_DECL GLM_CONSTEXPR vec<4, bool, Q> greaterThan(qua<T, Q> const& x, qua<T, Q> const& y);
->>>>>>> b101e8f3
 
 	/// Returns the component-wise comparison of result x >= y.
 	///
@@ -151,11 +139,7 @@
 	///
 	/// @see ext_quaternion_relational
 	template<typename T, qualifier Q>
-<<<<<<< HEAD
-	GLM_FUNC_DECL vec<4, bool, Q> greaterThanEqual(qua<T, Q> const& x, qua<T, Q> const& y);
-=======
 	GLM_FUNC_DECL GLM_CONSTEXPR vec<4, bool, Q> greaterThanEqual(qua<T, Q> const& x, qua<T, Q> const& y);
->>>>>>> b101e8f3
 
 	/// Build a look at quaternion based on the default handedness.
 	///
