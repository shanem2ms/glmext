--- conflicted
+++ resolved
@@ -12,13 +12,8 @@
 
 #pragma once
 
-<<<<<<< HEAD
 #if !GLM_CONFIG_ANONYMOUS_STRUCT
-#	error "GLM: Aligned gentypes require to enable C++ language extensions and to define GLM_FORCE_ALIGNED_GENTYPES before including GLM headers."
-=======
-#if !GLM_USE_ANONYMOUS_STRUCT
 #	error "GLM: Aligned gentypes require to enable C++ language extensions."
->>>>>>> b4a2eb14
 #endif
 
 #if GLM_MESSAGES == GLM_ENABLE && !defined(GLM_EXT_INCLUDED)
