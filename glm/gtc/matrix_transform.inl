--- conflicted
+++ resolved
@@ -248,11 +248,8 @@
 #endif
 
 		valType tanHalfFovy = tan(rad / valType(2));
-<<<<<<< HEAD
+
 		detail::tmat4x4<valType, defaultp> Result(valType(0));
-=======
-		detail::tmat4x4<valType> Result(valType(0));
->>>>>>> bbf99893
 		Result[0][0] = valType(1) / (aspect * tanHalfFovy);
 		Result[1][1] = valType(1) / (tanHalfFovy);
 		Result[2][2] = - (zFar + zNear) / (zFar - zNear);
