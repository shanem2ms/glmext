--- conflicted
+++ resolved
@@ -129,60 +129,36 @@
 	}
 
 	template<typename T, qualifier Q>
-<<<<<<< HEAD
-	GLM_FUNC_QUALIFIER vec<4, bool, Q> lessThan(qua<T, Q> const& x, qua<T, Q> const& y)
-	{
-		vec<4, bool, Q> Result;
-=======
 	GLM_FUNC_QUALIFIER GLM_CONSTEXPR vec<4, bool, Q> lessThan(qua<T, Q> const& x, qua<T, Q> const& y)
 	{
 		vec<4, bool, Q> Result(false, false, false, false);
->>>>>>> b101e8f3
 		for(length_t i = 0; i < x.length(); ++i)
 			Result[i] = x[i] < y[i];
 		return Result;
 	}
 
 	template<typename T, qualifier Q>
-<<<<<<< HEAD
-	GLM_FUNC_QUALIFIER vec<4, bool, Q> lessThanEqual(qua<T, Q> const& x, qua<T, Q> const& y)
-	{
-		vec<4, bool, Q> Result;
-=======
 	GLM_FUNC_QUALIFIER GLM_CONSTEXPR vec<4, bool, Q> lessThanEqual(qua<T, Q> const& x, qua<T, Q> const& y)
 	{
 		vec<4, bool, Q> Result(false, false, false, false);
->>>>>>> b101e8f3
 		for(length_t i = 0; i < x.length(); ++i)
 			Result[i] = x[i] <= y[i];
 		return Result;
 	}
 
 	template<typename T, qualifier Q>
-<<<<<<< HEAD
-	GLM_FUNC_QUALIFIER vec<4, bool, Q> greaterThan(qua<T, Q> const& x, qua<T, Q> const& y)
-	{
-		vec<4, bool, Q> Result;
-=======
 	GLM_FUNC_QUALIFIER GLM_CONSTEXPR vec<4, bool, Q> greaterThan(qua<T, Q> const& x, qua<T, Q> const& y)
 	{
 		vec<4, bool, Q> Result(false, false, false, false);
->>>>>>> b101e8f3
 		for(length_t i = 0; i < x.length(); ++i)
 			Result[i] = x[i] > y[i];
 		return Result;
 	}
 
 	template<typename T, qualifier Q>
-<<<<<<< HEAD
-	GLM_FUNC_QUALIFIER vec<4, bool, Q> greaterThanEqual(qua<T, Q> const& x, qua<T, Q> const& y)
-	{
-		vec<4, bool, Q> Result;
-=======
 	GLM_FUNC_QUALIFIER GLM_CONSTEXPR vec<4, bool, Q> greaterThanEqual(qua<T, Q> const& x, qua<T, Q> const& y)
 	{
 		vec<4, bool, Q> Result(false, false, false, false);
->>>>>>> b101e8f3
 		for(length_t i = 0; i < x.length(); ++i)
 			Result[i] = x[i] >= y[i];
 		return Result;
