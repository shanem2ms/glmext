/// @ref gtc_noise
///
// Based on the work of Stefan Gustavson and Ashima Arts on "webgl-noise":
// https://github.com/ashima/webgl-noise
// Following Stefan Gustavson's paper "Simplex noise demystified":
// http://www.itn.liu.se/~stegu/simplexnoise/simplexnoise.pdf

namespace glm{
<<<<<<< HEAD
namespace gtc
=======
namespace detail
>>>>>>> b101e8f3
{
	template<typename T, qualifier Q>
	GLM_FUNC_QUALIFIER vec<4, T, Q> grad4(T const& j, vec<4, T, Q> const& ip)
	{
		vec<3, T, Q> pXYZ = floor(fract(vec<3, T, Q>(j) * vec<3, T, Q>(ip)) * T(7)) * ip[2] - T(1);
		T pW = static_cast<T>(1.5) - dot(abs(pXYZ), vec<3, T, Q>(1));
		vec<4, T, Q> s = vec<4, T, Q>(lessThan(vec<4, T, Q>(pXYZ, pW), vec<4, T, Q>(0.0)));
		pXYZ = pXYZ + (vec<3, T, Q>(s) * T(2) - T(1)) * s.w;
		return vec<4, T, Q>(pXYZ, pW);
	}
<<<<<<< HEAD
}//namespace gtc
=======
}//namespace detail
>>>>>>> b101e8f3

	// Classic Perlin noise
	template<typename T, qualifier Q>
	GLM_FUNC_QUALIFIER T perlin(vec<2, T, Q> const& Position)
	{
		vec<4, T, Q> Pi = glm::floor(vec<4, T, Q>(Position.x, Position.y, Position.x, Position.y)) + vec<4, T, Q>(0.0, 0.0, 1.0, 1.0);
		vec<4, T, Q> Pf = glm::fract(vec<4, T, Q>(Position.x, Position.y, Position.x, Position.y)) - vec<4, T, Q>(0.0, 0.0, 1.0, 1.0);
		Pi = mod(Pi, vec<4, T, Q>(289)); // To avoid truncation effects in permutation
		vec<4, T, Q> ix(Pi.x, Pi.z, Pi.x, Pi.z);
		vec<4, T, Q> iy(Pi.y, Pi.y, Pi.w, Pi.w);
		vec<4, T, Q> fx(Pf.x, Pf.z, Pf.x, Pf.z);
		vec<4, T, Q> fy(Pf.y, Pf.y, Pf.w, Pf.w);

		vec<4, T, Q> i = detail::permute(detail::permute(ix) + iy);

		vec<4, T, Q> gx = static_cast<T>(2) * glm::fract(i / T(41)) - T(1);
		vec<4, T, Q> gy = glm::abs(gx) - T(0.5);
		vec<4, T, Q> tx = glm::floor(gx + T(0.5));
		gx = gx - tx;

		vec<2, T, Q> g00(gx.x, gy.x);
		vec<2, T, Q> g10(gx.y, gy.y);
		vec<2, T, Q> g01(gx.z, gy.z);
		vec<2, T, Q> g11(gx.w, gy.w);

		vec<4, T, Q> norm = detail::taylorInvSqrt(vec<4, T, Q>(dot(g00, g00), dot(g01, g01), dot(g10, g10), dot(g11, g11)));
		g00 *= norm.x;
		g01 *= norm.y;
		g10 *= norm.z;
		g11 *= norm.w;

		T n00 = dot(g00, vec<2, T, Q>(fx.x, fy.x));
		T n10 = dot(g10, vec<2, T, Q>(fx.y, fy.y));
		T n01 = dot(g01, vec<2, T, Q>(fx.z, fy.z));
		T n11 = dot(g11, vec<2, T, Q>(fx.w, fy.w));

		vec<2, T, Q> fade_xy = detail::fade(vec<2, T, Q>(Pf.x, Pf.y));
		vec<2, T, Q> n_x = mix(vec<2, T, Q>(n00, n01), vec<2, T, Q>(n10, n11), fade_xy.x);
		T n_xy = mix(n_x.x, n_x.y, fade_xy.y);
		return T(2.3) * n_xy;
	}

	// Classic Perlin noise
	template<typename T, qualifier Q>
	GLM_FUNC_QUALIFIER T perlin(vec<3, T, Q> const& Position)
	{
		vec<3, T, Q> Pi0 = floor(Position); // Integer part for indexing
		vec<3, T, Q> Pi1 = Pi0 + T(1); // Integer part + 1
		Pi0 = detail::mod289(Pi0);
		Pi1 = detail::mod289(Pi1);
		vec<3, T, Q> Pf0 = fract(Position); // Fractional part for interpolation
		vec<3, T, Q> Pf1 = Pf0 - T(1); // Fractional part - 1.0
		vec<4, T, Q> ix(Pi0.x, Pi1.x, Pi0.x, Pi1.x);
		vec<4, T, Q> iy = vec<4, T, Q>(vec<2, T, Q>(Pi0.y), vec<2, T, Q>(Pi1.y));
		vec<4, T, Q> iz0(Pi0.z);
		vec<4, T, Q> iz1(Pi1.z);

		vec<4, T, Q> ixy = detail::permute(detail::permute(ix) + iy);
		vec<4, T, Q> ixy0 = detail::permute(ixy + iz0);
		vec<4, T, Q> ixy1 = detail::permute(ixy + iz1);

		vec<4, T, Q> gx0 = ixy0 * T(1.0 / 7.0);
		vec<4, T, Q> gy0 = fract(floor(gx0) * T(1.0 / 7.0)) - T(0.5);
		gx0 = fract(gx0);
		vec<4, T, Q> gz0 = vec<4, T, Q>(0.5) - abs(gx0) - abs(gy0);
		vec<4, T, Q> sz0 = step(gz0, vec<4, T, Q>(0.0));
		gx0 -= sz0 * (step(T(0), gx0) - T(0.5));
		gy0 -= sz0 * (step(T(0), gy0) - T(0.5));

		vec<4, T, Q> gx1 = ixy1 * T(1.0 / 7.0);
		vec<4, T, Q> gy1 = fract(floor(gx1) * T(1.0 / 7.0)) - T(0.5);
		gx1 = fract(gx1);
		vec<4, T, Q> gz1 = vec<4, T, Q>(0.5) - abs(gx1) - abs(gy1);
		vec<4, T, Q> sz1 = step(gz1, vec<4, T, Q>(0.0));
		gx1 -= sz1 * (step(T(0), gx1) - T(0.5));
		gy1 -= sz1 * (step(T(0), gy1) - T(0.5));

		vec<3, T, Q> g000(gx0.x, gy0.x, gz0.x);
		vec<3, T, Q> g100(gx0.y, gy0.y, gz0.y);
		vec<3, T, Q> g010(gx0.z, gy0.z, gz0.z);
		vec<3, T, Q> g110(gx0.w, gy0.w, gz0.w);
		vec<3, T, Q> g001(gx1.x, gy1.x, gz1.x);
		vec<3, T, Q> g101(gx1.y, gy1.y, gz1.y);
		vec<3, T, Q> g011(gx1.z, gy1.z, gz1.z);
		vec<3, T, Q> g111(gx1.w, gy1.w, gz1.w);

		vec<4, T, Q> norm0 = detail::taylorInvSqrt(vec<4, T, Q>(dot(g000, g000), dot(g010, g010), dot(g100, g100), dot(g110, g110)));
		g000 *= norm0.x;
		g010 *= norm0.y;
		g100 *= norm0.z;
		g110 *= norm0.w;
		vec<4, T, Q> norm1 = detail::taylorInvSqrt(vec<4, T, Q>(dot(g001, g001), dot(g011, g011), dot(g101, g101), dot(g111, g111)));
		g001 *= norm1.x;
		g011 *= norm1.y;
		g101 *= norm1.z;
		g111 *= norm1.w;

		T n000 = dot(g000, Pf0);
		T n100 = dot(g100, vec<3, T, Q>(Pf1.x, Pf0.y, Pf0.z));
		T n010 = dot(g010, vec<3, T, Q>(Pf0.x, Pf1.y, Pf0.z));
		T n110 = dot(g110, vec<3, T, Q>(Pf1.x, Pf1.y, Pf0.z));
		T n001 = dot(g001, vec<3, T, Q>(Pf0.x, Pf0.y, Pf1.z));
		T n101 = dot(g101, vec<3, T, Q>(Pf1.x, Pf0.y, Pf1.z));
		T n011 = dot(g011, vec<3, T, Q>(Pf0.x, Pf1.y, Pf1.z));
		T n111 = dot(g111, Pf1);

		vec<3, T, Q> fade_xyz = detail::fade(Pf0);
		vec<4, T, Q> n_z = mix(vec<4, T, Q>(n000, n100, n010, n110), vec<4, T, Q>(n001, n101, n011, n111), fade_xyz.z);
		vec<2, T, Q> n_yz = mix(vec<2, T, Q>(n_z.x, n_z.y), vec<2, T, Q>(n_z.z, n_z.w), fade_xyz.y);
		T n_xyz = mix(n_yz.x, n_yz.y, fade_xyz.x);
		return T(2.2) * n_xyz;
	}
	/*
	// Classic Perlin noise
	template<typename T, qualifier Q>
	GLM_FUNC_QUALIFIER T perlin(vec<3, T, Q> const& P)
	{
		vec<3, T, Q> Pi0 = floor(P); // Integer part for indexing
		vec<3, T, Q> Pi1 = Pi0 + T(1); // Integer part + 1
		Pi0 = mod(Pi0, T(289));
		Pi1 = mod(Pi1, T(289));
		vec<3, T, Q> Pf0 = fract(P); // Fractional part for interpolation
		vec<3, T, Q> Pf1 = Pf0 - T(1); // Fractional part - 1.0
		vec<4, T, Q> ix(Pi0.x, Pi1.x, Pi0.x, Pi1.x);
		vec<4, T, Q> iy(Pi0.y, Pi0.y, Pi1.y, Pi1.y);
		vec<4, T, Q> iz0(Pi0.z);
		vec<4, T, Q> iz1(Pi1.z);

		vec<4, T, Q> ixy = permute(permute(ix) + iy);
		vec<4, T, Q> ixy0 = permute(ixy + iz0);
		vec<4, T, Q> ixy1 = permute(ixy + iz1);

		vec<4, T, Q> gx0 = ixy0 / T(7);
		vec<4, T, Q> gy0 = fract(floor(gx0) / T(7)) - T(0.5);
		gx0 = fract(gx0);
		vec<4, T, Q> gz0 = vec<4, T, Q>(0.5) - abs(gx0) - abs(gy0);
		vec<4, T, Q> sz0 = step(gz0, vec<4, T, Q>(0.0));
		gx0 -= sz0 * (step(0.0, gx0) - T(0.5));
		gy0 -= sz0 * (step(0.0, gy0) - T(0.5));

		vec<4, T, Q> gx1 = ixy1 / T(7);
		vec<4, T, Q> gy1 = fract(floor(gx1) / T(7)) - T(0.5);
		gx1 = fract(gx1);
		vec<4, T, Q> gz1 = vec<4, T, Q>(0.5) - abs(gx1) - abs(gy1);
		vec<4, T, Q> sz1 = step(gz1, vec<4, T, Q>(0.0));
		gx1 -= sz1 * (step(T(0), gx1) - T(0.5));
		gy1 -= sz1 * (step(T(0), gy1) - T(0.5));

		vec<3, T, Q> g000(gx0.x, gy0.x, gz0.x);
		vec<3, T, Q> g100(gx0.y, gy0.y, gz0.y);
		vec<3, T, Q> g010(gx0.z, gy0.z, gz0.z);
		vec<3, T, Q> g110(gx0.w, gy0.w, gz0.w);
		vec<3, T, Q> g001(gx1.x, gy1.x, gz1.x);
		vec<3, T, Q> g101(gx1.y, gy1.y, gz1.y);
		vec<3, T, Q> g011(gx1.z, gy1.z, gz1.z);
		vec<3, T, Q> g111(gx1.w, gy1.w, gz1.w);

		vec<4, T, Q> norm0 = taylorInvSqrt(vec<4, T, Q>(dot(g000, g000), dot(g010, g010), dot(g100, g100), dot(g110, g110)));
		g000 *= norm0.x;
		g010 *= norm0.y;
		g100 *= norm0.z;
		g110 *= norm0.w;
		vec<4, T, Q> norm1 = taylorInvSqrt(vec<4, T, Q>(dot(g001, g001), dot(g011, g011), dot(g101, g101), dot(g111, g111)));
		g001 *= norm1.x;
		g011 *= norm1.y;
		g101 *= norm1.z;
		g111 *= norm1.w;

		T n000 = dot(g000, Pf0);
		T n100 = dot(g100, vec<3, T, Q>(Pf1.x, Pf0.y, Pf0.z));
		T n010 = dot(g010, vec<3, T, Q>(Pf0.x, Pf1.y, Pf0.z));
		T n110 = dot(g110, vec<3, T, Q>(Pf1.x, Pf1.y, Pf0.z));
		T n001 = dot(g001, vec<3, T, Q>(Pf0.x, Pf0.y, Pf1.z));
		T n101 = dot(g101, vec<3, T, Q>(Pf1.x, Pf0.y, Pf1.z));
		T n011 = dot(g011, vec<3, T, Q>(Pf0.x, Pf1.y, Pf1.z));
		T n111 = dot(g111, Pf1);

		vec<3, T, Q> fade_xyz = fade(Pf0);
		vec<4, T, Q> n_z = mix(vec<4, T, Q>(n000, n100, n010, n110), vec<4, T, Q>(n001, n101, n011, n111), fade_xyz.z);
		vec<2, T, Q> n_yz = mix(
			vec<2, T, Q>(n_z.x, n_z.y),
			vec<2, T, Q>(n_z.z, n_z.w), fade_xyz.y);
		T n_xyz = mix(n_yz.x, n_yz.y, fade_xyz.x);
		return T(2.2) * n_xyz;
	}
	*/
	// Classic Perlin noise
	template<typename T, qualifier Q>
	GLM_FUNC_QUALIFIER T perlin(vec<4, T, Q> const& Position)
	{
		vec<4, T, Q> Pi0 = floor(Position);	// Integer part for indexing
		vec<4, T, Q> Pi1 = Pi0 + T(1);		// Integer part + 1
		Pi0 = mod(Pi0, vec<4, T, Q>(289));
		Pi1 = mod(Pi1, vec<4, T, Q>(289));
		vec<4, T, Q> Pf0 = fract(Position);	// Fractional part for interpolation
		vec<4, T, Q> Pf1 = Pf0 - T(1);		// Fractional part - 1.0
		vec<4, T, Q> ix(Pi0.x, Pi1.x, Pi0.x, Pi1.x);
		vec<4, T, Q> iy(Pi0.y, Pi0.y, Pi1.y, Pi1.y);
		vec<4, T, Q> iz0(Pi0.z);
		vec<4, T, Q> iz1(Pi1.z);
		vec<4, T, Q> iw0(Pi0.w);
		vec<4, T, Q> iw1(Pi1.w);

		vec<4, T, Q> ixy = detail::permute(detail::permute(ix) + iy);
		vec<4, T, Q> ixy0 = detail::permute(ixy + iz0);
		vec<4, T, Q> ixy1 = detail::permute(ixy + iz1);
		vec<4, T, Q> ixy00 = detail::permute(ixy0 + iw0);
		vec<4, T, Q> ixy01 = detail::permute(ixy0 + iw1);
		vec<4, T, Q> ixy10 = detail::permute(ixy1 + iw0);
		vec<4, T, Q> ixy11 = detail::permute(ixy1 + iw1);

		vec<4, T, Q> gx00 = ixy00 / T(7);
		vec<4, T, Q> gy00 = floor(gx00) / T(7);
		vec<4, T, Q> gz00 = floor(gy00) / T(6);
		gx00 = fract(gx00) - T(0.5);
		gy00 = fract(gy00) - T(0.5);
		gz00 = fract(gz00) - T(0.5);
		vec<4, T, Q> gw00 = vec<4, T, Q>(0.75) - abs(gx00) - abs(gy00) - abs(gz00);
		vec<4, T, Q> sw00 = step(gw00, vec<4, T, Q>(0.0));
		gx00 -= sw00 * (step(T(0), gx00) - T(0.5));
		gy00 -= sw00 * (step(T(0), gy00) - T(0.5));

		vec<4, T, Q> gx01 = ixy01 / T(7);
		vec<4, T, Q> gy01 = floor(gx01) / T(7);
		vec<4, T, Q> gz01 = floor(gy01) / T(6);
		gx01 = fract(gx01) - T(0.5);
		gy01 = fract(gy01) - T(0.5);
		gz01 = fract(gz01) - T(0.5);
		vec<4, T, Q> gw01 = vec<4, T, Q>(0.75) - abs(gx01) - abs(gy01) - abs(gz01);
		vec<4, T, Q> sw01 = step(gw01, vec<4, T, Q>(0.0));
		gx01 -= sw01 * (step(T(0), gx01) - T(0.5));
		gy01 -= sw01 * (step(T(0), gy01) - T(0.5));

		vec<4, T, Q> gx10 = ixy10 / T(7);
		vec<4, T, Q> gy10 = floor(gx10) / T(7);
		vec<4, T, Q> gz10 = floor(gy10) / T(6);
		gx10 = fract(gx10) - T(0.5);
		gy10 = fract(gy10) - T(0.5);
		gz10 = fract(gz10) - T(0.5);
		vec<4, T, Q> gw10 = vec<4, T, Q>(0.75) - abs(gx10) - abs(gy10) - abs(gz10);
		vec<4, T, Q> sw10 = step(gw10, vec<4, T, Q>(0));
		gx10 -= sw10 * (step(T(0), gx10) - T(0.5));
		gy10 -= sw10 * (step(T(0), gy10) - T(0.5));

		vec<4, T, Q> gx11 = ixy11 / T(7);
		vec<4, T, Q> gy11 = floor(gx11) / T(7);
		vec<4, T, Q> gz11 = floor(gy11) / T(6);
		gx11 = fract(gx11) - T(0.5);
		gy11 = fract(gy11) - T(0.5);
		gz11 = fract(gz11) - T(0.5);
		vec<4, T, Q> gw11 = vec<4, T, Q>(0.75) - abs(gx11) - abs(gy11) - abs(gz11);
		vec<4, T, Q> sw11 = step(gw11, vec<4, T, Q>(0.0));
		gx11 -= sw11 * (step(T(0), gx11) - T(0.5));
		gy11 -= sw11 * (step(T(0), gy11) - T(0.5));

		vec<4, T, Q> g0000(gx00.x, gy00.x, gz00.x, gw00.x);
		vec<4, T, Q> g1000(gx00.y, gy00.y, gz00.y, gw00.y);
		vec<4, T, Q> g0100(gx00.z, gy00.z, gz00.z, gw00.z);
		vec<4, T, Q> g1100(gx00.w, gy00.w, gz00.w, gw00.w);
		vec<4, T, Q> g0010(gx10.x, gy10.x, gz10.x, gw10.x);
		vec<4, T, Q> g1010(gx10.y, gy10.y, gz10.y, gw10.y);
		vec<4, T, Q> g0110(gx10.z, gy10.z, gz10.z, gw10.z);
		vec<4, T, Q> g1110(gx10.w, gy10.w, gz10.w, gw10.w);
		vec<4, T, Q> g0001(gx01.x, gy01.x, gz01.x, gw01.x);
		vec<4, T, Q> g1001(gx01.y, gy01.y, gz01.y, gw01.y);
		vec<4, T, Q> g0101(gx01.z, gy01.z, gz01.z, gw01.z);
		vec<4, T, Q> g1101(gx01.w, gy01.w, gz01.w, gw01.w);
		vec<4, T, Q> g0011(gx11.x, gy11.x, gz11.x, gw11.x);
		vec<4, T, Q> g1011(gx11.y, gy11.y, gz11.y, gw11.y);
		vec<4, T, Q> g0111(gx11.z, gy11.z, gz11.z, gw11.z);
		vec<4, T, Q> g1111(gx11.w, gy11.w, gz11.w, gw11.w);

		vec<4, T, Q> norm00 = detail::taylorInvSqrt(vec<4, T, Q>(dot(g0000, g0000), dot(g0100, g0100), dot(g1000, g1000), dot(g1100, g1100)));
		g0000 *= norm00.x;
		g0100 *= norm00.y;
		g1000 *= norm00.z;
		g1100 *= norm00.w;

		vec<4, T, Q> norm01 = detail::taylorInvSqrt(vec<4, T, Q>(dot(g0001, g0001), dot(g0101, g0101), dot(g1001, g1001), dot(g1101, g1101)));
		g0001 *= norm01.x;
		g0101 *= norm01.y;
		g1001 *= norm01.z;
		g1101 *= norm01.w;

		vec<4, T, Q> norm10 = detail::taylorInvSqrt(vec<4, T, Q>(dot(g0010, g0010), dot(g0110, g0110), dot(g1010, g1010), dot(g1110, g1110)));
		g0010 *= norm10.x;
		g0110 *= norm10.y;
		g1010 *= norm10.z;
		g1110 *= norm10.w;

		vec<4, T, Q> norm11 = detail::taylorInvSqrt(vec<4, T, Q>(dot(g0011, g0011), dot(g0111, g0111), dot(g1011, g1011), dot(g1111, g1111)));
		g0011 *= norm11.x;
		g0111 *= norm11.y;
		g1011 *= norm11.z;
		g1111 *= norm11.w;

		T n0000 = dot(g0000, Pf0);
		T n1000 = dot(g1000, vec<4, T, Q>(Pf1.x, Pf0.y, Pf0.z, Pf0.w));
		T n0100 = dot(g0100, vec<4, T, Q>(Pf0.x, Pf1.y, Pf0.z, Pf0.w));
		T n1100 = dot(g1100, vec<4, T, Q>(Pf1.x, Pf1.y, Pf0.z, Pf0.w));
		T n0010 = dot(g0010, vec<4, T, Q>(Pf0.x, Pf0.y, Pf1.z, Pf0.w));
		T n1010 = dot(g1010, vec<4, T, Q>(Pf1.x, Pf0.y, Pf1.z, Pf0.w));
		T n0110 = dot(g0110, vec<4, T, Q>(Pf0.x, Pf1.y, Pf1.z, Pf0.w));
		T n1110 = dot(g1110, vec<4, T, Q>(Pf1.x, Pf1.y, Pf1.z, Pf0.w));
		T n0001 = dot(g0001, vec<4, T, Q>(Pf0.x, Pf0.y, Pf0.z, Pf1.w));
		T n1001 = dot(g1001, vec<4, T, Q>(Pf1.x, Pf0.y, Pf0.z, Pf1.w));
		T n0101 = dot(g0101, vec<4, T, Q>(Pf0.x, Pf1.y, Pf0.z, Pf1.w));
		T n1101 = dot(g1101, vec<4, T, Q>(Pf1.x, Pf1.y, Pf0.z, Pf1.w));
		T n0011 = dot(g0011, vec<4, T, Q>(Pf0.x, Pf0.y, Pf1.z, Pf1.w));
		T n1011 = dot(g1011, vec<4, T, Q>(Pf1.x, Pf0.y, Pf1.z, Pf1.w));
		T n0111 = dot(g0111, vec<4, T, Q>(Pf0.x, Pf1.y, Pf1.z, Pf1.w));
		T n1111 = dot(g1111, Pf1);

		vec<4, T, Q> fade_xyzw = detail::fade(Pf0);
		vec<4, T, Q> n_0w = mix(vec<4, T, Q>(n0000, n1000, n0100, n1100), vec<4, T, Q>(n0001, n1001, n0101, n1101), fade_xyzw.w);
		vec<4, T, Q> n_1w = mix(vec<4, T, Q>(n0010, n1010, n0110, n1110), vec<4, T, Q>(n0011, n1011, n0111, n1111), fade_xyzw.w);
		vec<4, T, Q> n_zw = mix(n_0w, n_1w, fade_xyzw.z);
		vec<2, T, Q> n_yzw = mix(vec<2, T, Q>(n_zw.x, n_zw.y), vec<2, T, Q>(n_zw.z, n_zw.w), fade_xyzw.y);
		T n_xyzw = mix(n_yzw.x, n_yzw.y, fade_xyzw.x);
		return T(2.2) * n_xyzw;
	}

	// Classic Perlin noise, periodic variant
	template<typename T, qualifier Q>
	GLM_FUNC_QUALIFIER T perlin(vec<2, T, Q> const& Position, vec<2, T, Q> const& rep)
	{
		vec<4, T, Q> Pi = floor(vec<4, T, Q>(Position.x, Position.y, Position.x, Position.y)) + vec<4, T, Q>(0.0, 0.0, 1.0, 1.0);
		vec<4, T, Q> Pf = fract(vec<4, T, Q>(Position.x, Position.y, Position.x, Position.y)) - vec<4, T, Q>(0.0, 0.0, 1.0, 1.0);
		Pi = mod(Pi, vec<4, T, Q>(rep.x, rep.y, rep.x, rep.y)); // To create noise with explicit period
		Pi = mod(Pi, vec<4, T, Q>(289)); // To avoid truncation effects in permutation
		vec<4, T, Q> ix(Pi.x, Pi.z, Pi.x, Pi.z);
		vec<4, T, Q> iy(Pi.y, Pi.y, Pi.w, Pi.w);
		vec<4, T, Q> fx(Pf.x, Pf.z, Pf.x, Pf.z);
		vec<4, T, Q> fy(Pf.y, Pf.y, Pf.w, Pf.w);

		vec<4, T, Q> i = detail::permute(detail::permute(ix) + iy);

		vec<4, T, Q> gx = static_cast<T>(2) * fract(i / T(41)) - T(1);
		vec<4, T, Q> gy = abs(gx) - T(0.5);
		vec<4, T, Q> tx = floor(gx + T(0.5));
		gx = gx - tx;

		vec<2, T, Q> g00(gx.x, gy.x);
		vec<2, T, Q> g10(gx.y, gy.y);
		vec<2, T, Q> g01(gx.z, gy.z);
		vec<2, T, Q> g11(gx.w, gy.w);

		vec<4, T, Q> norm = detail::taylorInvSqrt(vec<4, T, Q>(dot(g00, g00), dot(g01, g01), dot(g10, g10), dot(g11, g11)));
		g00 *= norm.x;
		g01 *= norm.y;
		g10 *= norm.z;
		g11 *= norm.w;

		T n00 = dot(g00, vec<2, T, Q>(fx.x, fy.x));
		T n10 = dot(g10, vec<2, T, Q>(fx.y, fy.y));
		T n01 = dot(g01, vec<2, T, Q>(fx.z, fy.z));
		T n11 = dot(g11, vec<2, T, Q>(fx.w, fy.w));

		vec<2, T, Q> fade_xy = detail::fade(vec<2, T, Q>(Pf.x, Pf.y));
		vec<2, T, Q> n_x = mix(vec<2, T, Q>(n00, n01), vec<2, T, Q>(n10, n11), fade_xy.x);
		T n_xy = mix(n_x.x, n_x.y, fade_xy.y);
		return T(2.3) * n_xy;
	}

	// Classic Perlin noise, periodic variant
	template<typename T, qualifier Q>
	GLM_FUNC_QUALIFIER T perlin(vec<3, T, Q> const& Position, vec<3, T, Q> const& rep)
	{
		vec<3, T, Q> Pi0 = mod(floor(Position), rep); // Integer part, modulo period
		vec<3, T, Q> Pi1 = mod(Pi0 + vec<3, T, Q>(T(1)), rep); // Integer part + 1, mod period
		Pi0 = mod(Pi0, vec<3, T, Q>(289));
		Pi1 = mod(Pi1, vec<3, T, Q>(289));
		vec<3, T, Q> Pf0 = fract(Position); // Fractional part for interpolation
		vec<3, T, Q> Pf1 = Pf0 - vec<3, T, Q>(T(1)); // Fractional part - 1.0
		vec<4, T, Q> ix = vec<4, T, Q>(Pi0.x, Pi1.x, Pi0.x, Pi1.x);
		vec<4, T, Q> iy = vec<4, T, Q>(Pi0.y, Pi0.y, Pi1.y, Pi1.y);
		vec<4, T, Q> iz0(Pi0.z);
		vec<4, T, Q> iz1(Pi1.z);

		vec<4, T, Q> ixy = detail::permute(detail::permute(ix) + iy);
		vec<4, T, Q> ixy0 = detail::permute(ixy + iz0);
		vec<4, T, Q> ixy1 = detail::permute(ixy + iz1);

		vec<4, T, Q> gx0 = ixy0 / T(7);
		vec<4, T, Q> gy0 = fract(floor(gx0) / T(7)) - T(0.5);
		gx0 = fract(gx0);
		vec<4, T, Q> gz0 = vec<4, T, Q>(0.5) - abs(gx0) - abs(gy0);
		vec<4, T, Q> sz0 = step(gz0, vec<4, T, Q>(0));
		gx0 -= sz0 * (step(T(0), gx0) - T(0.5));
		gy0 -= sz0 * (step(T(0), gy0) - T(0.5));

		vec<4, T, Q> gx1 = ixy1 / T(7);
		vec<4, T, Q> gy1 = fract(floor(gx1) / T(7)) - T(0.5);
		gx1 = fract(gx1);
		vec<4, T, Q> gz1 = vec<4, T, Q>(0.5) - abs(gx1) - abs(gy1);
		vec<4, T, Q> sz1 = step(gz1, vec<4, T, Q>(T(0)));
		gx1 -= sz1 * (step(T(0), gx1) - T(0.5));
		gy1 -= sz1 * (step(T(0), gy1) - T(0.5));

		vec<3, T, Q> g000 = vec<3, T, Q>(gx0.x, gy0.x, gz0.x);
		vec<3, T, Q> g100 = vec<3, T, Q>(gx0.y, gy0.y, gz0.y);
		vec<3, T, Q> g010 = vec<3, T, Q>(gx0.z, gy0.z, gz0.z);
		vec<3, T, Q> g110 = vec<3, T, Q>(gx0.w, gy0.w, gz0.w);
		vec<3, T, Q> g001 = vec<3, T, Q>(gx1.x, gy1.x, gz1.x);
		vec<3, T, Q> g101 = vec<3, T, Q>(gx1.y, gy1.y, gz1.y);
		vec<3, T, Q> g011 = vec<3, T, Q>(gx1.z, gy1.z, gz1.z);
		vec<3, T, Q> g111 = vec<3, T, Q>(gx1.w, gy1.w, gz1.w);

		vec<4, T, Q> norm0 = detail::taylorInvSqrt(vec<4, T, Q>(dot(g000, g000), dot(g010, g010), dot(g100, g100), dot(g110, g110)));
		g000 *= norm0.x;
		g010 *= norm0.y;
		g100 *= norm0.z;
		g110 *= norm0.w;
		vec<4, T, Q> norm1 = detail::taylorInvSqrt(vec<4, T, Q>(dot(g001, g001), dot(g011, g011), dot(g101, g101), dot(g111, g111)));
		g001 *= norm1.x;
		g011 *= norm1.y;
		g101 *= norm1.z;
		g111 *= norm1.w;

		T n000 = dot(g000, Pf0);
		T n100 = dot(g100, vec<3, T, Q>(Pf1.x, Pf0.y, Pf0.z));
		T n010 = dot(g010, vec<3, T, Q>(Pf0.x, Pf1.y, Pf0.z));
		T n110 = dot(g110, vec<3, T, Q>(Pf1.x, Pf1.y, Pf0.z));
		T n001 = dot(g001, vec<3, T, Q>(Pf0.x, Pf0.y, Pf1.z));
		T n101 = dot(g101, vec<3, T, Q>(Pf1.x, Pf0.y, Pf1.z));
		T n011 = dot(g011, vec<3, T, Q>(Pf0.x, Pf1.y, Pf1.z));
		T n111 = dot(g111, Pf1);

		vec<3, T, Q> fade_xyz = detail::fade(Pf0);
		vec<4, T, Q> n_z = mix(vec<4, T, Q>(n000, n100, n010, n110), vec<4, T, Q>(n001, n101, n011, n111), fade_xyz.z);
		vec<2, T, Q> n_yz = mix(vec<2, T, Q>(n_z.x, n_z.y), vec<2, T, Q>(n_z.z, n_z.w), fade_xyz.y);
		T n_xyz = mix(n_yz.x, n_yz.y, fade_xyz.x);
		return T(2.2) * n_xyz;
	}

	// Classic Perlin noise, periodic version
	template<typename T, qualifier Q>
	GLM_FUNC_QUALIFIER T perlin(vec<4, T, Q> const& Position, vec<4, T, Q> const& rep)
	{
		vec<4, T, Q> Pi0 = mod(floor(Position), rep); // Integer part modulo rep
		vec<4, T, Q> Pi1 = mod(Pi0 + T(1), rep); // Integer part + 1 mod rep
		vec<4, T, Q> Pf0 = fract(Position); // Fractional part for interpolation
		vec<4, T, Q> Pf1 = Pf0 - T(1); // Fractional part - 1.0
		vec<4, T, Q> ix = vec<4, T, Q>(Pi0.x, Pi1.x, Pi0.x, Pi1.x);
		vec<4, T, Q> iy = vec<4, T, Q>(Pi0.y, Pi0.y, Pi1.y, Pi1.y);
		vec<4, T, Q> iz0(Pi0.z);
		vec<4, T, Q> iz1(Pi1.z);
		vec<4, T, Q> iw0(Pi0.w);
		vec<4, T, Q> iw1(Pi1.w);

		vec<4, T, Q> ixy = detail::permute(detail::permute(ix) + iy);
		vec<4, T, Q> ixy0 = detail::permute(ixy + iz0);
		vec<4, T, Q> ixy1 = detail::permute(ixy + iz1);
		vec<4, T, Q> ixy00 = detail::permute(ixy0 + iw0);
		vec<4, T, Q> ixy01 = detail::permute(ixy0 + iw1);
		vec<4, T, Q> ixy10 = detail::permute(ixy1 + iw0);
		vec<4, T, Q> ixy11 = detail::permute(ixy1 + iw1);

		vec<4, T, Q> gx00 = ixy00 / T(7);
		vec<4, T, Q> gy00 = floor(gx00) / T(7);
		vec<4, T, Q> gz00 = floor(gy00) / T(6);
		gx00 = fract(gx00) - T(0.5);
		gy00 = fract(gy00) - T(0.5);
		gz00 = fract(gz00) - T(0.5);
		vec<4, T, Q> gw00 = vec<4, T, Q>(0.75) - abs(gx00) - abs(gy00) - abs(gz00);
		vec<4, T, Q> sw00 = step(gw00, vec<4, T, Q>(0));
		gx00 -= sw00 * (step(T(0), gx00) - T(0.5));
		gy00 -= sw00 * (step(T(0), gy00) - T(0.5));

		vec<4, T, Q> gx01 = ixy01 / T(7);
		vec<4, T, Q> gy01 = floor(gx01) / T(7);
		vec<4, T, Q> gz01 = floor(gy01) / T(6);
		gx01 = fract(gx01) - T(0.5);
		gy01 = fract(gy01) - T(0.5);
		gz01 = fract(gz01) - T(0.5);
		vec<4, T, Q> gw01 = vec<4, T, Q>(0.75) - abs(gx01) - abs(gy01) - abs(gz01);
		vec<4, T, Q> sw01 = step(gw01, vec<4, T, Q>(0.0));
		gx01 -= sw01 * (step(T(0), gx01) - T(0.5));
		gy01 -= sw01 * (step(T(0), gy01) - T(0.5));

		vec<4, T, Q> gx10 = ixy10 / T(7);
		vec<4, T, Q> gy10 = floor(gx10) / T(7);
		vec<4, T, Q> gz10 = floor(gy10) / T(6);
		gx10 = fract(gx10) - T(0.5);
		gy10 = fract(gy10) - T(0.5);
		gz10 = fract(gz10) - T(0.5);
		vec<4, T, Q> gw10 = vec<4, T, Q>(0.75) - abs(gx10) - abs(gy10) - abs(gz10);
		vec<4, T, Q> sw10 = step(gw10, vec<4, T, Q>(0.0));
		gx10 -= sw10 * (step(T(0), gx10) - T(0.5));
		gy10 -= sw10 * (step(T(0), gy10) - T(0.5));

		vec<4, T, Q> gx11 = ixy11 / T(7);
		vec<4, T, Q> gy11 = floor(gx11) / T(7);
		vec<4, T, Q> gz11 = floor(gy11) / T(6);
		gx11 = fract(gx11) - T(0.5);
		gy11 = fract(gy11) - T(0.5);
		gz11 = fract(gz11) - T(0.5);
		vec<4, T, Q> gw11 = vec<4, T, Q>(0.75) - abs(gx11) - abs(gy11) - abs(gz11);
		vec<4, T, Q> sw11 = step(gw11, vec<4, T, Q>(T(0)));
		gx11 -= sw11 * (step(T(0), gx11) - T(0.5));
		gy11 -= sw11 * (step(T(0), gy11) - T(0.5));

		vec<4, T, Q> g0000(gx00.x, gy00.x, gz00.x, gw00.x);
		vec<4, T, Q> g1000(gx00.y, gy00.y, gz00.y, gw00.y);
		vec<4, T, Q> g0100(gx00.z, gy00.z, gz00.z, gw00.z);
		vec<4, T, Q> g1100(gx00.w, gy00.w, gz00.w, gw00.w);
		vec<4, T, Q> g0010(gx10.x, gy10.x, gz10.x, gw10.x);
		vec<4, T, Q> g1010(gx10.y, gy10.y, gz10.y, gw10.y);
		vec<4, T, Q> g0110(gx10.z, gy10.z, gz10.z, gw10.z);
		vec<4, T, Q> g1110(gx10.w, gy10.w, gz10.w, gw10.w);
		vec<4, T, Q> g0001(gx01.x, gy01.x, gz01.x, gw01.x);
		vec<4, T, Q> g1001(gx01.y, gy01.y, gz01.y, gw01.y);
		vec<4, T, Q> g0101(gx01.z, gy01.z, gz01.z, gw01.z);
		vec<4, T, Q> g1101(gx01.w, gy01.w, gz01.w, gw01.w);
		vec<4, T, Q> g0011(gx11.x, gy11.x, gz11.x, gw11.x);
		vec<4, T, Q> g1011(gx11.y, gy11.y, gz11.y, gw11.y);
		vec<4, T, Q> g0111(gx11.z, gy11.z, gz11.z, gw11.z);
		vec<4, T, Q> g1111(gx11.w, gy11.w, gz11.w, gw11.w);

		vec<4, T, Q> norm00 = detail::taylorInvSqrt(vec<4, T, Q>(dot(g0000, g0000), dot(g0100, g0100), dot(g1000, g1000), dot(g1100, g1100)));
		g0000 *= norm00.x;
		g0100 *= norm00.y;
		g1000 *= norm00.z;
		g1100 *= norm00.w;

		vec<4, T, Q> norm01 = detail::taylorInvSqrt(vec<4, T, Q>(dot(g0001, g0001), dot(g0101, g0101), dot(g1001, g1001), dot(g1101, g1101)));
		g0001 *= norm01.x;
		g0101 *= norm01.y;
		g1001 *= norm01.z;
		g1101 *= norm01.w;

		vec<4, T, Q> norm10 = detail::taylorInvSqrt(vec<4, T, Q>(dot(g0010, g0010), dot(g0110, g0110), dot(g1010, g1010), dot(g1110, g1110)));
		g0010 *= norm10.x;
		g0110 *= norm10.y;
		g1010 *= norm10.z;
		g1110 *= norm10.w;

		vec<4, T, Q> norm11 = detail::taylorInvSqrt(vec<4, T, Q>(dot(g0011, g0011), dot(g0111, g0111), dot(g1011, g1011), dot(g1111, g1111)));
		g0011 *= norm11.x;
		g0111 *= norm11.y;
		g1011 *= norm11.z;
		g1111 *= norm11.w;

		T n0000 = dot(g0000, Pf0);
		T n1000 = dot(g1000, vec<4, T, Q>(Pf1.x, Pf0.y, Pf0.z, Pf0.w));
		T n0100 = dot(g0100, vec<4, T, Q>(Pf0.x, Pf1.y, Pf0.z, Pf0.w));
		T n1100 = dot(g1100, vec<4, T, Q>(Pf1.x, Pf1.y, Pf0.z, Pf0.w));
		T n0010 = dot(g0010, vec<4, T, Q>(Pf0.x, Pf0.y, Pf1.z, Pf0.w));
		T n1010 = dot(g1010, vec<4, T, Q>(Pf1.x, Pf0.y, Pf1.z, Pf0.w));
		T n0110 = dot(g0110, vec<4, T, Q>(Pf0.x, Pf1.y, Pf1.z, Pf0.w));
		T n1110 = dot(g1110, vec<4, T, Q>(Pf1.x, Pf1.y, Pf1.z, Pf0.w));
		T n0001 = dot(g0001, vec<4, T, Q>(Pf0.x, Pf0.y, Pf0.z, Pf1.w));
		T n1001 = dot(g1001, vec<4, T, Q>(Pf1.x, Pf0.y, Pf0.z, Pf1.w));
		T n0101 = dot(g0101, vec<4, T, Q>(Pf0.x, Pf1.y, Pf0.z, Pf1.w));
		T n1101 = dot(g1101, vec<4, T, Q>(Pf1.x, Pf1.y, Pf0.z, Pf1.w));
		T n0011 = dot(g0011, vec<4, T, Q>(Pf0.x, Pf0.y, Pf1.z, Pf1.w));
		T n1011 = dot(g1011, vec<4, T, Q>(Pf1.x, Pf0.y, Pf1.z, Pf1.w));
		T n0111 = dot(g0111, vec<4, T, Q>(Pf0.x, Pf1.y, Pf1.z, Pf1.w));
		T n1111 = dot(g1111, Pf1);

		vec<4, T, Q> fade_xyzw = detail::fade(Pf0);
		vec<4, T, Q> n_0w = mix(vec<4, T, Q>(n0000, n1000, n0100, n1100), vec<4, T, Q>(n0001, n1001, n0101, n1101), fade_xyzw.w);
		vec<4, T, Q> n_1w = mix(vec<4, T, Q>(n0010, n1010, n0110, n1110), vec<4, T, Q>(n0011, n1011, n0111, n1111), fade_xyzw.w);
		vec<4, T, Q> n_zw = mix(n_0w, n_1w, fade_xyzw.z);
		vec<2, T, Q> n_yzw = mix(vec<2, T, Q>(n_zw.x, n_zw.y), vec<2, T, Q>(n_zw.z, n_zw.w), fade_xyzw.y);
		T n_xyzw = mix(n_yzw.x, n_yzw.y, fade_xyzw.x);
		return T(2.2) * n_xyzw;
	}

	template<typename T, qualifier Q>
	GLM_FUNC_QUALIFIER T simplex(glm::vec<2, T, Q> const& v)
	{
		vec<4, T, Q> const C = vec<4, T, Q>(
			T( 0.211324865405187),  // (3.0 -  sqrt(3.0)) / 6.0
			T( 0.366025403784439),  //  0.5 * (sqrt(3.0)  - 1.0)
			T(-0.577350269189626),	// -1.0 + 2.0 * C.x
			T( 0.024390243902439)); //  1.0 / 41.0

		// First corner
		vec<2, T, Q> i  = floor(v + dot(v, vec<2, T, Q>(C[1])));
		vec<2, T, Q> x0 = v -   i + dot(i, vec<2, T, Q>(C[0]));

		// Other corners
		//i1.x = step( x0.y, x0.x ); // x0.x > x0.y ? 1.0 : 0.0
		//i1.y = 1.0 - i1.x;
		vec<2, T, Q> i1 = (x0.x > x0.y) ? vec<2, T, Q>(1, 0) : vec<2, T, Q>(0, 1);
		// x0 = x0 - 0.0 + 0.0 * C.xx ;
		// x1 = x0 - i1 + 1.0 * C.xx ;
		// x2 = x0 - 1.0 + 2.0 * C.xx ;
		vec<4, T, Q> x12 = vec<4, T, Q>(x0.x, x0.y, x0.x, x0.y) + vec<4, T, Q>(C.x, C.x, C.z, C.z);
		x12 = vec<4, T, Q>(vec<2, T, Q>(x12) - i1, x12.z, x12.w);

		// Permutations
		i = mod(i, vec<2, T, Q>(289)); // Avoid truncation effects in permutation
		vec<3, T, Q> p = detail::permute(
			detail::permute(i.y + vec<3, T, Q>(T(0), i1.y, T(1)))
			+ i.x + vec<3, T, Q>(T(0), i1.x, T(1)));

		vec<3, T, Q> m = max(vec<3, T, Q>(0.5) - vec<3, T, Q>(
			dot(x0, x0),
			dot(vec<2, T, Q>(x12.x, x12.y), vec<2, T, Q>(x12.x, x12.y)),
			dot(vec<2, T, Q>(x12.z, x12.w), vec<2, T, Q>(x12.z, x12.w))), vec<3, T, Q>(0));
		m = m * m ;
		m = m * m ;

		// Gradients: 41 points uniformly over a line, mapped onto a diamond.
		// The ring size 17*17 = 289 is close to a multiple of 41 (41*7 = 287)

		vec<3, T, Q> x = static_cast<T>(2) * fract(p * C.w) - T(1);
		vec<3, T, Q> h = abs(x) - T(0.5);
		vec<3, T, Q> ox = floor(x + T(0.5));
		vec<3, T, Q> a0 = x - ox;

		// Normalise gradients implicitly by scaling m
		// Inlined for speed: m *= taylorInvSqrt( a0*a0 + h*h );
		m *= static_cast<T>(1.79284291400159) - T(0.85373472095314) * (a0 * a0 + h * h);

		// Compute final noise value at P
		vec<3, T, Q> g;
		g.x  = a0.x  * x0.x  + h.x  * x0.y;
		//g.yz = a0.yz * x12.xz + h.yz * x12.yw;
		g.y = a0.y * x12.x + h.y * x12.y;
		g.z = a0.z * x12.z + h.z * x12.w;
		return T(130) * dot(m, g);
	}

	template<typename T, qualifier Q>
	GLM_FUNC_QUALIFIER T simplex(vec<3, T, Q> const& v)
	{
		vec<2, T, Q> const C(1.0 / 6.0, 1.0 / 3.0);
		vec<4, T, Q> const D(0.0, 0.5, 1.0, 2.0);

		// First corner
		vec<3, T, Q> i(floor(v + dot(v, vec<3, T, Q>(C.y))));
		vec<3, T, Q> x0(v - i + dot(i, vec<3, T, Q>(C.x)));

		// Other corners
		vec<3, T, Q> g(step(vec<3, T, Q>(x0.y, x0.z, x0.x), x0));
		vec<3, T, Q> l(T(1) - g);
		vec<3, T, Q> i1(min(g, vec<3, T, Q>(l.z, l.x, l.y)));
		vec<3, T, Q> i2(max(g, vec<3, T, Q>(l.z, l.x, l.y)));

		//   x0 = x0 - 0.0 + 0.0 * C.xxx;
		//   x1 = x0 - i1  + 1.0 * C.xxx;
		//   x2 = x0 - i2  + 2.0 * C.xxx;
		//   x3 = x0 - 1.0 + 3.0 * C.xxx;
		vec<3, T, Q> x1(x0 - i1 + C.x);
		vec<3, T, Q> x2(x0 - i2 + C.y); // 2.0*C.x = 1/3 = C.y
		vec<3, T, Q> x3(x0 - D.y);      // -1.0+3.0*C.x = -0.5 = -D.y

		// Permutations
		i = detail::mod289(i);
		vec<4, T, Q> p(detail::permute(detail::permute(detail::permute(
			i.z + vec<4, T, Q>(T(0), i1.z, i2.z, T(1))) +
			i.y + vec<4, T, Q>(T(0), i1.y, i2.y, T(1))) +
			i.x + vec<4, T, Q>(T(0), i1.x, i2.x, T(1))));

		// Gradients: 7x7 points over a square, mapped onto an octahedron.
		// The ring size 17*17 = 289 is close to a multiple of 49 (49*6 = 294)
		T n_ = static_cast<T>(0.142857142857); // 1.0/7.0
		vec<3, T, Q> ns(n_ * vec<3, T, Q>(D.w, D.y, D.z) - vec<3, T, Q>(D.x, D.z, D.x));

		vec<4, T, Q> j(p - T(49) * floor(p * ns.z * ns.z));  //  mod(p,7*7)

		vec<4, T, Q> x_(floor(j * ns.z));
		vec<4, T, Q> y_(floor(j - T(7) * x_));    // mod(j,N)

		vec<4, T, Q> x(x_ * ns.x + ns.y);
		vec<4, T, Q> y(y_ * ns.x + ns.y);
		vec<4, T, Q> h(T(1) - abs(x) - abs(y));

		vec<4, T, Q> b0(x.x, x.y, y.x, y.y);
		vec<4, T, Q> b1(x.z, x.w, y.z, y.w);

		// vec4 s0 = vec4(lessThan(b0,0.0))*2.0 - 1.0;
		// vec4 s1 = vec4(lessThan(b1,0.0))*2.0 - 1.0;
		vec<4, T, Q> s0(floor(b0) * T(2) + T(1));
		vec<4, T, Q> s1(floor(b1) * T(2) + T(1));
		vec<4, T, Q> sh(-step(h, vec<4, T, Q>(0.0)));

		vec<4, T, Q> a0 = vec<4, T, Q>(b0.x, b0.z, b0.y, b0.w) + vec<4, T, Q>(s0.x, s0.z, s0.y, s0.w) * vec<4, T, Q>(sh.x, sh.x, sh.y, sh.y);
		vec<4, T, Q> a1 = vec<4, T, Q>(b1.x, b1.z, b1.y, b1.w) + vec<4, T, Q>(s1.x, s1.z, s1.y, s1.w) * vec<4, T, Q>(sh.z, sh.z, sh.w, sh.w);

		vec<3, T, Q> p0(a0.x, a0.y, h.x);
		vec<3, T, Q> p1(a0.z, a0.w, h.y);
		vec<3, T, Q> p2(a1.x, a1.y, h.z);
		vec<3, T, Q> p3(a1.z, a1.w, h.w);

		// Normalise gradients
		vec<4, T, Q> norm = detail::taylorInvSqrt(vec<4, T, Q>(dot(p0, p0), dot(p1, p1), dot(p2, p2), dot(p3, p3)));
		p0 *= norm.x;
		p1 *= norm.y;
		p2 *= norm.z;
		p3 *= norm.w;

		// Mix final noise value
		vec<4, T, Q> m = max(T(0.6) - vec<4, T, Q>(dot(x0, x0), dot(x1, x1), dot(x2, x2), dot(x3, x3)), vec<4, T, Q>(0));
		m = m * m;
		return T(42) * dot(m * m, vec<4, T, Q>(dot(p0, x0), dot(p1, x1), dot(p2, x2), dot(p3, x3)));
	}

	template<typename T, qualifier Q>
	GLM_FUNC_QUALIFIER T simplex(vec<4, T, Q> const& v)
	{
		vec<4, T, Q> const C(
			0.138196601125011,  // (5 - sqrt(5))/20  G4
			0.276393202250021,  // 2 * G4
			0.414589803375032,  // 3 * G4
			-0.447213595499958); // -1 + 4 * G4

		// (sqrt(5) - 1)/4 = F4, used once below
		T const F4 = static_cast<T>(0.309016994374947451);

		// First corner
		vec<4, T, Q> i  = floor(v + dot(v, vec<4, T, Q>(F4)));
		vec<4, T, Q> x0 = v -   i + dot(i, vec<4, T, Q>(C.x));

		// Other corners

		// Rank sorting originally contributed by Bill Licea-Kane, AMD (formerly ATI)
		vec<4, T, Q> i0;
		vec<3, T, Q> isX = step(vec<3, T, Q>(x0.y, x0.z, x0.w), vec<3, T, Q>(x0.x));
		vec<3, T, Q> isYZ = step(vec<3, T, Q>(x0.z, x0.w, x0.w), vec<3, T, Q>(x0.y, x0.y, x0.z));
		//  i0.x = dot(isX, vec3(1.0));
		//i0.x = isX.x + isX.y + isX.z;
		//i0.yzw = static_cast<T>(1) - isX;
		i0 = vec<4, T, Q>(isX.x + isX.y + isX.z, T(1) - isX);
		//  i0.y += dot(isYZ.xy, vec2(1.0));
		i0.y += isYZ.x + isYZ.y;
		//i0.zw += 1.0 - vec<2, T, Q>(isYZ.x, isYZ.y);
		i0.z += static_cast<T>(1) - isYZ.x;
		i0.w += static_cast<T>(1) - isYZ.y;
		i0.z += isYZ.z;
		i0.w += static_cast<T>(1) - isYZ.z;

		// i0 now contains the unique values 0,1,2,3 in each channel
		vec<4, T, Q> i3 = clamp(i0, T(0), T(1));
		vec<4, T, Q> i2 = clamp(i0 - T(1), T(0), T(1));
		vec<4, T, Q> i1 = clamp(i0 - T(2), T(0), T(1));

		//  x0 = x0 - 0.0 + 0.0 * C.xxxx
		//  x1 = x0 - i1  + 0.0 * C.xxxx
		//  x2 = x0 - i2  + 0.0 * C.xxxx
		//  x3 = x0 - i3  + 0.0 * C.xxxx
		//  x4 = x0 - 1.0 + 4.0 * C.xxxx
		vec<4, T, Q> x1 = x0 - i1 + C.x;
		vec<4, T, Q> x2 = x0 - i2 + C.y;
		vec<4, T, Q> x3 = x0 - i3 + C.z;
		vec<4, T, Q> x4 = x0 + C.w;

		// Permutations
		i = mod(i, vec<4, T, Q>(289));
		T j0 = detail::permute(detail::permute(detail::permute(detail::permute(i.w) + i.z) + i.y) + i.x);
		vec<4, T, Q> j1 = detail::permute(detail::permute(detail::permute(detail::permute(
			i.w + vec<4, T, Q>(i1.w, i2.w, i3.w, T(1))) +
			i.z + vec<4, T, Q>(i1.z, i2.z, i3.z, T(1))) +
			i.y + vec<4, T, Q>(i1.y, i2.y, i3.y, T(1))) +
			i.x + vec<4, T, Q>(i1.x, i2.x, i3.x, T(1)));

		// Gradients: 7x7x6 points over a cube, mapped onto a 4-cross polytope
		// 7*7*6 = 294, which is close to the ring size 17*17 = 289.
		vec<4, T, Q> ip = vec<4, T, Q>(T(1) / T(294), T(1) / T(49), T(1) / T(7), T(0));

<<<<<<< HEAD
		vec<4, T, Q> p0 = gtc::grad4(j0,   ip);
		vec<4, T, Q> p1 = gtc::grad4(j1.x, ip);
		vec<4, T, Q> p2 = gtc::grad4(j1.y, ip);
		vec<4, T, Q> p3 = gtc::grad4(j1.z, ip);
		vec<4, T, Q> p4 = gtc::grad4(j1.w, ip);
=======
		vec<4, T, Q> p0 = detail::grad4(j0,   ip);
		vec<4, T, Q> p1 = detail::grad4(j1.x, ip);
		vec<4, T, Q> p2 = detail::grad4(j1.y, ip);
		vec<4, T, Q> p3 = detail::grad4(j1.z, ip);
		vec<4, T, Q> p4 = detail::grad4(j1.w, ip);
>>>>>>> b101e8f3

		// Normalise gradients
		vec<4, T, Q> norm = detail::taylorInvSqrt(vec<4, T, Q>(dot(p0, p0), dot(p1, p1), dot(p2, p2), dot(p3, p3)));
		p0 *= norm.x;
		p1 *= norm.y;
		p2 *= norm.z;
		p3 *= norm.w;
		p4 *= detail::taylorInvSqrt(dot(p4, p4));

		// Mix contributions from the five corners
		vec<3, T, Q> m0 = max(T(0.6) - vec<3, T, Q>(dot(x0, x0), dot(x1, x1), dot(x2, x2)), vec<3, T, Q>(0));
		vec<2, T, Q> m1 = max(T(0.6) - vec<2, T, Q>(dot(x3, x3), dot(x4, x4)             ), vec<2, T, Q>(0));
		m0 = m0 * m0;
		m1 = m1 * m1;
		return T(49) *
			(dot(m0 * m0, vec<3, T, Q>(dot(p0, x0), dot(p1, x1), dot(p2, x2))) +
			dot(m1 * m1, vec<2, T, Q>(dot(p3, x3), dot(p4, x4))));
	}
}//namespace glm<|MERGE_RESOLUTION|>--- conflicted
+++ resolved
@@ -6,11 +6,7 @@
 // http://www.itn.liu.se/~stegu/simplexnoise/simplexnoise.pdf
 
 namespace glm{
-<<<<<<< HEAD
-namespace gtc
-=======
 namespace detail
->>>>>>> b101e8f3
 {
 	template<typename T, qualifier Q>
 	GLM_FUNC_QUALIFIER vec<4, T, Q> grad4(T const& j, vec<4, T, Q> const& ip)
@@ -21,11 +17,7 @@
 		pXYZ = pXYZ + (vec<3, T, Q>(s) * T(2) - T(1)) * s.w;
 		return vec<4, T, Q>(pXYZ, pW);
 	}
-<<<<<<< HEAD
-}//namespace gtc
-=======
 }//namespace detail
->>>>>>> b101e8f3
 
 	// Classic Perlin noise
 	template<typename T, qualifier Q>
@@ -789,19 +781,11 @@
 		// 7*7*6 = 294, which is close to the ring size 17*17 = 289.
 		vec<4, T, Q> ip = vec<4, T, Q>(T(1) / T(294), T(1) / T(49), T(1) / T(7), T(0));
 
-<<<<<<< HEAD
-		vec<4, T, Q> p0 = gtc::grad4(j0,   ip);
-		vec<4, T, Q> p1 = gtc::grad4(j1.x, ip);
-		vec<4, T, Q> p2 = gtc::grad4(j1.y, ip);
-		vec<4, T, Q> p3 = gtc::grad4(j1.z, ip);
-		vec<4, T, Q> p4 = gtc::grad4(j1.w, ip);
-=======
 		vec<4, T, Q> p0 = detail::grad4(j0,   ip);
 		vec<4, T, Q> p1 = detail::grad4(j1.x, ip);
 		vec<4, T, Q> p2 = detail::grad4(j1.y, ip);
 		vec<4, T, Q> p3 = detail::grad4(j1.z, ip);
 		vec<4, T, Q> p4 = detail::grad4(j1.w, ip);
->>>>>>> b101e8f3
 
 		// Normalise gradients
 		vec<4, T, Q> norm = detail::taylorInvSqrt(vec<4, T, Q>(dot(p0, p0), dot(p1, p1), dot(p2, p2), dot(p3, p3)));
