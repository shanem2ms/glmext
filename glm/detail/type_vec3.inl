/// @ref core
/// @file glm/detail/type_tvec3.inl

namespace glm
{
	// -- Implicit basic constructors --

#	if !GLM_HAS_DEFAULTED_FUNCTIONS || !defined(GLM_FORCE_NO_CTOR_INIT)
		template<typename T, precision P>
		GLM_FUNC_QUALIFIER GLM_CONSTEXPR vec<3, T, P>::vec()
#			ifndef GLM_FORCE_NO_CTOR_INIT 
				: x(0), y(0), z(0)
#			endif
		{}
#	endif//!GLM_HAS_DEFAULTED_FUNCTIONS

#	if !GLM_HAS_DEFAULTED_FUNCTIONS
		template<typename T, precision P>
		GLM_FUNC_QUALIFIER GLM_CONSTEXPR vec<3, T, P>::vec(vec<3, T, P> const & v)
			: x(v.x), y(v.y), z(v.z)
		{}
#	endif//!GLM_HAS_DEFAULTED_FUNCTIONS

	template<typename T, precision P>
	template<precision Q>
	GLM_FUNC_QUALIFIER GLM_CONSTEXPR vec<3, T, P>::vec(vec<3, T, Q> const & v)
		: x(v.x), y(v.y), z(v.z)
	{}

	// -- Explicit basic constructors --

	template<typename T, precision P>
	GLM_FUNC_QUALIFIER GLM_CONSTEXPR_CTOR vec<3, T, P>::vec(ctor)
	{}

	template<typename T, precision P>
	GLM_FUNC_QUALIFIER GLM_CONSTEXPR vec<3, T, P>::vec(T scalar)
		: x(scalar), y(scalar), z(scalar)
	{}

<<<<<<< HEAD
	template<typename T, precision P>
	GLM_FUNC_QUALIFIER GLM_CONSTEXPR vec<3, T, P>::vec(T a, T b, T c)
		: x(a), y(b), z(c)
=======
	template <typename T, precision P>
	GLM_FUNC_QUALIFIER GLM_CONSTEXPR tvec3<T, P>::tvec3(T a, T _b, T c)
		: x(a), y(_b), z(c)
>>>>>>> 9e45b450
	{}

	// -- Conversion scalar constructors --

<<<<<<< HEAD
	template<typename T, precision P>
	template<typename A, typename B, typename C>
	GLM_FUNC_QUALIFIER GLM_CONSTEXPR vec<3, T, P>::vec(A a, B b, C c) :
=======
	template <typename T, precision P>
	template <typename A, typename B, typename C>
	GLM_FUNC_QUALIFIER GLM_CONSTEXPR tvec3<T, P>::tvec3(A a, B _b, C c) :
>>>>>>> 9e45b450
		x(static_cast<T>(a)),
		y(static_cast<T>(_b)),
		z(static_cast<T>(c))
	{}

<<<<<<< HEAD
	template<typename T, precision P>
	template<typename A, typename B, typename C>
	GLM_FUNC_QUALIFIER GLM_CONSTEXPR vec<3, T, P>::vec(vec<1, A, P> const & a, vec<1, B, P> const & b, vec<1, C, P> const & c) :
=======
	template <typename T, precision P>
	template <typename A, typename B, typename C>
	GLM_FUNC_QUALIFIER GLM_CONSTEXPR tvec3<T, P>::tvec3(tvec1<A, P> const & a, tvec1<B, P> const & _b, tvec1<C, P> const & c) :
>>>>>>> 9e45b450
		x(static_cast<T>(a)),
		y(static_cast<T>(_b)),
		z(static_cast<T>(c))
	{}

	// -- Conversion vector constructors --

<<<<<<< HEAD
	template<typename T, precision P>
	template<typename A, typename B, precision Q>
	GLM_FUNC_QUALIFIER GLM_CONSTEXPR vec<3, T, P>::vec(vec<2, A, Q> const & a, B b) :
=======
	template <typename T, precision P>
	template <typename A, typename B, precision Q>
	GLM_FUNC_QUALIFIER GLM_CONSTEXPR tvec3<T, P>::tvec3(tvec2<A, Q> const & a, B _b) :
>>>>>>> 9e45b450
		x(static_cast<T>(a.x)),
		y(static_cast<T>(a.y)),
		z(static_cast<T>(_b))
	{}

<<<<<<< HEAD
	template<typename T, precision P>
	template<typename A, typename B, precision Q>
	GLM_FUNC_QUALIFIER GLM_CONSTEXPR vec<3, T, P>::vec(vec<2, A, Q> const & a, vec<1, B, Q> const & b) :
=======
	template <typename T, precision P>
	template <typename A, typename B, precision Q>
	GLM_FUNC_QUALIFIER GLM_CONSTEXPR tvec3<T, P>::tvec3(tvec2<A, Q> const & a, tvec1<B, Q> const & _b) :
>>>>>>> 9e45b450
		x(static_cast<T>(a.x)),
		y(static_cast<T>(a.y)),
		z(static_cast<T>(_b.x))
	{}

<<<<<<< HEAD
	template<typename T, precision P>
	template<typename A, typename B, precision Q>
	GLM_FUNC_QUALIFIER GLM_CONSTEXPR vec<3, T, P>::vec(A a, vec<2, B, Q> const & b) :
=======
	template <typename T, precision P>
	template <typename A, typename B, precision Q>
	GLM_FUNC_QUALIFIER GLM_CONSTEXPR tvec3<T, P>::tvec3(A a, tvec2<B, Q> const & _b) :
>>>>>>> 9e45b450
		x(static_cast<T>(a)),
		y(static_cast<T>(_b.x)),
		z(static_cast<T>(_b.y))
	{}

<<<<<<< HEAD
	template<typename T, precision P>
	template<typename A, typename B, precision Q>
	GLM_FUNC_QUALIFIER GLM_CONSTEXPR vec<3, T, P>::vec(vec<1, A, Q> const & a, vec<2, B, Q> const & b) :
=======
	template <typename T, precision P>
	template <typename A, typename B, precision Q>
	GLM_FUNC_QUALIFIER GLM_CONSTEXPR tvec3<T, P>::tvec3(tvec1<A, Q> const & a, tvec2<B, Q> const & _b) :
>>>>>>> 9e45b450
		x(static_cast<T>(a.x)),
		y(static_cast<T>(_b.x)),
		z(static_cast<T>(_b.y))
	{}

	template<typename T, precision P>
	template<typename U, precision Q>
	GLM_FUNC_QUALIFIER GLM_CONSTEXPR vec<3, T, P>::vec(vec<3, U, Q> const & v) :
		x(static_cast<T>(v.x)),
		y(static_cast<T>(v.y)),
		z(static_cast<T>(v.z))
	{}

	template<typename T, precision P>
	template<typename U, precision Q>
	GLM_FUNC_QUALIFIER GLM_CONSTEXPR vec<3, T, P>::vec(vec<4, U, Q> const & v) :
		x(static_cast<T>(v.x)),
		y(static_cast<T>(v.y)),
		z(static_cast<T>(v.z))
	{}

	// -- Component accesses --

	template<typename T, precision P>
	GLM_FUNC_QUALIFIER T & vec<3, T, P>::operator[](typename vec<3, T, P>::length_type i)
	{
		assert(i >= 0 && i < this->length());
		return (&x)[i];
	}

	template<typename T, precision P>
	GLM_FUNC_QUALIFIER T const & vec<3, T, P>::operator[](typename vec<3, T, P>::length_type i) const
	{
		assert(i >= 0 && i < this->length());
		return (&x)[i];
	}

	// -- Unary arithmetic operators --

#	if !GLM_HAS_DEFAULTED_FUNCTIONS
		template<typename T, precision P>
		GLM_FUNC_QUALIFIER vec<3, T, P>& vec<3, T, P>::operator=(vec<3, T, P> const & v)
		{
			this->x = v.x;
			this->y = v.y;
			this->z = v.z;
			return *this;
		}
#	endif//!GLM_HAS_DEFAULTED_FUNCTIONS

	template<typename T, precision P>
	template<typename U>
	GLM_FUNC_QUALIFIER vec<3, T, P>& vec<3, T, P>::operator=(vec<3, U, P> const & v)
	{
		this->x = static_cast<T>(v.x);
		this->y = static_cast<T>(v.y);
		this->z = static_cast<T>(v.z);
		return *this;
	}

	template<typename T, precision P>
	template<typename U>
	GLM_FUNC_QUALIFIER vec<3, T, P> & vec<3, T, P>::operator+=(U scalar)
	{
		this->x += static_cast<T>(scalar);
		this->y += static_cast<T>(scalar);
		this->z += static_cast<T>(scalar);
		return *this;
	}

	template<typename T, precision P>
	template<typename U>
	GLM_FUNC_QUALIFIER vec<3, T, P> & vec<3, T, P>::operator+=(vec<1, U, P> const & v)
	{
		this->x += static_cast<T>(v.x);
		this->y += static_cast<T>(v.x);
		this->z += static_cast<T>(v.x);
		return *this;
	}

	template<typename T, precision P>
	template<typename U>
	GLM_FUNC_QUALIFIER vec<3, T, P> & vec<3, T, P>::operator+=(vec<3, U, P> const & v)
	{
		this->x += static_cast<T>(v.x);
		this->y += static_cast<T>(v.y);
		this->z += static_cast<T>(v.z);
		return *this;
	}

	template<typename T, precision P>
	template<typename U>
	GLM_FUNC_QUALIFIER vec<3, T, P> & vec<3, T, P>::operator-=(U scalar)
	{
		this->x -= static_cast<T>(scalar);
		this->y -= static_cast<T>(scalar);
		this->z -= static_cast<T>(scalar);
		return *this;
	}

	template<typename T, precision P>
	template<typename U>
	GLM_FUNC_QUALIFIER vec<3, T, P> & vec<3, T, P>::operator-=(vec<1, U, P> const & v)
	{
		this->x -= static_cast<T>(v.x);
		this->y -= static_cast<T>(v.x);
		this->z -= static_cast<T>(v.x);
		return *this;
	}

	template<typename T, precision P>
	template<typename U>
	GLM_FUNC_QUALIFIER vec<3, T, P> & vec<3, T, P>::operator-=(vec<3, U, P> const & v)
	{
		this->x -= static_cast<T>(v.x);
		this->y -= static_cast<T>(v.y);
		this->z -= static_cast<T>(v.z);
		return *this;
	}

	template<typename T, precision P>
	template<typename U>
	GLM_FUNC_QUALIFIER vec<3, T, P> & vec<3, T, P>::operator*=(U scalar)
	{
		this->x *= static_cast<T>(scalar);
		this->y *= static_cast<T>(scalar);
		this->z *= static_cast<T>(scalar);
		return *this;
	}

	template<typename T, precision P>
	template<typename U>
	GLM_FUNC_QUALIFIER vec<3, T, P> & vec<3, T, P>::operator*=(vec<1, U, P> const & v)
	{
		this->x *= static_cast<T>(v.x);
		this->y *= static_cast<T>(v.x);
		this->z *= static_cast<T>(v.x);
		return *this;
	}

	template<typename T, precision P>
	template<typename U>
	GLM_FUNC_QUALIFIER vec<3, T, P> & vec<3, T, P>::operator*=(vec<3, U, P> const & v)
	{
		this->x *= static_cast<T>(v.x);
		this->y *= static_cast<T>(v.y);
		this->z *= static_cast<T>(v.z);
		return *this;
	}

	template<typename T, precision P>
	template<typename U>
	GLM_FUNC_QUALIFIER vec<3, T, P> & vec<3, T, P>::operator/=(U v)
	{
		this->x /= static_cast<T>(v);
		this->y /= static_cast<T>(v);
		this->z /= static_cast<T>(v);
		return *this;
	}

	template<typename T, precision P>
	template<typename U>
	GLM_FUNC_QUALIFIER vec<3, T, P> & vec<3, T, P>::operator/=(vec<1, U, P> const & v)
	{
		this->x /= static_cast<T>(v.x);
		this->y /= static_cast<T>(v.x);
		this->z /= static_cast<T>(v.x);
		return *this;
	}

	template<typename T, precision P>
	template<typename U>
	GLM_FUNC_QUALIFIER vec<3, T, P> & vec<3, T, P>::operator/=(vec<3, U, P> const & v)
	{
		this->x /= static_cast<T>(v.x);
		this->y /= static_cast<T>(v.y);
		this->z /= static_cast<T>(v.z);
		return *this;
	}

	// -- Increment and decrement operators --

	template<typename T, precision P>
	GLM_FUNC_QUALIFIER vec<3, T, P> & vec<3, T, P>::operator++()
	{
		++this->x;
		++this->y;
		++this->z;
		return *this;
	}

	template<typename T, precision P>
	GLM_FUNC_QUALIFIER vec<3, T, P> & vec<3, T, P>::operator--()
	{
		--this->x;
		--this->y;
		--this->z;
		return *this;
	}

	template<typename T, precision P> 
	GLM_FUNC_QUALIFIER vec<3, T, P> vec<3, T, P>::operator++(int)
	{
		vec<3, T, P> Result(*this);
		++*this;
		return Result;
	}

	template<typename T, precision P> 
	GLM_FUNC_QUALIFIER vec<3, T, P> vec<3, T, P>::operator--(int)
	{
		vec<3, T, P> Result(*this);
		--*this;
		return Result;
	}

	// -- Unary bit operators --

	template<typename T, precision P>
	template<typename U>
	GLM_FUNC_QUALIFIER vec<3, T, P> & vec<3, T, P>::operator%=(U scalar)
	{
		this->x %= scalar;
		this->y %= scalar;
		this->z %= scalar;
		return *this;
	}

	template<typename T, precision P>
	template<typename U>
	GLM_FUNC_QUALIFIER vec<3, T, P> & vec<3, T, P>::operator%=(vec<1, U, P> const & v)
	{
		this->x %= v.x;
		this->y %= v.x;
		this->z %= v.x;
		return *this;
	}

	template<typename T, precision P>
	template<typename U>
	GLM_FUNC_QUALIFIER vec<3, T, P> & vec<3, T, P>::operator%=(vec<3, U, P> const & v)
	{
		this->x %= v.x;
		this->y %= v.y;
		this->z %= v.z;
		return *this;
	}

	template<typename T, precision P>
	template<typename U>
	GLM_FUNC_QUALIFIER vec<3, T, P> & vec<3, T, P>::operator&=(U scalar)
	{
		this->x &= scalar;
		this->y &= scalar;
		this->z &= scalar;
		return *this;
	}

	template<typename T, precision P>
	template<typename U>
	GLM_FUNC_QUALIFIER vec<3, T, P> & vec<3, T, P>::operator&=(vec<1, U, P> const & v)
	{
		this->x &= v.x;
		this->y &= v.x;
		this->z &= v.x;
		return *this;
	}

	template<typename T, precision P>
	template<typename U>
	GLM_FUNC_QUALIFIER vec<3, T, P> & vec<3, T, P>::operator&=(vec<3, U, P> const & v)
	{
		this->x &= v.x;
		this->y &= v.y;
		this->z &= v.z;
		return *this;
	}

	template<typename T, precision P>
	template<typename U>
	GLM_FUNC_QUALIFIER vec<3, T, P> & vec<3, T, P>::operator|=(U scalar)
	{
		this->x |= scalar;
		this->y |= scalar;
		this->z |= scalar;
		return *this;
	}

	template<typename T, precision P>
	template<typename U> 
	GLM_FUNC_QUALIFIER vec<3, T, P> & vec<3, T, P>::operator|=(vec<1, U, P> const & v)
	{
		this->x |= v.x;
		this->y |= v.x;
		this->z |= v.x;
		return *this;
	}

	template<typename T, precision P>
	template<typename U> 
	GLM_FUNC_QUALIFIER vec<3, T, P> & vec<3, T, P>::operator|=(vec<3, U, P> const & v)
	{
		this->x |= v.x;
		this->y |= v.y;
		this->z |= v.z;
		return *this;
	}

	template<typename T, precision P>
	template<typename U> 
	GLM_FUNC_QUALIFIER vec<3, T, P> & vec<3, T, P>::operator^=(U scalar)
	{
		this->x ^= scalar;
		this->y ^= scalar;
		this->z ^= scalar;
		return *this;
	}

	template<typename T, precision P>
	template<typename U> 
	GLM_FUNC_QUALIFIER vec<3, T, P> & vec<3, T, P>::operator^=(vec<1, U, P> const & v)
	{
		this->x ^= v.x;
		this->y ^= v.x;
		this->z ^= v.x;
		return *this;
	}

	template<typename T, precision P>
	template<typename U> 
	GLM_FUNC_QUALIFIER vec<3, T, P> & vec<3, T, P>::operator^=(vec<3, U, P> const & v)
	{
		this->x ^= v.x;
		this->y ^= v.y;
		this->z ^= v.z;
		return *this;
	}

	template<typename T, precision P>
	template<typename U> 
	GLM_FUNC_QUALIFIER vec<3, T, P> & vec<3, T, P>::operator<<=(U scalar)
	{
		this->x <<= scalar;
		this->y <<= scalar;
		this->z <<= scalar;
		return *this;
	}

	template<typename T, precision P>
	template<typename U> 
	GLM_FUNC_QUALIFIER vec<3, T, P> & vec<3, T, P>::operator<<=(vec<1, U, P> const & v)
	{
		this->x <<= static_cast<T>(v.x);
		this->y <<= static_cast<T>(v.x);
		this->z <<= static_cast<T>(v.x);
		return *this;
	}

	template<typename T, precision P>
	template<typename U> 
	GLM_FUNC_QUALIFIER vec<3, T, P> & vec<3, T, P>::operator<<=(vec<3, U, P> const & v)
	{
		this->x <<= static_cast<T>(v.x);
		this->y <<= static_cast<T>(v.y);
		this->z <<= static_cast<T>(v.z);
		return *this;
	}

	template<typename T, precision P>
	template<typename U> 
	GLM_FUNC_QUALIFIER vec<3, T, P> & vec<3, T, P>::operator>>=(U scalar)
	{
		this->x >>= static_cast<T>(scalar);
		this->y >>= static_cast<T>(scalar);
		this->z >>= static_cast<T>(scalar);
		return *this;
	}

	template<typename T, precision P>
	template<typename U> 
	GLM_FUNC_QUALIFIER vec<3, T, P> & vec<3, T, P>::operator>>=(vec<1, U, P> const & v)
	{
		this->x >>= static_cast<T>(v.x);
		this->y >>= static_cast<T>(v.x);
		this->z >>= static_cast<T>(v.x);
		return *this;
	}

	template<typename T, precision P>
	template<typename U> 
	GLM_FUNC_QUALIFIER vec<3, T, P> & vec<3, T, P>::operator>>=(vec<3, U, P> const & v)
	{
		this->x >>= static_cast<T>(v.x);
		this->y >>= static_cast<T>(v.y);
		this->z >>= static_cast<T>(v.z);
		return *this;
	}

	// -- Unary arithmetic operators --

	template<typename T, precision P>
	GLM_FUNC_QUALIFIER vec<3, T, P> operator+(vec<3, T, P> const & v)
	{
		return v;
	}

	template<typename T, precision P>
	GLM_FUNC_QUALIFIER vec<3, T, P> operator-(vec<3, T, P> const & v)
	{
		return vec<3, T, P>(
			-v.x, 
			-v.y, 
			-v.z);
	}

	// -- Binary arithmetic operators --

	template<typename T, precision P>
	GLM_FUNC_QUALIFIER vec<3, T, P> operator+(vec<3, T, P> const & v, T scalar)
	{
		return vec<3, T, P>(
			v.x + scalar,
			v.y + scalar,
			v.z + scalar);
	}

	template<typename T, precision P>
	GLM_FUNC_QUALIFIER vec<3, T, P> operator+(vec<3, T, P> const & v, vec<1, T, P> const & scalar)
	{
		return vec<3, T, P>(
			v.x + scalar.x,
			v.y + scalar.x,
			v.z + scalar.x);
	}

	template<typename T, precision P>
	GLM_FUNC_QUALIFIER vec<3, T, P> operator+(T scalar, vec<3, T, P> const & v)
	{
		return vec<3, T, P>(
			scalar + v.x,
			scalar + v.y,
			scalar + v.z);
	}

	template<typename T, precision P>
	GLM_FUNC_QUALIFIER vec<3, T, P> operator+(vec<1, T, P> const & scalar, vec<3, T, P> const & v)
	{
		return vec<3, T, P>(
			scalar.x + v.x,
			scalar.x + v.y,
			scalar.x + v.z);
	}

	template<typename T, precision P>
	GLM_FUNC_QUALIFIER vec<3, T, P> operator+(vec<3, T, P> const & v1, vec<3, T, P> const & v2)
	{
		return vec<3, T, P>(
			v1.x + v2.x,
			v1.y + v2.y,
			v1.z + v2.z);
	}

	template<typename T, precision P>
	GLM_FUNC_QUALIFIER vec<3, T, P> operator-(vec<3, T, P> const & v, T scalar)
	{
		return vec<3, T, P>(
			v.x - scalar,
			v.y - scalar,
			v.z - scalar);
	}

	template<typename T, precision P>
	GLM_FUNC_QUALIFIER vec<3, T, P> operator-(vec<3, T, P> const & v, vec<1, T, P> const & scalar)
	{
		return vec<3, T, P>(
			v.x - scalar.x,
			v.y - scalar.x,
			v.z - scalar.x);
	}

	template<typename T, precision P> 
	GLM_FUNC_QUALIFIER vec<3, T, P> operator-(T scalar, vec<3, T, P> const & v)
	{
		return vec<3, T, P>(
			scalar - v.x,
			scalar - v.y,
			scalar - v.z);
	}

	template<typename T, precision P> 
	GLM_FUNC_QUALIFIER vec<3, T, P> operator-(vec<1, T, P> const & scalar, vec<3, T, P> const & v)
	{
		return vec<3, T, P>(
			scalar.x - v.x,
			scalar.x - v.y,
			scalar.x - v.z);
	}

	template<typename T, precision P>
	GLM_FUNC_QUALIFIER vec<3, T, P> operator-(vec<3, T, P> const & v1, vec<3, T, P> const & v2)
	{
		return vec<3, T, P>(
			v1.x - v2.x,
			v1.y - v2.y,
			v1.z - v2.z);
	}

	template<typename T, precision P>
	GLM_FUNC_QUALIFIER vec<3, T, P> operator*(vec<3, T, P> const & v, T scalar)
	{
		return vec<3, T, P>(
			v.x * scalar,
			v.y * scalar,
			v.z * scalar);
	}

	template<typename T, precision P>
	GLM_FUNC_QUALIFIER vec<3, T, P> operator*(vec<3, T, P> const & v, vec<1, T, P> const & scalar)
	{
		return vec<3, T, P>(
			v.x * scalar.x,
			v.y * scalar.x,
			v.z * scalar.x);
	}

	template<typename T, precision P>
	GLM_FUNC_QUALIFIER vec<3, T, P> operator*(T scalar, vec<3, T, P> const & v)
	{
		return vec<3, T, P>(
			scalar * v.x,
			scalar * v.y,
			scalar * v.z);
	}

	template<typename T, precision P>
	GLM_FUNC_QUALIFIER vec<3, T, P> operator*(vec<1, T, P> const & scalar, vec<3, T, P> const & v)
	{
		return vec<3, T, P>(
			scalar.x * v.x,
			scalar.x * v.y,
			scalar.x * v.z);
	}

	template<typename T, precision P>
	GLM_FUNC_QUALIFIER vec<3, T, P> operator*(vec<3, T, P> const & v1, vec<3, T, P> const & v2)
	{
		return vec<3, T, P>(
			v1.x * v2.x,
			v1.y * v2.y,
			v1.z * v2.z);
	}

	template<typename T, precision P>
	GLM_FUNC_QUALIFIER vec<3, T, P> operator/(vec<3, T, P> const & v, T scalar)
	{
		return vec<3, T, P>(
			v.x / scalar,
			v.y / scalar,
			v.z / scalar);
	}

	template<typename T, precision P>
	GLM_FUNC_QUALIFIER vec<3, T, P> operator/(vec<3, T, P> const & v, vec<1, T, P> const & scalar)
	{
		return vec<3, T, P>(
			v.x / scalar.x,
			v.y / scalar.x,
			v.z / scalar.x);
	}

	template<typename T, precision P>
	GLM_FUNC_QUALIFIER vec<3, T, P> operator/(T scalar, vec<3, T, P> const & v)
	{
		return vec<3, T, P>(
			scalar / v.x,
			scalar / v.y,
			scalar / v.z);
	}

	template<typename T, precision P>
	GLM_FUNC_QUALIFIER vec<3, T, P> operator/(vec<1, T, P> const & scalar, vec<3, T, P> const & v)
	{
		return vec<3, T, P>(
			scalar.x / v.x,
			scalar.x / v.y,
			scalar.x / v.z);
	}

	template<typename T, precision P>
	GLM_FUNC_QUALIFIER vec<3, T, P> operator/(vec<3, T, P> const & v1, vec<3, T, P> const & v2)
	{
		return vec<3, T, P>(
			v1.x / v2.x,
			v1.y / v2.y,
			v1.z / v2.z);
	}

	// -- Binary bit operators --

	template<typename T, precision P>
	GLM_FUNC_QUALIFIER vec<3, T, P> operator%(vec<3, T, P> const & v, T scalar)
	{
		return vec<3, T, P>(
			v.x % scalar,
			v.y % scalar,
			v.z % scalar);
	}

	template<typename T, precision P>
	GLM_FUNC_QUALIFIER vec<3, T, P> operator%(vec<3, T, P> const & v, vec<1, T, P> const & scalar)
	{
		return vec<3, T, P>(
			v.x % scalar.x,
			v.y % scalar.x,
			v.z % scalar.x);
	}

	template<typename T, precision P>
	GLM_FUNC_QUALIFIER vec<3, T, P> operator%(T scalar, vec<3, T, P> const & v)
	{
		return vec<3, T, P>(
			scalar % v.x,
			scalar % v.y,
			scalar % v.z);
	}

	template<typename T, precision P>
	GLM_FUNC_QUALIFIER vec<3, T, P> operator%(vec<1, T, P> const & scalar, vec<3, T, P> const & v)
	{
		return vec<3, T, P>(
			scalar.x % v.x,
			scalar.x % v.y,
			scalar.x % v.z);
	}

	template<typename T, precision P>
	GLM_FUNC_QUALIFIER vec<3, T, P> operator%(vec<3, T, P> const & v1, vec<3, T, P> const & v2)
	{
		return vec<3, T, P>(
			v1.x % v2.x,
			v1.y % v2.y,
			v1.z % v2.z);
	}

	template<typename T, precision P>
	GLM_FUNC_QUALIFIER vec<3, T, P> operator&(vec<3, T, P> const & v, T scalar)
	{
		return vec<3, T, P>(
			v.x & scalar,
			v.y & scalar,
			v.z & scalar);
	}

	template<typename T, precision P>
	GLM_FUNC_QUALIFIER vec<3, T, P> operator&(vec<3, T, P> const & v, vec<1, T, P> const & scalar)
	{
		return vec<3, T, P>(
			v.x & scalar.x,
			v.y & scalar.x,
			v.z & scalar.x);
	}

	template<typename T, precision P>
	GLM_FUNC_QUALIFIER vec<3, T, P> operator&(T scalar, vec<3, T, P> const & v)
	{
		return vec<3, T, P>(
			scalar & v.x,
			scalar & v.y,
			scalar & v.z);
	}

	template<typename T, precision P>
	GLM_FUNC_QUALIFIER vec<3, T, P> operator&(vec<1, T, P> const & scalar, vec<3, T, P> const & v)
	{
		return vec<3, T, P>(
			scalar.x & v.x,
			scalar.x & v.y,
			scalar.x & v.z);
	}

	template<typename T, precision P>
	GLM_FUNC_QUALIFIER vec<3, T, P> operator&(vec<3, T, P> const & v1, vec<3, T, P> const & v2)
	{
		return vec<3, T, P>(
			v1.x & v2.x,
			v1.y & v2.y,
			v1.z & v2.z);
	}

	template<typename T, precision P>
	GLM_FUNC_QUALIFIER vec<3, T, P> operator|(vec<3, T, P> const & v, T scalar)
	{
		return vec<3, T, P>(
			v.x | scalar,
			v.y | scalar,
			v.z | scalar);
	}

	template<typename T, precision P>
	GLM_FUNC_QUALIFIER vec<3, T, P> operator|(vec<3, T, P> const & v, vec<1, T, P> const & scalar)
	{
		return vec<3, T, P>(
			v.x | scalar.x,
			v.y | scalar.x,
			v.z | scalar.x);
	}

	template<typename T, precision P>
	GLM_FUNC_QUALIFIER vec<3, T, P> operator|(T scalar, vec<3, T, P> const & v)
	{
		return vec<3, T, P>(
			scalar | v.x,
			scalar | v.y,
			scalar | v.z);
	}

	template<typename T, precision P>
	GLM_FUNC_QUALIFIER vec<3, T, P> operator|(vec<1, T, P> const & scalar, vec<3, T, P> const & v)
	{
		return vec<3, T, P>(
			scalar.x | v.x,
			scalar.x | v.y,
			scalar.x | v.z);
	}

	template<typename T, precision P>
	GLM_FUNC_QUALIFIER vec<3, T, P> operator|(vec<3, T, P> const & v1, vec<3, T, P> const & v2)
	{
		return vec<3, T, P>(
			v1.x | v2.x,
			v1.y | v2.y,
			v1.z | v2.z);
	}

	template<typename T, precision P>
	GLM_FUNC_QUALIFIER vec<3, T, P> operator^(vec<3, T, P> const & v, T scalar)
	{
		return vec<3, T, P>(
			v.x ^ scalar,
			v.y ^ scalar,
			v.z ^ scalar);
	}

	template<typename T, precision P>
	GLM_FUNC_QUALIFIER vec<3, T, P> operator^(vec<3, T, P> const & v, vec<1, T, P> const & scalar)
	{
		return vec<3, T, P>(
			v.x ^ scalar.x,
			v.y ^ scalar.x,
			v.z ^ scalar.x);
	}

	template<typename T, precision P>
	GLM_FUNC_QUALIFIER vec<3, T, P> operator^(T scalar, vec<3, T, P> const & v)
	{
		return vec<3, T, P>(
			scalar ^ v.x,
			scalar ^ v.y,
			scalar ^ v.z);
	}

	template<typename T, precision P>
	GLM_FUNC_QUALIFIER vec<3, T, P> operator^(vec<1, T, P> const & scalar, vec<3, T, P> const & v)
	{
		return vec<3, T, P>(
			scalar.x ^ v.x,
			scalar.x ^ v.y,
			scalar.x ^ v.z);
	}

	template<typename T, precision P>
	GLM_FUNC_QUALIFIER vec<3, T, P> operator^(vec<3, T, P> const & v1, vec<3, T, P> const & v2)
	{
		return vec<3, T, P>(
			v1.x ^ v2.x,
			v1.y ^ v2.y,
			v1.z ^ v2.z);
	}

	template<typename T, precision P>
	GLM_FUNC_QUALIFIER vec<3, T, P> operator<<(vec<3, T, P> const & v, T scalar)
	{
		return vec<3, T, P>(
			v.x << scalar,
			v.y << scalar,
			v.z << scalar);
	}

	template<typename T, precision P>
	GLM_FUNC_QUALIFIER vec<3, T, P> operator<<(vec<3, T, P> const & v, vec<1, T, P> const & scalar)
	{
		return vec<3, T, P>(
			v.x << scalar.x,
			v.y << scalar.x,
			v.z << scalar.x);
	}

	template<typename T, precision P>
	GLM_FUNC_QUALIFIER vec<3, T, P> operator<<(T scalar, vec<3, T, P> const & v)
	{
		return vec<3, T, P>(
			scalar << v.x,
			scalar << v.y,
			scalar << v.z);
	}

	template<typename T, precision P>
	GLM_FUNC_QUALIFIER vec<3, T, P> operator<<(vec<1, T, P> const & scalar, vec<3, T, P> const & v)
	{
		return vec<3, T, P>(
			scalar.x << v.x,
			scalar.x << v.y,
			scalar.x << v.z);
	}

	template<typename T, precision P>
	GLM_FUNC_QUALIFIER vec<3, T, P> operator<<(vec<3, T, P> const & v1, vec<3, T, P> const & v2)
	{
		return vec<3, T, P>(
			v1.x << v2.x,
			v1.y << v2.y,
			v1.z << v2.z);
	}

	template<typename T, precision P>
	GLM_FUNC_QUALIFIER vec<3, T, P> operator>>(vec<3, T, P> const & v, T scalar)
	{
		return vec<3, T, P>(
			v.x >> scalar,
			v.y >> scalar,
			v.z >> scalar);
	}

	template<typename T, precision P>
	GLM_FUNC_QUALIFIER vec<3, T, P> operator>>(vec<3, T, P> const & v, vec<1, T, P> const & scalar)
	{
		return vec<3, T, P>(
			v.x >> scalar.x,
			v.y >> scalar.x,
			v.z >> scalar.x);
	}

	template<typename T, precision P>
	GLM_FUNC_QUALIFIER vec<3, T, P> operator>>(T scalar, vec<3, T, P> const & v)
	{
		return vec<3, T, P>(
			scalar >> v.x,
			scalar >> v.y,
			scalar >> v.z);
	}

	template<typename T, precision P>
	GLM_FUNC_QUALIFIER vec<3, T, P> operator>>(vec<1, T, P> const & scalar, vec<3, T, P> const & v)
	{
		return vec<3, T, P>(
			scalar.x >> v.x,
			scalar.x >> v.y,
			scalar.x >> v.z);
	}

	template<typename T, precision P>
	GLM_FUNC_QUALIFIER vec<3, T, P> operator>>(vec<3, T, P> const & v1, vec<3, T, P> const & v2)
	{
		return vec<3, T, P>(
			v1.x >> v2.x,
			v1.y >> v2.y,
			v1.z >> v2.z);
	}

	template<typename T, precision P> 
	GLM_FUNC_QUALIFIER vec<3, T, P> operator~(vec<3, T, P> const & v)
	{
		return vec<3, T, P>(
			~v.x,
			~v.y,
			~v.z);
	}

	// -- Boolean operators --

	template<typename T, precision P>
	GLM_FUNC_QUALIFIER bool operator==(vec<3, T, P> const & v1, vec<3, T, P> const & v2)
	{
		return (v1.x == v2.x) && (v1.y == v2.y) && (v1.z == v2.z);
	}

	template<typename T, precision P>
	GLM_FUNC_QUALIFIER bool operator!=(vec<3, T, P> const & v1, vec<3, T, P> const & v2)
	{
		return (v1.x != v2.x) || (v1.y != v2.y) || (v1.z != v2.z);
	}

	template<precision P>
	GLM_FUNC_QUALIFIER vec<3, bool, P> operator&&(vec<3, bool, P> const & v1, vec<3, bool, P> const & v2)
	{
		return vec<3, bool, P>(v1.x && v2.x, v1.y && v2.y, v1.z && v2.z);
	}

	template<precision P>
	GLM_FUNC_QUALIFIER vec<3, bool, P> operator||(vec<3, bool, P> const & v1, vec<3, bool, P> const & v2)
	{
		return vec<3, bool, P>(v1.x || v2.x, v1.y || v2.y, v1.z || v2.z);
	}
}//namespace glm<|MERGE_RESOLUTION|>--- conflicted
+++ resolved
@@ -38,116 +38,74 @@
 		: x(scalar), y(scalar), z(scalar)
 	{}
 
-<<<<<<< HEAD
-	template<typename T, precision P>
-	GLM_FUNC_QUALIFIER GLM_CONSTEXPR vec<3, T, P>::vec(T a, T b, T c)
-		: x(a), y(b), z(c)
-=======
 	template <typename T, precision P>
-	GLM_FUNC_QUALIFIER GLM_CONSTEXPR tvec3<T, P>::tvec3(T a, T _b, T c)
-		: x(a), y(_b), z(c)
->>>>>>> 9e45b450
+	GLM_FUNC_QUALIFIER GLM_CONSTEXPR vec<3, T, P>::vec(T _x, T _y, T _z)
+		: x(_x), y(_y), z(_z)
 	{}
 
 	// -- Conversion scalar constructors --
 
-<<<<<<< HEAD
-	template<typename T, precision P>
-	template<typename A, typename B, typename C>
-	GLM_FUNC_QUALIFIER GLM_CONSTEXPR vec<3, T, P>::vec(A a, B b, C c) :
-=======
-	template <typename T, precision P>
-	template <typename A, typename B, typename C>
-	GLM_FUNC_QUALIFIER GLM_CONSTEXPR tvec3<T, P>::tvec3(A a, B _b, C c) :
->>>>>>> 9e45b450
-		x(static_cast<T>(a)),
-		y(static_cast<T>(_b)),
-		z(static_cast<T>(c))
-	{}
-
-<<<<<<< HEAD
-	template<typename T, precision P>
-	template<typename A, typename B, typename C>
-	GLM_FUNC_QUALIFIER GLM_CONSTEXPR vec<3, T, P>::vec(vec<1, A, P> const & a, vec<1, B, P> const & b, vec<1, C, P> const & c) :
-=======
-	template <typename T, precision P>
-	template <typename A, typename B, typename C>
-	GLM_FUNC_QUALIFIER GLM_CONSTEXPR tvec3<T, P>::tvec3(tvec1<A, P> const & a, tvec1<B, P> const & _b, tvec1<C, P> const & c) :
->>>>>>> 9e45b450
-		x(static_cast<T>(a)),
-		y(static_cast<T>(_b)),
-		z(static_cast<T>(c))
+	template<typename T, precision P>
+	template<typename X, typename Y, typename Z>
+	GLM_FUNC_QUALIFIER GLM_CONSTEXPR vec<3, T, P>::vec(X _x, Y _y, Z _z)
+		: x(static_cast<T>(_x))
+		, y(static_cast<T>(_y))
+		, z(static_cast<T>(_z))
+	{}
+
+	template<typename T, precision P>
+	template<typename X, typename Y, typename Z>
+	GLM_FUNC_QUALIFIER GLM_CONSTEXPR vec<3, T, P>::vec(vec<1, X, P> const& _x, vec<1, Y, P> const& _y, vec<1, Z, P> const& _z)
+		: x(static_cast<T>(_x))
+		, y(static_cast<T>(_y))
+		, z(static_cast<T>(_z))
 	{}
 
 	// -- Conversion vector constructors --
 
-<<<<<<< HEAD
 	template<typename T, precision P>
 	template<typename A, typename B, precision Q>
-	GLM_FUNC_QUALIFIER GLM_CONSTEXPR vec<3, T, P>::vec(vec<2, A, Q> const & a, B b) :
-=======
-	template <typename T, precision P>
-	template <typename A, typename B, precision Q>
-	GLM_FUNC_QUALIFIER GLM_CONSTEXPR tvec3<T, P>::tvec3(tvec2<A, Q> const & a, B _b) :
->>>>>>> 9e45b450
-		x(static_cast<T>(a.x)),
-		y(static_cast<T>(a.y)),
-		z(static_cast<T>(_b))
-	{}
-
-<<<<<<< HEAD
+	GLM_FUNC_QUALIFIER GLM_CONSTEXPR vec<3, T, P>::vec(vec<2, A, Q> const& _xy, B _z)
+		: x(static_cast<T>(_xy.x))
+		, y(static_cast<T>(_xy.y))
+		, z(static_cast<T>(_z))
+	{}
+
 	template<typename T, precision P>
 	template<typename A, typename B, precision Q>
-	GLM_FUNC_QUALIFIER GLM_CONSTEXPR vec<3, T, P>::vec(vec<2, A, Q> const & a, vec<1, B, Q> const & b) :
-=======
-	template <typename T, precision P>
-	template <typename A, typename B, precision Q>
-	GLM_FUNC_QUALIFIER GLM_CONSTEXPR tvec3<T, P>::tvec3(tvec2<A, Q> const & a, tvec1<B, Q> const & _b) :
->>>>>>> 9e45b450
-		x(static_cast<T>(a.x)),
-		y(static_cast<T>(a.y)),
-		z(static_cast<T>(_b.x))
-	{}
-
-<<<<<<< HEAD
+	GLM_FUNC_QUALIFIER GLM_CONSTEXPR vec<3, T, P>::vec(vec<2, A, Q> const& _xy, vec<1, B, Q> const& _z)
+		: x(static_cast<T>(_xy.x))
+		, y(static_cast<T>(_xy.y))
+		, z(static_cast<T>(_z.x))
+	{}
+
 	template<typename T, precision P>
 	template<typename A, typename B, precision Q>
-	GLM_FUNC_QUALIFIER GLM_CONSTEXPR vec<3, T, P>::vec(A a, vec<2, B, Q> const & b) :
-=======
-	template <typename T, precision P>
-	template <typename A, typename B, precision Q>
-	GLM_FUNC_QUALIFIER GLM_CONSTEXPR tvec3<T, P>::tvec3(A a, tvec2<B, Q> const & _b) :
->>>>>>> 9e45b450
-		x(static_cast<T>(a)),
-		y(static_cast<T>(_b.x)),
-		z(static_cast<T>(_b.y))
-	{}
-
-<<<<<<< HEAD
+	GLM_FUNC_QUALIFIER GLM_CONSTEXPR vec<3, T, P>::vec(A _x, vec<2, B, Q> const& _yz)
+		: x(static_cast<T>(_x))
+		, y(static_cast<T>(_yz.x))
+		, z(static_cast<T>(_yz.y))
+	{}
+
 	template<typename T, precision P>
 	template<typename A, typename B, precision Q>
-	GLM_FUNC_QUALIFIER GLM_CONSTEXPR vec<3, T, P>::vec(vec<1, A, Q> const & a, vec<2, B, Q> const & b) :
-=======
-	template <typename T, precision P>
-	template <typename A, typename B, precision Q>
-	GLM_FUNC_QUALIFIER GLM_CONSTEXPR tvec3<T, P>::tvec3(tvec1<A, Q> const & a, tvec2<B, Q> const & _b) :
->>>>>>> 9e45b450
-		x(static_cast<T>(a.x)),
-		y(static_cast<T>(_b.x)),
-		z(static_cast<T>(_b.y))
+	GLM_FUNC_QUALIFIER GLM_CONSTEXPR vec<3, T, P>::vec(vec<1, A, Q> const& _x, vec<2, B, Q> const& _yz)
+		: x(static_cast<T>(_x.x))
+		, y(static_cast<T>(_yz.x))
+		, z(static_cast<T>(_yz.y))
 	{}
 
 	template<typename T, precision P>
 	template<typename U, precision Q>
-	GLM_FUNC_QUALIFIER GLM_CONSTEXPR vec<3, T, P>::vec(vec<3, U, Q> const & v) :
-		x(static_cast<T>(v.x)),
-		y(static_cast<T>(v.y)),
-		z(static_cast<T>(v.z))
+	GLM_FUNC_QUALIFIER GLM_CONSTEXPR vec<3, T, P>::vec(vec<3, U, Q> const& v)
+		: x(static_cast<T>(v.x))
+		, y(static_cast<T>(v.y))
+		, z(static_cast<T>(v.z))
 	{}
 
 	template<typename T, precision P>
 	template<typename U, precision Q>
-	GLM_FUNC_QUALIFIER GLM_CONSTEXPR vec<3, T, P>::vec(vec<4, U, Q> const & v) :
+	GLM_FUNC_QUALIFIER GLM_CONSTEXPR vec<3, T, P>::vec(vec<4, U, Q> const& v) :
 		x(static_cast<T>(v.x)),
 		y(static_cast<T>(v.y)),
 		z(static_cast<T>(v.z))
