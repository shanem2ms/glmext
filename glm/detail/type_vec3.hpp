--- conflicted
+++ resolved
@@ -86,88 +86,46 @@
 
 		// -- Implicit basic constructors --
 
-<<<<<<< HEAD
-		GLM_FUNC_DECL GLM_CONSTEXPR vec() GLM_DEFAULT_CTOR;
-		GLM_FUNC_DECL GLM_CONSTEXPR vec(vec const & v) GLM_DEFAULT;
+		GLM_FUNC_DECL GLM_CONSTEXPR_CTOR vec() GLM_DEFAULT_CTOR;
+		GLM_FUNC_DECL GLM_CONSTEXPR_CTOR vec(vec const & v) GLM_DEFAULT;
 		template<precision Q>
-		GLM_FUNC_DECL GLM_CONSTEXPR vec(vec<3, T, Q> const & v);
+		GLM_FUNC_DECL GLM_CONSTEXPR_CTOR vec(vec<3, T, Q> const & v);
 
 		// -- Explicit basic constructors --
 
 		GLM_FUNC_DECL GLM_CONSTEXPR_CTOR explicit vec(ctor);
-		GLM_FUNC_DECL GLM_CONSTEXPR explicit vec(T scalar);
-		GLM_FUNC_DECL GLM_CONSTEXPR vec(T a, T b, T c);
+		GLM_FUNC_DECL GLM_CONSTEXPR_CTOR explicit vec(T scalar);
+		GLM_FUNC_DECL GLM_CONSTEXPR_CTOR vec(T a, T b, T c);
 
 		// -- Conversion scalar constructors --
 
 		/// Explicit converions (From section 5.4.1 Conversion and scalar constructors of GLSL 1.30.08 specification)
 		template<typename X, typename Y, typename Z>
-		GLM_FUNC_DECL GLM_CONSTEXPR vec(X x, Y y, Z z);
+		GLM_FUNC_DECL GLM_CONSTEXPR_CTOR vec(X x, Y y, Z z);
 		template<typename X, typename Y, typename Z>
-		GLM_FUNC_DECL GLM_CONSTEXPR vec(vec<1, X, P> const& _x, vec<1, Y, P> const& _y, vec<1, Z, P> const& _z);
-=======
-		GLM_FUNC_DECL GLM_CONSTEXPR_CTOR tvec3() GLM_DEFAULT_CTOR;
-		GLM_FUNC_DECL GLM_CONSTEXPR_CTOR tvec3(tvec3<T, P> const & v) GLM_DEFAULT;
-		template <precision Q>
-		GLM_FUNC_DECL GLM_CONSTEXPR_CTOR tvec3(tvec3<T, Q> const & v);
-
-		// -- Explicit basic constructors --
-
-		GLM_FUNC_DECL GLM_CONSTEXPR_CTOR explicit tvec3(ctor);
-		GLM_FUNC_DECL GLM_CONSTEXPR_CTOR explicit tvec3(T scalar);
-		GLM_FUNC_DECL GLM_CONSTEXPR_CTOR tvec3(T a, T b, T c);
-
-		// -- Conversion scalar constructors --
-
-		/// Explicit conversions (From section 5.4.1 Conversion and scalar constructors of GLSL 1.30.08 specification)
-		template <typename A, typename B, typename C>
-		GLM_FUNC_DECL GLM_CONSTEXPR_CTOR tvec3(A a, B b, C c);
-		template <typename A, typename B, typename C>
-		GLM_FUNC_DECL GLM_CONSTEXPR_CTOR tvec3(tvec1<A, P> const & a, tvec1<B, P> const & b, tvec1<C, P> const & c);
->>>>>>> 4e267b1b
+		GLM_FUNC_DECL GLM_CONSTEXPR_CTOR vec(vec<1, X, P> const& _x, vec<1, Y, P> const& _y, vec<1, Z, P> const& _z);
 
 		// -- Conversion vector constructors --
 
 		/// Explicit conversions (From section 5.4.1 Conversion and scalar constructors of GLSL 1.30.08 specification)
-<<<<<<< HEAD
 		template<typename A, typename B, precision Q>
-		GLM_FUNC_DECL GLM_CONSTEXPR vec(vec<2, A, Q> const& _xy, B _z);
+		GLM_FUNC_DECL GLM_CONSTEXPR_CTOR vec(vec<2, A, Q> const& _xy, B _z);
 		/// Explicit conversions (From section 5.4.1 Conversion and scalar constructors of GLSL 1.30.08 specification)
 		template<typename A, typename B, precision Q>
-		GLM_FUNC_DECL GLM_CONSTEXPR vec(vec<2, A, Q> const& _xy, vec<1, B, Q> const& _z);
+		GLM_FUNC_DECL GLM_CONSTEXPR_CTOR vec(vec<2, A, Q> const& _xy, vec<1, B, Q> const& _z);
 		/// Explicit conversions (From section 5.4.1 Conversion and scalar constructors of GLSL 1.30.08 specification)
 		template<typename A, typename B, precision Q>
-		GLM_FUNC_DECL GLM_CONSTEXPR vec(A _x, vec<2, B, Q> const& _yz);
+		GLM_FUNC_DECL GLM_CONSTEXPR_CTOR vec(A _x, vec<2, B, Q> const& _yz);
 		/// Explicit conversions (From section 5.4.1 Conversion and scalar constructors of GLSL 1.30.08 specification)
 		template<typename A, typename B, precision Q>
-		GLM_FUNC_DECL GLM_CONSTEXPR vec(vec<1, A, Q> const& _x, vec<2, B, Q> const& _yz);
+		GLM_FUNC_DECL GLM_CONSTEXPR_CTOR vec(vec<1, A, Q> const& _x, vec<2, B, Q> const& _yz);
 		/// Explicit conversions (From section 5.4.1 Conversion and scalar constructors of GLSL 1.30.08 specification)
 		template<typename U, precision Q>
-		GLM_FUNC_DECL GLM_CONSTEXPR GLM_EXPLICIT vec(vec<4, U, Q> const& v);
+		GLM_FUNC_DECL GLM_CONSTEXPR_CTOR GLM_EXPLICIT vec(vec<4, U, Q> const& v);
 
 		/// Explicit conversions (From section 5.4.1 Conversion and scalar constructors of GLSL 1.30.08 specification)
 		template<typename U, precision Q>
-		GLM_FUNC_DECL GLM_CONSTEXPR GLM_EXPLICIT vec(vec<3, U, Q> const& v);
-=======
-		template <typename A, typename B, precision Q>
-		GLM_FUNC_DECL GLM_CONSTEXPR_CTOR tvec3(tvec2<A, Q> const & a, B b);
-		/// Explicit conversions (From section 5.4.1 Conversion and scalar constructors of GLSL 1.30.08 specification)
-		template <typename A, typename B, precision Q>
-		GLM_FUNC_DECL GLM_CONSTEXPR_CTOR tvec3(tvec2<A, Q> const & a, tvec1<B, Q> const & b);
-		/// Explicit conversions (From section 5.4.1 Conversion and scalar constructors of GLSL 1.30.08 specification)
-		template <typename A, typename B, precision Q>
-		GLM_FUNC_DECL GLM_CONSTEXPR_CTOR tvec3(A a, tvec2<B, Q> const & b);
-		/// Explicit conversions (From section 5.4.1 Conversion and scalar constructors of GLSL 1.30.08 specification)
-		template <typename A, typename B, precision Q>
-		GLM_FUNC_DECL GLM_CONSTEXPR_CTOR tvec3(tvec1<A, Q> const & a, tvec2<B, Q> const & b);
-		/// Explicit conversions (From section 5.4.1 Conversion and scalar constructors of GLSL 1.30.08 specification)
-		template <typename U, precision Q>
-		GLM_FUNC_DECL GLM_CONSTEXPR_CTOR GLM_EXPLICIT tvec3(tvec4<U, Q> const & v);
-
-		/// Explicit conversions (From section 5.4.1 Conversion and scalar constructors of GLSL 1.30.08 specification)
-		template <typename U, precision Q>
-		GLM_FUNC_DECL GLM_CONSTEXPR_CTOR GLM_EXPLICIT tvec3(tvec3<U, Q> const & v);
->>>>>>> 4e267b1b
+		GLM_FUNC_DECL GLM_CONSTEXPR_CTOR GLM_EXPLICIT vec(vec<3, U, Q> const& v);
 
 		// -- Swizzle constructors --
 #		if GLM_HAS_UNRESTRICTED_UNIONS && (GLM_SWIZZLE == GLM_SWIZZLE_ENABLED)
