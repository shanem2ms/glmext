///////////////////////////////////////////////////////////////////////////////////
/// OpenGL Mathematics (glm.g-truc.net)
///
/// Copyright (c) 2005 - 2014 G-Truc Creation (www.g-truc.net)
/// Permission is hereby granted, free of charge, to any person obtaining a copy
/// of this software and associated documentation files (the "Software"), to deal
/// in the Software without restriction, including without limitation the rights
/// to use, copy, modify, merge, publish, distribute, sublicense, and/or sell
/// copies of the Software, and to permit persons to whom the Software is
/// furnished to do so, subject to the following conditions:
/// 
/// The above copyright notice and this permission notice shall be included in
/// all copies or substantial portions of the Software.
/// 
/// THE SOFTWARE IS PROVIDED "AS IS", WITHOUT WARRANTY OF ANY KIND, EXPRESS OR
/// IMPLIED, INCLUDING BUT NOT LIMITED TO THE WARRANTIES OF MERCHANTABILITY,
/// FITNESS FOR A PARTICULAR PURPOSE AND NONINFRINGEMENT. IN NO EVENT SHALL THE
/// AUTHORS OR COPYRIGHT HOLDERS BE LIABLE FOR ANY CLAIM, DAMAGES OR OTHER
/// LIABILITY, WHETHER IN AN ACTION OF CONTRACT, TORT OR OTHERWISE, ARISING FROM,
/// OUT OF OR IN CONNECTION WITH THE SOFTWARE OR THE USE OR OTHER DEALINGS IN
/// THE SOFTWARE.
///
/// @ref core
/// @file glm/core/type_tvec4.inl
/// @date 2008-08-23 / 2011-06-15
/// @author Christophe Riccio
///////////////////////////////////////////////////////////////////////////////////

namespace glm{
namespace detail
{
	template <typename T, precision P>
	GLM_FUNC_QUALIFIER GLM_CONSTEXPR length_t tvec4<T, P>::length() const
	{
		return 4;
	}

	//////////////////////////////////////
	// Accesses

	template <typename T, precision P>
	GLM_FUNC_QUALIFIER T & tvec4<T, P>::operator[](length_t i)
	{
		assert(i >= 0 && i < this->length());
		return (&x)[i];
	}

	template <typename T, precision P>
	GLM_FUNC_QUALIFIER T const & tvec4<T, P>::operator[](length_t i) const
	{
		assert(i >= 0 && i < this->length());
		return (&x)[i];
	}

	//////////////////////////////////////
	// Implicit basic constructors

	template <typename T, precision P>
	GLM_FUNC_QUALIFIER tvec4<T, P>::tvec4() :
		x(0),
		y(0),
		z(0),
		w(0)
	{}

#if((GLM_HAS_UNRESTRICTED_UNIONS) && (GLM_ARCH & GLM_ARCH_SSE2))
	template <>
	GLM_FUNC_QUALIFIER tvec4<float, lowp>::tvec4() :
		data(_mm_setzero_ps())
	{}
	
	template <>
	GLM_FUNC_QUALIFIER tvec4<float, mediump>::tvec4() :
		data(_mm_setzero_ps())
	{}
#endif
	
	template <typename T, precision P>
	GLM_FUNC_QUALIFIER tvec4<T, P>::tvec4(tvec4<T, P> const & v) :
		x(v.x),
		y(v.y),
		z(v.z),
		w(v.w)
	{}

#if((GLM_HAS_UNRESTRICTED_UNIONS) && (GLM_ARCH & GLM_ARCH_SSE2))
	template <>
	GLM_FUNC_QUALIFIER tvec4<float, lowp>::tvec4(tvec4<float, lowp> const & v) :
		data(v.data)
	{}
	
	template <>
	GLM_FUNC_QUALIFIER tvec4<float, mediump>::tvec4(tvec4<float, mediump> const & v) :
		data(v.data)
	{}
#endif

	template <typename T, precision P>
	template <precision Q>
	GLM_FUNC_QUALIFIER tvec4<T, P>::tvec4(tvec4<T, Q> const & v) :
		x(v.x),
		y(v.y),
		z(v.z),
		w(v.w)
	{}

	//////////////////////////////////////
	// Explicit basic constructors

	template <typename T, precision P>
	GLM_FUNC_QUALIFIER tvec4<T, P>::tvec4(ctor)
	{}

	template <typename T, precision P>
	GLM_FUNC_QUALIFIER tvec4<T, P>::tvec4(T const & s) :
		x(s),
		y(s),
		z(s),
		w(s)
	{}

#if((GLM_HAS_UNRESTRICTED_UNIONS) && (GLM_ARCH & GLM_ARCH_SSE2))
	template <>
	GLM_FUNC_QUALIFIER tvec4<float, lowp>::tvec4(float const & s) :
		data(_mm_set1_ps(s))
	{}
	
	template <>
	GLM_FUNC_QUALIFIER tvec4<float, mediump>::tvec4(float const & s) :
		data(_mm_set1_ps(s))
	{}
#endif
	
	template <typename T, precision P>
	GLM_FUNC_QUALIFIER tvec4<T, P>::tvec4(T const & a, T const & b, T const & c, T const & d) :
		x(a),
		y(b),
		z(c),
		w(d)
	{}

#if((GLM_HAS_UNRESTRICTED_UNIONS) && (GLM_ARCH & GLM_ARCH_SSE2))
	template <>
	GLM_FUNC_QUALIFIER tvec4<float, lowp>::tvec4(float const & a, float const & b, float const & c, float const & d) :
		data(_mm_set_ps(d, c, b, a))
	{}
	
	template <>
	GLM_FUNC_QUALIFIER tvec4<float, mediump>::tvec4(float const & a, float const & b, float const & c, float const & d) :
		data(_mm_set_ps(d, c, b, a))
	{}
#endif
	
	//////////////////////////////////////
	// Conversion scalar constructors
	
	template <typename T, precision P>
	template <typename A, typename B, typename C, typename D>
	GLM_FUNC_QUALIFIER tvec4<T, P>::tvec4
	(
		A const & x,
		B const & y,
		C const & z,
		D const & w
	) :
		x(static_cast<T>(x)),
		y(static_cast<T>(y)),
		z(static_cast<T>(z)),
		w(static_cast<T>(w))
	{}

	template <typename T, precision P>
	template <typename U, precision Q>
	GLM_FUNC_QUALIFIER tvec4<T, P>::tvec4
	(
		tvec4<U, Q> const & v
	) :
		x(static_cast<T>(v.x)),
		y(static_cast<T>(v.y)),
		z(static_cast<T>(v.z)),
		w(static_cast<T>(v.w))
	{}

	//////////////////////////////////////
	// Conversion vector constructors

	template <typename T, precision P>
	template <typename A, typename B, typename C, precision Q>
	GLM_FUNC_QUALIFIER tvec4<T, P>::tvec4
	(
		tvec2<A, Q> const & v,
		B const & s1,
		C const & s2
	) :
		x(static_cast<T>(v.x)),
		y(static_cast<T>(v.y)),
		z(static_cast<T>(s1)),
		w(static_cast<T>(s2))
	{}

	template <typename T, precision P>
	template <typename A, typename B, typename C, precision Q>
	GLM_FUNC_QUALIFIER tvec4<T, P>::tvec4
	(
		A const & s1,
		tvec2<B, Q> const & v,
		C const & s2
	) :
		x(static_cast<T>(s1)),
		y(static_cast<T>(v.x)),
		z(static_cast<T>(v.y)),
		w(static_cast<T>(s2))
	{}

	template <typename T, precision P>
	template <typename A, typename B, typename C, precision Q>
	GLM_FUNC_QUALIFIER tvec4<T, P>::tvec4
	(
		A const & s1,
		B const & s2,
		tvec2<C, Q> const & v
	) :
		x(static_cast<T>(s1)),
		y(static_cast<T>(s2)),
		z(static_cast<T>(v.x)),
		w(static_cast<T>(v.y))
	{}

	template <typename T, precision P>
	template <typename A, typename B, precision Q>
	GLM_FUNC_QUALIFIER tvec4<T, P>::tvec4
	(
		tvec3<A, Q> const & v,
		B const & s
	) :
		x(static_cast<T>(v.x)),
		y(static_cast<T>(v.y)),
		z(static_cast<T>(v.z)),
		w(static_cast<T>(s))
	{}

	template <typename T, precision P>
	template <typename A, typename B, precision Q>
	GLM_FUNC_QUALIFIER tvec4<T, P>::tvec4
	(
		A const & s,
		tvec3<B, Q> const & v
	) :
		x(static_cast<T>(s)),
		y(static_cast<T>(v.x)),
		z(static_cast<T>(v.y)),
		w(static_cast<T>(v.z))
	{}

	template <typename T, precision P>
	template <typename A, typename B, precision Q>
	GLM_FUNC_QUALIFIER tvec4<T, P>::tvec4
	(
		tvec2<A, Q> const & v1,
		tvec2<B, Q> const & v2
	) :
		x(static_cast<T>(v1.x)),
		y(static_cast<T>(v1.y)),
		z(static_cast<T>(v2.x)),
		w(static_cast<T>(v2.y))
	{}

	//////////////////////////////////////
	// Unary arithmetic operators

	template <typename T, precision P>
	GLM_FUNC_QUALIFIER tvec4<T, P> & tvec4<T, P>::operator= (tvec4<T, P> const & v)
	{
		this->x = v.x;
		this->y = v.y;
		this->z = v.z;
		this->w = v.w;
		return *this;
	}

#if((GLM_HAS_UNRESTRICTED_UNIONS) && (GLM_ARCH & GLM_ARCH_SSE2))
	template <>
	GLM_FUNC_QUALIFIER tvec4<float, lowp> & tvec4<float, lowp>::operator= (tvec4<float, lowp> const & v)
	{
		this->data = v.data;
		return *this;
	}
	
	template <>
	GLM_FUNC_QUALIFIER tvec4<float, mediump> & tvec4<float, mediump>::operator= (tvec4<float, mediump> const & v)
	{
		this->data = v.data;
		return *this;
	}
#endif
	
	template <typename T, precision P>
<<<<<<< HEAD
	GLM_FUNC_QUALIFIER tvec4<T, P> & tvec4<T, P>::operator+= (T s)
	{
		this->x += s;
		this->y += s;
		this->z += s;
		this->w += s;
=======
	GLM_FUNC_QUALIFIER tvec4<T, P> & tvec4<T, P>::operator+= (T v)
	{
		this->x += v;
		this->y += v;
		this->z += v;
		this->w += v;
>>>>>>> 81bdef25
		return *this;
	}
	
#if((GLM_HAS_UNRESTRICTED_UNIONS) && (GLM_ARCH & GLM_ARCH_SSE2))
	template <>
	GLM_FUNC_QUALIFIER tvec4<float, lowp> & tvec4<float, lowp>::operator+= (float s)
	{
		this->data = _mm_add_ps(this->data, _mm_set_ps1(s));
		return *this;
	}
	
	template <>
	GLM_FUNC_QUALIFIER tvec4<float, mediump> & tvec4<float, mediump>::operator+= (float s)
	{
		this->data = _mm_add_ps(this->data, _mm_set_ps1(s));
		return *this;
	}
#endif
	
	template <typename T, precision P>
	GLM_FUNC_QUALIFIER tvec4<T, P> & tvec4<T, P>::operator+= (tvec4<T, P> const & v)
	{
		this->x += v.x;
		this->y += v.y;
		this->z += v.z;
		this->w += v.w;
		return *this;
	}
	
	template <typename T, precision P>
<<<<<<< HEAD
	GLM_FUNC_QUALIFIER tvec4<T, P> & tvec4<T, P>::operator-= (T s)
	{
		this->x -= s;
		this->y -= s;
		this->z -= s;
		this->w -= s;
=======
	GLM_FUNC_QUALIFIER tvec4<T, P> & tvec4<T, P>::operator-= (T v)
	{
		this->x -= v;
		this->y -= v;
		this->z -= v;
		this->w -= v;
>>>>>>> 81bdef25
		return *this;
	}
	
	template <typename T, precision P>
	GLM_FUNC_QUALIFIER tvec4<T, P> & tvec4<T, P>::operator-= (tvec4<T, P> const & v)
	{
		this->x -= v.x;
		this->y -= v.y;
		this->z -= v.z;
		this->w -= v.w;
		return *this;
	}
	
	template <typename T, precision P>
<<<<<<< HEAD
	GLM_FUNC_QUALIFIER tvec4<T, P> & tvec4<T, P>::operator*= (T s)
	{
		this->x *= s;
		this->y *= s;
		this->z *= s;
		this->w *= s;
=======
	GLM_FUNC_QUALIFIER tvec4<T, P> & tvec4<T, P>::operator*= (T v)
	{
		this->x *= v;
		this->y *= v;
		this->z *= v;
		this->w *= v;
>>>>>>> 81bdef25
		return *this;
	}
	
	template <typename T, precision P>
	GLM_FUNC_QUALIFIER tvec4<T, P> & tvec4<T, P>::operator*= (tvec4<T, P> const & v)
	{
		this->x *= v.x;
		this->y *= v.y;
		this->z *= v.z;
		this->w *= v.w;
		return *this;
	}
	
	template <typename T, precision P>
<<<<<<< HEAD
	GLM_FUNC_QUALIFIER tvec4<T, P> & tvec4<T, P>::operator/= (T s)
	{
		this->x /= s;
		this->y /= s;
		this->z /= s;
		this->w /= s;
=======
	GLM_FUNC_QUALIFIER tvec4<T, P> & tvec4<T, P>::operator/= (T v)
	{
		this->x /= v;
		this->y /= v;
		this->z /= v;
		this->w /= v;
>>>>>>> 81bdef25
		return *this;
	}
	
	template <typename T, precision P>
	GLM_FUNC_QUALIFIER tvec4<T, P> & tvec4<T, P>::operator/= (tvec4<T, P> const & v)
	{
		this->x /= v.x;
		this->y /= v.y;
		this->z /= v.z;
		this->w /= v.w;
		return *this;
	}

<<<<<<< HEAD
	
	
	
=======
>>>>>>> 81bdef25
	template <typename T, precision P>
	template <typename U, precision Q>
	GLM_FUNC_QUALIFIER tvec4<T, P> & tvec4<T, P>::operator= (tvec4<U, Q> const & v)
	{
		this->x = static_cast<T>(v.x);
		this->y = static_cast<T>(v.y);
		this->z = static_cast<T>(v.z);
		this->w = static_cast<T>(v.w);
		return *this;
	}

	template <typename T, precision P>
	template <typename U>
	GLM_FUNC_QUALIFIER tvec4<T, P> & tvec4<T, P>::operator+= (U s)
	{
		this->x += static_cast<T>(s);
		this->y += static_cast<T>(s);
		this->z += static_cast<T>(s);
		this->w += static_cast<T>(s);
		return *this;
	}

#if((GLM_HAS_UNRESTRICTED_UNIONS) && (GLM_ARCH & GLM_ARCH_SSE2))
	template <>
	template <typename U>
	GLM_FUNC_QUALIFIER tvec4<float, lowp> & tvec4<float, lowp>::operator+= (U s)
	{
		this->data = _mm_add_ps(this->data, _mm_set_ps1(static_cast<float>(s)));
		return *this;
	}
	
	template <>
	template <typename U>
	GLM_FUNC_QUALIFIER tvec4<float, mediump> & tvec4<float, mediump>::operator+= (U s)
	{
		this->data = _mm_add_ps(this->data, _mm_set_ps1(static_cast<float>(s)));
		return *this;
	}
#endif
	
	template <typename T, precision P>
	template <typename U>
	GLM_FUNC_QUALIFIER tvec4<T, P> & tvec4<T, P>::operator+= (tvec4<U, P> const & v)
	{
		this->x += static_cast<T>(v.x);
		this->y += static_cast<T>(v.y);
		this->z += static_cast<T>(v.z);
		this->w += static_cast<T>(v.w);
		return *this;
	}

	template <typename T, precision P>
	template <typename U>
	GLM_FUNC_QUALIFIER tvec4<T, P> & tvec4<T, P>::operator-= (U s)
	{
		this->x -= static_cast<T>(s);
		this->y -= static_cast<T>(s);
		this->z -= static_cast<T>(s);
		this->w -= static_cast<T>(s);
		return *this;
	}

	template <typename T, precision P>
	template <typename U>
	GLM_FUNC_QUALIFIER tvec4<T, P> & tvec4<T, P>::operator-= (tvec4<U, P> const & v)
	{
		this->x -= static_cast<T>(v.x);
		this->y -= static_cast<T>(v.y);
		this->z -= static_cast<T>(v.z);
		this->w -= static_cast<T>(v.w);
		return *this;
	}

	template <typename T, precision P>
	template <typename U>
	GLM_FUNC_QUALIFIER tvec4<T, P> & tvec4<T, P>::operator*= (U s)
	{
		this->x *= static_cast<T>(s);
		this->y *= static_cast<T>(s);
		this->z *= static_cast<T>(s);
		this->w *= static_cast<T>(s);
		return *this;
	}

	template <typename T, precision P>
	template <typename U>
	GLM_FUNC_QUALIFIER tvec4<T, P> & tvec4<T, P>::operator*= (tvec4<U, P> const & v)
	{
		this->x *= static_cast<T>(v.x);
		this->y *= static_cast<T>(v.y);
		this->z *= static_cast<T>(v.z);
		this->w *= static_cast<T>(v.w);
		return *this;
	}

	template <typename T, precision P>
	template <typename U> 
	GLM_FUNC_QUALIFIER tvec4<T, P> & tvec4<T, P>::operator/= (U s)
	{
		this->x /= static_cast<T>(s);
		this->y /= static_cast<T>(s);
		this->z /= static_cast<T>(s);
		this->w /= static_cast<T>(s);
		return *this;
	}

	template <typename T, precision P>
	template <typename U> 
	GLM_FUNC_QUALIFIER tvec4<T, P> & tvec4<T, P>::operator/= (tvec4<U, P> const & v)
	{
		this->x /= static_cast<T>(v.x);
		this->y /= static_cast<T>(v.y);
		this->z /= static_cast<T>(v.z);
		this->w /= static_cast<T>(v.w);
		return *this;
	}

	//////////////////////////////////////
	// Increment and decrement operators

	template <typename T, precision P>
	GLM_FUNC_QUALIFIER tvec4<T, P> & tvec4<T, P>::operator++()
	{
		++this->x;
		++this->y;
		++this->z;
		++this->w;
		return *this;
	}

	template <typename T, precision P>
	GLM_FUNC_QUALIFIER tvec4<T, P> & tvec4<T, P>::operator--()
	{
		--this->x;
		--this->y;
		--this->z;
		--this->w;
		return *this;
	}

	template <typename T, precision P> 
	GLM_FUNC_QUALIFIER tvec4<T, P> tvec4<T, P>::operator++(int)
	{
		tvec4<T, P> Result(*this);
		++*this;
		return Result;
	}

	template <typename T, precision P> 
	GLM_FUNC_QUALIFIER tvec4<T, P> tvec4<T, P>::operator--(int)
	{
		tvec4<T, P> Result(*this);
		--*this;
		return Result;
	}

	//////////////////////////////////////
	// Unary bit operators

	template <typename T, precision P>
	template <typename U> 
	GLM_FUNC_QUALIFIER tvec4<T, P> & tvec4<T, P>::operator%= (U s)
	{
		this->x %= static_cast<T>(s);
		this->y %= static_cast<T>(s);
		this->z %= static_cast<T>(s);
		this->w %= static_cast<T>(s);
		return *this;
	}

	template <typename T, precision P>
	template <typename U> 
	GLM_FUNC_QUALIFIER tvec4<T, P> & tvec4<T, P>::operator%= (tvec4<U, P> const & v)
	{
		this->x %= static_cast<T>(v.x);
		this->y %= static_cast<T>(v.y);
		this->z %= static_cast<T>(v.z);
		this->w %= static_cast<T>(v.w);
		return *this;
	}

	template <typename T, precision P>
	template <typename U> 
	GLM_FUNC_QUALIFIER tvec4<T, P> & tvec4<T, P>::operator&= (U s)
	{
		this->x &= static_cast<T>(s);
		this->y &= static_cast<T>(s);
		this->z &= static_cast<T>(s);
		this->w &= static_cast<T>(s);
		return *this;
	}

	template <typename T, precision P>
	template <typename U> 
	GLM_FUNC_QUALIFIER tvec4<T, P> & tvec4<T, P>::operator&= (tvec4<U, P> const & v)
	{
		this->x &= static_cast<T>(v.x);
		this->y &= static_cast<T>(v.y);
		this->z &= static_cast<T>(v.z);
		this->w &= static_cast<T>(v.w);
		return *this;
	}

	template <typename T, precision P>
	template <typename U> 
	GLM_FUNC_QUALIFIER tvec4<T, P> & tvec4<T, P>::operator|= (U s)
	{
		this->x |= static_cast<T>(s);
		this->y |= static_cast<T>(s);
		this->z |= static_cast<T>(s);
		this->w |= static_cast<T>(s);
		return *this;
	}

	template <typename T, precision P>
	template <typename U> 
	GLM_FUNC_QUALIFIER tvec4<T, P> & tvec4<T, P>::operator|= (tvec4<U, P> const & v)
	{
		this->x |= static_cast<T>(v.x);
		this->y |= static_cast<T>(v.y);
		this->z |= static_cast<T>(v.z);
		this->w |= static_cast<T>(v.w);
		return *this;
	}

	template <typename T, precision P>
	template <typename U> 
	GLM_FUNC_QUALIFIER tvec4<T, P> & tvec4<T, P>::operator^= (U s)
	{
		this->x ^= static_cast<T>(s);
		this->y ^= static_cast<T>(s);
		this->z ^= static_cast<T>(s);
		this->w ^= static_cast<T>(s);
		return *this;
	}

	template <typename T, precision P>
	template <typename U> 
	GLM_FUNC_QUALIFIER tvec4<T, P> & tvec4<T, P>::operator^= (tvec4<U, P> const & v)
	{
		this->x ^= static_cast<T>(v.x);
		this->y ^= static_cast<T>(v.y);
		this->z ^= static_cast<T>(v.z);
		this->w ^= static_cast<T>(v.w);
		return *this;
	}

	template <typename T, precision P>
	template <typename U> 
	GLM_FUNC_QUALIFIER tvec4<T, P> & tvec4<T, P>::operator<<= (U s)
	{
		this->x <<= static_cast<T>(s);
		this->y <<= static_cast<T>(s);
		this->z <<= static_cast<T>(s);
		this->w <<= static_cast<T>(s);
		return *this;
	}

	template <typename T, precision P>
	template <typename U> 
	GLM_FUNC_QUALIFIER tvec4<T, P> & tvec4<T, P>::operator<<= (tvec4<U, P> const & v)
	{
		this->x <<= static_cast<T>(v.x);
		this->y <<= static_cast<T>(v.y);
		this->z <<= static_cast<T>(v.z);
		this->w <<= static_cast<T>(v.w);
		return *this;
	}

	template <typename T, precision P>
	template <typename U> 
	GLM_FUNC_QUALIFIER tvec4<T, P> & tvec4<T, P>::operator>>= (U s)
	{
		this->x >>= static_cast<T>(s);
		this->y >>= static_cast<T>(s);
		this->z >>= static_cast<T>(s);
		this->w >>= static_cast<T>(s);
		return *this;
	}

	template <typename T, precision P>
	template <typename U> 
	GLM_FUNC_QUALIFIER tvec4<T, P> & tvec4<T, P>::operator>>= (tvec4<U, P> const & v)
	{
		this->x >>= static_cast<T>(v.x);
		this->y >>= static_cast<T>(v.y);
		this->z >>= static_cast<T>(v.z);
		this->w >>= static_cast<T>(v.w);
		return *this;
	}

	//////////////////////////////////////
	// Binary arithmetic operators

	template <typename T, precision P> 
	GLM_FUNC_QUALIFIER tvec4<T, P> operator+ 
	(
		tvec4<T, P> const & v, 
		T const & s
	)
	{
		return tvec4<T, P>(
			v.x + s,
			v.y + s,
			v.z + s,
			v.w + s);
	}

	template <typename T, precision P> 
	GLM_FUNC_QUALIFIER tvec4<T, P> operator+ 
	(
		T const & s, 
		tvec4<T, P> const & v
	)
	{
		return tvec4<T, P>(
			s + v.x,
			s + v.y,
			s + v.z,
			s + v.w);
	}

	template <typename T, precision P> 
	GLM_FUNC_QUALIFIER tvec4<T, P> operator+ 
	(
		tvec4<T, P> const & v1, 
		tvec4<T, P> const & v2
	)
	{
		return tvec4<T, P>(
			v1.x + v2.x,
			v1.y + v2.y,
			v1.z + v2.z,
			v1.w + v2.w);
	}

	//operator-
	template <typename T, precision P> 
	GLM_FUNC_QUALIFIER tvec4<T, P> operator- 
	(
		tvec4<T, P> const & v, 
		T const & s
	)
	{
		return tvec4<T, P>(
			v.x - s,
			v.y - s,
			v.z - s,
			v.w - s);
	}

	template <typename T, precision P> 
	GLM_FUNC_QUALIFIER tvec4<T, P> operator- 
	(
		T const & s, 
		tvec4<T, P> const & v
	)
	{
		return tvec4<T, P>(
			s - v.x,
			s - v.y,
			s - v.z,
			s - v.w);
	}

	template <typename T, precision P> 
	GLM_FUNC_QUALIFIER tvec4<T, P> operator- 
	(
		tvec4<T, P> const & v1, 
		tvec4<T, P> const & v2
	)
	{
		return tvec4<T, P>(
			v1.x - v2.x,
			v1.y - v2.y,
			v1.z - v2.z,
			v1.w - v2.w);
	}

	//operator*
	template <typename T, precision P> 
	GLM_FUNC_QUALIFIER tvec4<T, P> operator* 
	(
		tvec4<T, P> const & v, 
		T const & s
	)
	{
		return tvec4<T, P>(
			v.x * s,
			v.y * s,
			v.z * s,
			v.w * s);
	}

	template <typename T, precision P> 
	GLM_FUNC_QUALIFIER tvec4<T, P> operator* 
	(
		T const & s, 
		tvec4<T, P> const & v
	)
	{
		return tvec4<T, P>(
			s * v.x,
			s * v.y,
			s * v.z,
			s * v.w);
	}

	template <typename T, precision P> 
	GLM_FUNC_QUALIFIER tvec4<T, P> operator*
	(
		tvec4<T, P> const & v1, 
		tvec4<T, P> const & v2
	)
	{
		return tvec4<T, P>(
			v1.x * v2.x,
			v1.y * v2.y,
			v1.z * v2.z,
			v1.w * v2.w);
	}

	//operator/
	template <typename T, precision P> 
	GLM_FUNC_QUALIFIER tvec4<T, P> operator/ 
	(
		tvec4<T, P> const & v, 
		T const & s
	)
	{
		return tvec4<T, P>(
			v.x / s,
			v.y / s,
			v.z / s,
			v.w / s);
	}

	template <typename T, precision P> 
	GLM_FUNC_QUALIFIER tvec4<T, P> operator/ 
	(
		T const & s, 
		tvec4<T, P> const & v
	)
	{
		return tvec4<T, P>(
			s / v.x,
			s / v.y,
			s / v.z,
			s / v.w);
	}

	template <typename T, precision P> 
	GLM_FUNC_QUALIFIER tvec4<T, P> operator/ 
	(
		tvec4<T, P> const & v1, 
		tvec4<T, P> const & v2
	)
	{
		return tvec4<T, P>(
			v1.x / v2.x,
			v1.y / v2.y,
			v1.z / v2.z,
			v1.w / v2.w);
	}

	// Unary constant operators
	template <typename T, precision P> 
	GLM_FUNC_QUALIFIER tvec4<T, P> operator- 
	(
		tvec4<T, P> const & v
	)
	{
		return tvec4<T, P>(
			-v.x, 
			-v.y, 
			-v.z, 
			-v.w);
	}

	//////////////////////////////////////
	// Boolean operators

	template <typename T, precision P> 
	GLM_FUNC_QUALIFIER bool operator==
	(
		tvec4<T, P> const & v1, 
		tvec4<T, P> const & v2
	)
	{
		return (v1.x == v2.x) && (v1.y == v2.y) && (v1.z == v2.z) && (v1.w == v2.w);
	}

	template <typename T, precision P> 
	GLM_FUNC_QUALIFIER bool operator!=
	(
		tvec4<T, P> const & v1, 
		tvec4<T, P> const & v2
	)
	{
		return (v1.x != v2.x) || (v1.y != v2.y) || (v1.z != v2.z) || (v1.w != v2.w);
	}

	//////////////////////////////////////
	// Binary bit operators

	template <typename T, precision P>
	GLM_FUNC_QUALIFIER tvec4<T, P> operator% 
	(
		tvec4<T, P> const & v, 
		T const & s
	)
	{
		return tvec4<T, P>(
			v.x % s,
			v.y % s,
			v.z % s,
			v.w % s);
	}

	template <typename T, precision P>
	GLM_FUNC_QUALIFIER tvec4<T, P> operator% 
	(
		T const & s, 
		tvec4<T, P> const & v
	)
	{
		return tvec4<T, P>(
			s % v.x,
			s % v.y,
			s % v.z,
			s % v.w);
	}

	template <typename T, precision P>
	GLM_FUNC_QUALIFIER tvec4<T, P> operator%
	(
		tvec4<T, P> const & v1, 
		tvec4<T, P> const & v2
	)
	{
		return tvec4<T, P>(
			v1.x % v2.x,
			v1.y % v2.y,
			v1.z % v2.z,
			v1.w % v2.w);
	}

	template <typename T, precision P>
	GLM_FUNC_QUALIFIER tvec4<T, P> operator& 
	(
		tvec4<T, P> const & v, 
		T const & s
	)
	{
		return tvec4<T, P>(
			v.x & s,
			v.y & s,
			v.z & s,
			v.w & s);
	}

	template <typename T, precision P>
	GLM_FUNC_QUALIFIER tvec4<T, P> operator& 
	(
		T const & s, 
		tvec4<T, P> const & v
	)
	{
		return tvec4<T, P>(
			s & v.x,
			s & v.y,
			s & v.z,
			s & v.w);
	}

	template <typename T, precision P>
	GLM_FUNC_QUALIFIER tvec4<T, P> operator&
	(
		tvec4<T, P> const & v1,
		tvec4<T, P> const & v2
	)
	{
		return tvec4<T, P>(
			v1.x & v2.x,
			v1.y & v2.y,
			v1.z & v2.z,
			v1.w & v2.w);
	}

	template <typename T, precision P>
	GLM_FUNC_QUALIFIER tvec4<T, P> operator|
	(
		tvec4<T, P> const & v, 
		T const & s
	)
	{
		return tvec4<T, P>(
			v.x | s,
			v.y | s,
			v.z | s,
			v.w | s);
	}

	template <typename T, precision P>
	GLM_FUNC_QUALIFIER tvec4<T, P> operator|
	(
		T const & s, 
		tvec4<T, P> const & v
	)
	{
		return tvec4<T, P>(
			s | v.x,
			s | v.y,
			s | v.z,
			s | v.w);
	}

	template <typename T, precision P>
	GLM_FUNC_QUALIFIER tvec4<T, P> operator|
	(
		tvec4<T, P> const & v1,
		tvec4<T, P> const & v2
	)
	{
		return tvec4<T, P>(
			v1.x | v2.x,
			v1.y | v2.y,
			v1.z | v2.z,
			v1.w | v2.w);
	}
		
	template <typename T, precision P>
	GLM_FUNC_QUALIFIER tvec4<T, P> operator^
	(
		tvec4<T, P> const & v, 
		T const & s
	)
	{
		return tvec4<T, P>(
			v.x ^ s,
			v.y ^ s,
			v.z ^ s,
			v.w ^ s);
	}

	template <typename T, precision P>
	GLM_FUNC_QUALIFIER tvec4<T, P> operator^
	(
		T const & s, 
		tvec4<T, P> const & v
	)
	{
		return tvec4<T, P>(
			s ^ v.x,
			s ^ v.y,
			s ^ v.z,
			s ^ v.w);
	}

	template <typename T, precision P>
	GLM_FUNC_QUALIFIER tvec4<T, P> operator^
	(
		tvec4<T, P> const & v1,
		tvec4<T, P> const & v2
	)
	{
		return tvec4<T, P>(
			v1.x ^ v2.x,
			v1.y ^ v2.y,
			v1.z ^ v2.z,
			v1.w ^ v2.w);
	}

	template <typename T, precision P>
	GLM_FUNC_QUALIFIER tvec4<T, P> operator<<
	(
		tvec4<T, P> const & v,
		T const & s
	)
	{
		return tvec4<T, P>(
			v.x << s,
			v.y << s,
			v.z << s,
			v.w << s);
	}

	template <typename T, precision P>
	GLM_FUNC_QUALIFIER tvec4<T, P> operator<<
	(
		T const & s,
		tvec4<T, P> const & v
	)
	{
		return tvec4<T, P>(
			s << v.x,
			s << v.y,
			s << v.z,
			s << v.w);
	}

	template <typename T, precision P>
	GLM_FUNC_QUALIFIER tvec4<T, P> operator<<
	(
		tvec4<T, P> const & v1,
		tvec4<T, P> const & v2
	)
	{
		return tvec4<T, P>(
			v1.x << v2.x,
			v1.y << v2.y,
			v1.z << v2.z,
			v1.w << v2.w);
	}

	template <typename T, precision P>
	GLM_FUNC_QUALIFIER tvec4<T, P> operator>>
	(
		tvec4<T, P> const & v,
		T const & s
	)
	{
		return tvec4<T, P>(
			v.x >> s,
			v.y >> s,
			v.z >> s,
			v.w >> s);
	}

	template <typename T, precision P>
	GLM_FUNC_QUALIFIER tvec4<T, P> operator>>
	(
		T const & s,
		tvec4<T, P> const & v
	)
	{
		return tvec4<T, P>(
			s >> v.x,
			s >> v.y,
			s >> v.z,
			s >> v.w);
	}

	template <typename T, precision P>
	GLM_FUNC_QUALIFIER tvec4<T, P> operator>>
	(
		tvec4<T, P> const & v1,
		tvec4<T, P> const & v2
	)
	{
		return tvec4<T, P>(
			v1.x >> v2.x,
			v1.y >> v2.y,
			v1.z >> v2.z,
			v1.w >> v2.w);
	}

	template <typename T, precision P> 
	GLM_FUNC_QUALIFIER tvec4<T, P> operator~
	(
		tvec4<T, P> const & v
	)
	{
		return tvec4<T, P>(
			~v.x,
			~v.y,
			~v.z,
			~v.w);
	}

}//namespace detail
}//namespace glm<|MERGE_RESOLUTION|>--- conflicted
+++ resolved
@@ -295,21 +295,12 @@
 #endif
 	
 	template <typename T, precision P>
-<<<<<<< HEAD
-	GLM_FUNC_QUALIFIER tvec4<T, P> & tvec4<T, P>::operator+= (T s)
-	{
-		this->x += s;
-		this->y += s;
-		this->z += s;
-		this->w += s;
-=======
 	GLM_FUNC_QUALIFIER tvec4<T, P> & tvec4<T, P>::operator+= (T v)
 	{
 		this->x += v;
 		this->y += v;
 		this->z += v;
 		this->w += v;
->>>>>>> 81bdef25
 		return *this;
 	}
 	
@@ -340,21 +331,12 @@
 	}
 	
 	template <typename T, precision P>
-<<<<<<< HEAD
-	GLM_FUNC_QUALIFIER tvec4<T, P> & tvec4<T, P>::operator-= (T s)
-	{
-		this->x -= s;
-		this->y -= s;
-		this->z -= s;
-		this->w -= s;
-=======
 	GLM_FUNC_QUALIFIER tvec4<T, P> & tvec4<T, P>::operator-= (T v)
 	{
 		this->x -= v;
 		this->y -= v;
 		this->z -= v;
 		this->w -= v;
->>>>>>> 81bdef25
 		return *this;
 	}
 	
@@ -369,21 +351,12 @@
 	}
 	
 	template <typename T, precision P>
-<<<<<<< HEAD
-	GLM_FUNC_QUALIFIER tvec4<T, P> & tvec4<T, P>::operator*= (T s)
-	{
-		this->x *= s;
-		this->y *= s;
-		this->z *= s;
-		this->w *= s;
-=======
 	GLM_FUNC_QUALIFIER tvec4<T, P> & tvec4<T, P>::operator*= (T v)
 	{
 		this->x *= v;
 		this->y *= v;
 		this->z *= v;
 		this->w *= v;
->>>>>>> 81bdef25
 		return *this;
 	}
 	
@@ -398,21 +371,12 @@
 	}
 	
 	template <typename T, precision P>
-<<<<<<< HEAD
-	GLM_FUNC_QUALIFIER tvec4<T, P> & tvec4<T, P>::operator/= (T s)
-	{
-		this->x /= s;
-		this->y /= s;
-		this->z /= s;
-		this->w /= s;
-=======
 	GLM_FUNC_QUALIFIER tvec4<T, P> & tvec4<T, P>::operator/= (T v)
 	{
 		this->x /= v;
 		this->y /= v;
 		this->z /= v;
 		this->w /= v;
->>>>>>> 81bdef25
 		return *this;
 	}
 	
@@ -426,12 +390,6 @@
 		return *this;
 	}
 
-<<<<<<< HEAD
-	
-	
-	
-=======
->>>>>>> 81bdef25
 	template <typename T, precision P>
 	template <typename U, precision Q>
 	GLM_FUNC_QUALIFIER tvec4<T, P> & tvec4<T, P>::operator= (tvec4<U, Q> const & v)
