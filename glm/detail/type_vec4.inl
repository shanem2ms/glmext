--- conflicted
+++ resolved
@@ -214,10 +214,9 @@
 
 	// -- Conversion vector constructors --
 
-<<<<<<< HEAD
 	template<typename T, precision P>
 	template<typename A, typename B, typename C, precision Q>
-	GLM_FUNC_QUALIFIER GLM_CONSTEXPR vec<4, T, P>::vec(vec<2, A, Q> const& _xy, B _z, C _w)
+	GLM_FUNC_QUALIFIER GLM_CONSTEXPR_CTOR vec<4, T, P>::vec(vec<2, A, Q> const& _xy, B _z, C _w)
 		: x(static_cast<T>(_xy.x))
 		, y(static_cast<T>(_xy.y))
 		, z(static_cast<T>(_z))
@@ -226,7 +225,7 @@
 
 	template<typename T, precision P>
 	template<typename A, typename B, typename C, precision Q>
-	GLM_FUNC_QUALIFIER GLM_CONSTEXPR vec<4, T, P>::vec(vec<2, A, Q> const& _xy, vec<1, B, Q> const& _z, vec<1, C, Q> const& _w)
+	GLM_FUNC_QUALIFIER GLM_CONSTEXPR_CTOR vec<4, T, P>::vec(vec<2, A, Q> const& _xy, vec<1, B, Q> const& _z, vec<1, C, Q> const& _w)
 		: x(static_cast<T>(_xy.x))
 		, y(static_cast<T>(_xy.y))
 		, z(static_cast<T>(_z.x))
@@ -235,7 +234,7 @@
 
 	template<typename T, precision P>
 	template<typename A, typename B, typename C, precision Q>
-	GLM_FUNC_QUALIFIER GLM_CONSTEXPR vec<4, T, P>::vec(A _x, vec<2, B, Q> const& _yz, C _w)
+	GLM_FUNC_QUALIFIER GLM_CONSTEXPR_CTOR vec<4, T, P>::vec(A _x, vec<2, B, Q> const& _yz, C _w)
 		: x(static_cast<T>(_x))
 		, y(static_cast<T>(_yz.x))
 		, z(static_cast<T>(_yz.y))
@@ -244,7 +243,7 @@
 
 	template<typename T, precision P>
 	template<typename A, typename B, typename C, precision Q>
-	GLM_FUNC_QUALIFIER GLM_CONSTEXPR vec<4, T, P>::vec(vec<1, A, Q> const& _x, vec<2, B, Q> const& _yz, vec<1, C, Q> const& _w)
+	GLM_FUNC_QUALIFIER GLM_CONSTEXPR_CTOR vec<4, T, P>::vec(vec<1, A, Q> const& _x, vec<2, B, Q> const& _yz, vec<1, C, Q> const& _w)
 		: x(static_cast<T>(_x.x))
 		, y(static_cast<T>(_yz.x))
 		, z(static_cast<T>(_yz.y))
@@ -253,7 +252,7 @@
 
 	template<typename T, precision P>
 	template<typename A, typename B, typename C, precision Q>
-	GLM_FUNC_QUALIFIER GLM_CONSTEXPR vec<4, T, P>::vec(A _x, B _y, vec<2, C, Q> const& _zw)
+	GLM_FUNC_QUALIFIER GLM_CONSTEXPR_CTOR vec<4, T, P>::vec(A _x, B _y, vec<2, C, Q> const& _zw)
 		: x(static_cast<T>(_x))
 		, y(static_cast<T>(_y))
 		, z(static_cast<T>(_zw.x))
@@ -262,7 +261,7 @@
 
 	template<typename T, precision P>
 	template<typename A, typename B, typename C, precision Q>
-	GLM_FUNC_QUALIFIER GLM_CONSTEXPR vec<4, T, P>::vec(vec<1, A, Q> const& _x, vec<1, B, Q> const& _y, vec<2, C, Q> const& _zw)
+	GLM_FUNC_QUALIFIER GLM_CONSTEXPR_CTOR vec<4, T, P>::vec(vec<1, A, Q> const& _x, vec<1, B, Q> const& _y, vec<2, C, Q> const& _zw)
 		: x(static_cast<T>(_x.x))
 		, y(static_cast<T>(_y.x))
 		, z(static_cast<T>(_zw.x))
@@ -271,7 +270,7 @@
 
 	template<typename T, precision P>
 	template<typename A, typename B, precision Q>
-	GLM_FUNC_QUALIFIER GLM_CONSTEXPR vec<4, T, P>::vec(vec<3, A, Q> const& _xyz, B _w) :
+	GLM_FUNC_QUALIFIER GLM_CONSTEXPR_CTOR vec<4, T, P>::vec(vec<3, A, Q> const& _xyz, B _w) :
 		x(static_cast<T>(_xyz.x)),
 		y(static_cast<T>(_xyz.y)),
 		z(static_cast<T>(_xyz.z)),
@@ -280,7 +279,7 @@
 
 	template<typename T, precision P>
 	template<typename A, typename B, precision Q>
-	GLM_FUNC_QUALIFIER GLM_CONSTEXPR vec<4, T, P>::vec(vec<3, A, Q> const& _xyz, vec<1, B, Q> const& _w) :
+	GLM_FUNC_QUALIFIER GLM_CONSTEXPR_CTOR vec<4, T, P>::vec(vec<3, A, Q> const& _xyz, vec<1, B, Q> const& _w) :
 		x(static_cast<T>(_xyz.x)),
 		y(static_cast<T>(_xyz.y)),
 		z(static_cast<T>(_xyz.z)),
@@ -289,7 +288,7 @@
 
 	template<typename T, precision P>
 	template<typename A, typename B, precision Q>
-	GLM_FUNC_QUALIFIER GLM_CONSTEXPR vec<4, T, P>::vec(A _x, vec<3, B, Q> const& _yzw) :
+	GLM_FUNC_QUALIFIER GLM_CONSTEXPR_CTOR vec<4, T, P>::vec(A _x, vec<3, B, Q> const& _yzw) :
 		x(static_cast<T>(_x)),
 		y(static_cast<T>(_yzw.x)),
 		z(static_cast<T>(_yzw.y)),
@@ -298,7 +297,7 @@
 
 	template<typename T, precision P>
 	template<typename A, typename B, precision Q>
-	GLM_FUNC_QUALIFIER GLM_CONSTEXPR vec<4, T, P>::vec(vec<1, A, Q> const& _x, vec<3, B, Q> const& _yzw) :
+	GLM_FUNC_QUALIFIER GLM_CONSTEXPR_CTOR vec<4, T, P>::vec(vec<1, A, Q> const& _x, vec<3, B, Q> const& _yzw) :
 		x(static_cast<T>(_x.x)),
 		y(static_cast<T>(_yzw.x)),
 		z(static_cast<T>(_yzw.y)),
@@ -307,7 +306,7 @@
 
 	template<typename T, precision P>
 	template<typename A, typename B, precision Q>
-	GLM_FUNC_QUALIFIER GLM_CONSTEXPR vec<4, T, P>::vec(vec<2, A, Q> const& _xy, vec<2, B, Q> const& _zw) :
+	GLM_FUNC_QUALIFIER GLM_CONSTEXPR_CTOR vec<4, T, P>::vec(vec<2, A, Q> const& _xy, vec<2, B, Q> const& _zw) :
 		x(static_cast<T>(_xy.x)),
 		y(static_cast<T>(_xy.y)),
 		z(static_cast<T>(_zw.x)),
@@ -316,111 +315,7 @@
 
 	template<typename T, precision P>
 	template<typename U, precision Q>
-	GLM_FUNC_QUALIFIER GLM_CONSTEXPR vec<4, T, P>::vec(vec<4, U, Q> const& v) :
-=======
-	template <typename T, precision P>
-	template <typename A, typename B, typename C, precision Q>
-	GLM_FUNC_QUALIFIER GLM_CONSTEXPR_CTOR tvec4<T, P>::tvec4(tvec2<A, Q> const & a, B b, C c) :
-		x(static_cast<T>(a.x)),
-		y(static_cast<T>(a.y)),
-		z(static_cast<T>(b)),
-		w(static_cast<T>(c))
-	{}
-
-	template <typename T, precision P>
-	template <typename A, typename B, typename C, precision Q>
-	GLM_FUNC_QUALIFIER GLM_CONSTEXPR_CTOR tvec4<T, P>::tvec4(tvec2<A, Q> const & a, tvec1<B, Q> const & b, tvec1<C, Q> const & c) :
-		x(static_cast<T>(a.x)),
-		y(static_cast<T>(a.y)),
-		z(static_cast<T>(b.x)),
-		w(static_cast<T>(c.x))
-	{}
-
-	template <typename T, precision P>
-	template <typename A, typename B, typename C, precision Q>
-	GLM_FUNC_QUALIFIER GLM_CONSTEXPR_CTOR tvec4<T, P>::tvec4(A s1, tvec2<B, Q> const & v, C s2) :
-		x(static_cast<T>(s1)),
-		y(static_cast<T>(v.x)),
-		z(static_cast<T>(v.y)),
-		w(static_cast<T>(s2))
-	{}
-
-	template <typename T, precision P>
-	template <typename A, typename B, typename C, precision Q>
-	GLM_FUNC_QUALIFIER GLM_CONSTEXPR_CTOR tvec4<T, P>::tvec4(tvec1<A, Q> const & a, tvec2<B, Q> const & b, tvec1<C, Q> const & c) :
-		x(static_cast<T>(a.x)),
-		y(static_cast<T>(b.x)),
-		z(static_cast<T>(b.y)),
-		w(static_cast<T>(c.x))
-	{}
-
-	template <typename T, precision P>
-	template <typename A, typename B, typename C, precision Q>
-	GLM_FUNC_QUALIFIER GLM_CONSTEXPR_CTOR tvec4<T, P>::tvec4(A s1, B s2, tvec2<C, Q> const & v) :
-		x(static_cast<T>(s1)),
-		y(static_cast<T>(s2)),
-		z(static_cast<T>(v.x)),
-		w(static_cast<T>(v.y))
-	{}
-
-	template <typename T, precision P>
-	template <typename A, typename B, typename C, precision Q>
-	GLM_FUNC_QUALIFIER GLM_CONSTEXPR_CTOR tvec4<T, P>::tvec4(tvec1<A, Q> const & a, tvec1<B, Q> const & b, tvec2<C, Q> const & c) :
-		x(static_cast<T>(a.x)),
-		y(static_cast<T>(b.x)),
-		z(static_cast<T>(c.x)),
-		w(static_cast<T>(c.y))
-	{}
-
-	template <typename T, precision P>
-	template <typename A, typename B, precision Q>
-	GLM_FUNC_QUALIFIER GLM_CONSTEXPR_CTOR tvec4<T, P>::tvec4(tvec3<A, Q> const & a, B b) :
-		x(static_cast<T>(a.x)),
-		y(static_cast<T>(a.y)),
-		z(static_cast<T>(a.z)),
-		w(static_cast<T>(b))
-	{}
-
-	template <typename T, precision P>
-	template <typename A, typename B, precision Q>
-	GLM_FUNC_QUALIFIER GLM_CONSTEXPR_CTOR tvec4<T, P>::tvec4(tvec3<A, Q> const & a, tvec1<B, Q> const & b) :
-		x(static_cast<T>(a.x)),
-		y(static_cast<T>(a.y)),
-		z(static_cast<T>(a.z)),
-		w(static_cast<T>(b.x))
-	{}
-
-	template <typename T, precision P>
-	template <typename A, typename B, precision Q>
-	GLM_FUNC_QUALIFIER GLM_CONSTEXPR_CTOR tvec4<T, P>::tvec4(A a, tvec3<B, Q> const & b) :
-		x(static_cast<T>(a)),
-		y(static_cast<T>(b.x)),
-		z(static_cast<T>(b.y)),
-		w(static_cast<T>(b.z))
-	{}
-
-	template <typename T, precision P>
-	template <typename A, typename B, precision Q>
-	GLM_FUNC_QUALIFIER GLM_CONSTEXPR_CTOR tvec4<T, P>::tvec4(tvec1<A, Q> const & a, tvec3<B, Q> const & b) :
-		x(static_cast<T>(a.x)),
-		y(static_cast<T>(b.x)),
-		z(static_cast<T>(b.y)),
-		w(static_cast<T>(b.z))
-	{}
-
-	template <typename T, precision P>
-	template <typename A, typename B, precision Q>
-	GLM_FUNC_QUALIFIER GLM_CONSTEXPR_CTOR tvec4<T, P>::tvec4(tvec2<A, Q> const & a, tvec2<B, Q> const & b) :
-		x(static_cast<T>(a.x)),
-		y(static_cast<T>(a.y)),
-		z(static_cast<T>(b.x)),
-		w(static_cast<T>(b.y))
-	{}
-
-	template <typename T, precision P>
-	template <typename U, precision Q>
-	GLM_FUNC_QUALIFIER GLM_CONSTEXPR_CTOR tvec4<T, P>::tvec4(tvec4<U, Q> const & v) :
->>>>>>> 4e267b1b
+	GLM_FUNC_QUALIFIER GLM_CONSTEXPR_CTOR vec<4, T, P>::vec(vec<4, U, Q> const& v) :
 		x(static_cast<T>(v.x)),
 		y(static_cast<T>(v.y)),
 		z(static_cast<T>(v.z)),
