/// @ref core
/// @file glm/detail/type_mat3x2.inl

namespace glm
{
	// -- Constructors --

#	if !GLM_HAS_DEFAULTED_FUNCTIONS
		template<typename T, qualifier Q>
<<<<<<< HEAD
		GLM_FUNC_QUALIFIER mat<3, 2, T, Q>::mat()
=======
		GLM_FUNC_QUALIFIER GLM_CONSTEXPR_CTOR_CXX14 mat<3, 2, T, Q>::mat()
>>>>>>> 1a3f1f22
		{}
#	endif

#	if !GLM_HAS_DEFAULTED_FUNCTIONS
		template<typename T, qualifier Q>
		GLM_FUNC_QUALIFIER GLM_CONSTEXPR_CTOR_CXX14 mat<3, 2, T, Q>::mat(mat<3, 2, T, Q> const& m)
		{
			this->value[0] = m.value[0];
			this->value[1] = m.value[1];
			this->value[2] = m.value[2];
		}
#	endif//!GLM_HAS_DEFAULTED_FUNCTIONS

	template<typename T, qualifier Q>
	template<qualifier P>
	GLM_FUNC_QUALIFIER GLM_CONSTEXPR_CTOR_CXX14 mat<3, 2, T, Q>::mat(mat<3, 2, T, P> const& m)
	{
		this->value[0] = m.value[0];
		this->value[1] = m.value[1];
		this->value[2] = m.value[2];
	}

	template<typename T, qualifier Q>
	GLM_FUNC_QUALIFIER GLM_CONSTEXPR_CTOR_CXX14 mat<3, 2, T, Q>::mat(T scalar)
	{
		this->value[0] = col_type(scalar, 0);
		this->value[1] = col_type(0, scalar);
		this->value[2] = col_type(0, 0);
	}

	template<typename T, qualifier Q>
	GLM_FUNC_QUALIFIER GLM_CONSTEXPR_CTOR_CXX14 mat<3, 2, T, Q>::mat
	(
		T x0, T y0,
		T x1, T y1,
		T x2, T y2
	)
	{
		this->value[0] = col_type(x0, y0);
		this->value[1] = col_type(x1, y1);
		this->value[2] = col_type(x2, y2);
	}

	template<typename T, qualifier Q>
	GLM_FUNC_QUALIFIER GLM_CONSTEXPR_CTOR_CXX14 mat<3, 2, T, Q>::mat
	(
		col_type const& v0,
		col_type const& v1,
		col_type const& v2
	)
	{
		this->value[0] = v0;
		this->value[1] = v1;
		this->value[2] = v2;
	}

	// -- Conversion constructors --

	template<typename T, qualifier Q>
	template<
		typename X1, typename Y1,
		typename X2, typename Y2,
		typename X3, typename Y3>
	GLM_FUNC_QUALIFIER GLM_CONSTEXPR_CTOR_CXX14 mat<3, 2, T, Q>::mat
	(
		X1 x1, Y1 y1,
		X2 x2, Y2 y2,
		X3 x3, Y3 y3
	)
	{
		this->value[0] = col_type(static_cast<T>(x1), value_type(y1));
		this->value[1] = col_type(static_cast<T>(x2), value_type(y2));
		this->value[2] = col_type(static_cast<T>(x3), value_type(y3));
	}

	template<typename T, qualifier Q>
	template<typename V1, typename V2, typename V3>
	GLM_FUNC_QUALIFIER GLM_CONSTEXPR_CTOR_CXX14 mat<3, 2, T, Q>::mat
	(
		vec<2, V1, Q> const& v1,
		vec<2, V2, Q> const& v2,
		vec<2, V3, Q> const& v3
	)
	{
		this->value[0] = col_type(v1);
		this->value[1] = col_type(v2);
		this->value[2] = col_type(v3);
	}

	// -- Matrix conversions --

	template<typename T, qualifier Q>
	template<typename U, qualifier P>
	GLM_FUNC_QUALIFIER GLM_CONSTEXPR_CTOR_CXX14 mat<3, 2, T, Q>::mat(mat<3, 2, U, P> const& m)
	{
		this->value[0] = col_type(m[0]);
		this->value[1] = col_type(m[1]);
		this->value[2] = col_type(m[2]);
	}

	template<typename T, qualifier Q>
	GLM_FUNC_QUALIFIER GLM_CONSTEXPR_CTOR_CXX14 mat<3, 2, T, Q>::mat(mat<2, 2, T, Q> const& m)
	{
		this->value[0] = m[0];
		this->value[1] = m[1];
		this->value[2] = col_type(0);
	}

	template<typename T, qualifier Q>
	GLM_FUNC_QUALIFIER GLM_CONSTEXPR_CTOR_CXX14 mat<3, 2, T, Q>::mat(mat<3, 3, T, Q> const& m)
	{
		this->value[0] = col_type(m[0]);
		this->value[1] = col_type(m[1]);
		this->value[2] = col_type(m[2]);
	}

	template<typename T, qualifier Q>
	GLM_FUNC_QUALIFIER GLM_CONSTEXPR_CTOR_CXX14 mat<3, 2, T, Q>::mat(mat<4, 4, T, Q> const& m)
	{
		this->value[0] = col_type(m[0]);
		this->value[1] = col_type(m[1]);
		this->value[2] = col_type(m[2]);
	}

	template<typename T, qualifier Q>
	GLM_FUNC_QUALIFIER GLM_CONSTEXPR_CTOR_CXX14 mat<3, 2, T, Q>::mat(mat<2, 3, T, Q> const& m)
	{
		this->value[0] = col_type(m[0]);
		this->value[1] = col_type(m[1]);
		this->value[2] = col_type(T(0));
	}

	template<typename T, qualifier Q>
	GLM_FUNC_QUALIFIER GLM_CONSTEXPR_CTOR_CXX14 mat<3, 2, T, Q>::mat(mat<2, 4, T, Q> const& m)
	{
		this->value[0] = col_type(m[0]);
		this->value[1] = col_type(m[1]);
		this->value[2] = col_type(T(0));
	}

	template<typename T, qualifier Q>
	GLM_FUNC_QUALIFIER GLM_CONSTEXPR_CTOR_CXX14 mat<3, 2, T, Q>::mat(mat<3, 4, T, Q> const& m)
	{
		this->value[0] = col_type(m[0]);
		this->value[1] = col_type(m[1]);
		this->value[2] = col_type(m[2]);
	}

	template<typename T, qualifier Q>
	GLM_FUNC_QUALIFIER GLM_CONSTEXPR_CTOR_CXX14 mat<3, 2, T, Q>::mat(mat<4, 2, T, Q> const& m)
	{
		this->value[0] = m[0];
		this->value[1] = m[1];
		this->value[2] = m[2];
	}

	template<typename T, qualifier Q>
	GLM_FUNC_QUALIFIER GLM_CONSTEXPR_CTOR_CXX14 mat<3, 2, T, Q>::mat(mat<4, 3, T, Q> const& m)
	{
		this->value[0] = col_type(m[0]);
		this->value[1] = col_type(m[1]);
		this->value[2] = col_type(m[2]);
	}

	// -- Accesses --

	template<typename T, qualifier Q>
	GLM_FUNC_QUALIFIER typename mat<3, 2, T, Q>::col_type & mat<3, 2, T, Q>::operator[](typename mat<3, 2, T, Q>::length_type i)
	{
		assert(i < this->length());
		return this->value[i];
	}

	template<typename T, qualifier Q>
	GLM_FUNC_QUALIFIER typename mat<3, 2, T, Q>::col_type const& mat<3, 2, T, Q>::operator[](typename mat<3, 2, T, Q>::length_type i) const
	{
		assert(i < this->length());
		return this->value[i];
	}

	// -- Unary updatable operators --

#	if !GLM_HAS_DEFAULTED_FUNCTIONS
		template<typename T, qualifier Q>
		GLM_FUNC_QUALIFIER GLM_CONSTEXPR_CXX14 mat<3, 2, T, Q>& mat<3, 2, T, Q>::operator=(mat<3, 2, T, Q> const& m)
		{
			this->value[0] = m[0];
			this->value[1] = m[1];
			this->value[2] = m[2];
			return *this;
		}
#	endif//!GLM_HAS_DEFAULTED_FUNCTIONS

	template<typename T, qualifier Q>
	template<typename U>
	GLM_FUNC_QUALIFIER GLM_CONSTEXPR_CXX14 mat<3, 2, T, Q>& mat<3, 2, T, Q>::operator=(mat<3, 2, U, Q> const& m)
	{
		this->value[0] = m[0];
		this->value[1] = m[1];
		this->value[2] = m[2];
		return *this;
	}

	template<typename T, qualifier Q>
	template<typename U>
	GLM_FUNC_QUALIFIER mat<3, 2, T, Q>& mat<3, 2, T, Q>::operator+=(U s)
	{
		this->value[0] += s;
		this->value[1] += s;
		this->value[2] += s;
		return *this;
	}

	template<typename T, qualifier Q>
	template<typename U>
	GLM_FUNC_QUALIFIER mat<3, 2, T, Q>& mat<3, 2, T, Q>::operator+=(mat<3, 2, U, Q> const& m)
	{
		this->value[0] += m[0];
		this->value[1] += m[1];
		this->value[2] += m[2];
		return *this;
	}

	template<typename T, qualifier Q>
	template<typename U>
	GLM_FUNC_QUALIFIER mat<3, 2, T, Q>& mat<3, 2, T, Q>::operator-=(U s)
	{
		this->value[0] -= s;
		this->value[1] -= s;
		this->value[2] -= s;
		return *this;
	}

	template<typename T, qualifier Q>
	template<typename U>
	GLM_FUNC_QUALIFIER mat<3, 2, T, Q>& mat<3, 2, T, Q>::operator-=(mat<3, 2, U, Q> const& m)
	{
		this->value[0] -= m[0];
		this->value[1] -= m[1];
		this->value[2] -= m[2];
		return *this;
	}

	template<typename T, qualifier Q>
	template<typename U>
	GLM_FUNC_QUALIFIER mat<3, 2, T, Q>& mat<3, 2, T, Q>::operator*=(U s)
	{
		this->value[0] *= s;
		this->value[1] *= s;
		this->value[2] *= s;
		return *this;
	}

	template<typename T, qualifier Q>
	template<typename U>
	GLM_FUNC_QUALIFIER mat<3, 2, T, Q> & mat<3, 2, T, Q>::operator/=(U s)
	{
		this->value[0] /= s;
		this->value[1] /= s;
		this->value[2] /= s;
		return *this;
	}

	// -- Increment and decrement operators --

	template<typename T, qualifier Q>
	GLM_FUNC_QUALIFIER mat<3, 2, T, Q>& mat<3, 2, T, Q>::operator++()
	{
		++this->value[0];
		++this->value[1];
		++this->value[2];
		return *this;
	}

	template<typename T, qualifier Q>
	GLM_FUNC_QUALIFIER mat<3, 2, T, Q>& mat<3, 2, T, Q>::operator--()
	{
		--this->value[0];
		--this->value[1];
		--this->value[2];
		return *this;
	}

	template<typename T, qualifier Q>
	GLM_FUNC_QUALIFIER mat<3, 2, T, Q> mat<3, 2, T, Q>::operator++(int)
	{
		mat<3, 2, T, Q> Result(*this);
		++*this;
		return Result;
	}

	template<typename T, qualifier Q>
	GLM_FUNC_QUALIFIER mat<3, 2, T, Q> mat<3, 2, T, Q>::operator--(int)
	{
		mat<3, 2, T, Q> Result(*this);
		--*this;
		return Result;
	}

	// -- Unary arithmetic operators --

	template<typename T, qualifier Q>
	GLM_FUNC_QUALIFIER mat<3, 2, T, Q> operator+(mat<3, 2, T, Q> const& m)
	{
		return m;
	}

	template<typename T, qualifier Q>
	GLM_FUNC_QUALIFIER mat<3, 2, T, Q> operator-(mat<3, 2, T, Q> const& m)
	{
		return mat<3, 2, T, Q>(
			-m[0],
			-m[1],
			-m[2]);
	}

	// -- Binary arithmetic operators --

	template<typename T, qualifier Q>
	GLM_FUNC_QUALIFIER mat<3, 2, T, Q> operator+(mat<3, 2, T, Q> const& m, T scalar)
	{
		return mat<3, 2, T, Q>(
			m[0] + scalar,
			m[1] + scalar,
			m[2] + scalar);
	}

	template<typename T, qualifier Q>
	GLM_FUNC_QUALIFIER mat<3, 2, T, Q> operator+(mat<3, 2, T, Q> const& m1, mat<3, 2, T, Q> const& m2)
	{
		return mat<3, 2, T, Q>(
			m1[0] + m2[0],
			m1[1] + m2[1],
			m1[2] + m2[2]);
	}

	template<typename T, qualifier Q>
	GLM_FUNC_QUALIFIER mat<3, 2, T, Q> operator-(mat<3, 2, T, Q> const& m, T scalar)
	{
		return mat<3, 2, T, Q>(
			m[0] - scalar,
			m[1] - scalar,
			m[2] - scalar);
	}

	template<typename T, qualifier Q>
	GLM_FUNC_QUALIFIER mat<3, 2, T, Q> operator-(mat<3, 2, T, Q> const& m1, mat<3, 2, T, Q> const& m2)
	{
		return mat<3, 2, T, Q>(
			m1[0] - m2[0],
			m1[1] - m2[1],
			m1[2] - m2[2]);
	}

	template<typename T, qualifier Q>
	GLM_FUNC_QUALIFIER mat<3, 2, T, Q> operator*(mat<3, 2, T, Q> const& m, T scalar)
	{
		return mat<3, 2, T, Q>(
			m[0] * scalar,
			m[1] * scalar,
			m[2] * scalar);
	}

	template<typename T, qualifier Q>
	GLM_FUNC_QUALIFIER mat<3, 2, T, Q> operator*(T scalar, mat<3, 2, T, Q> const& m)
	{
		return mat<3, 2, T, Q>(
			m[0] * scalar,
			m[1] * scalar,
			m[2] * scalar);
	}

	template<typename T, qualifier Q>
	GLM_FUNC_QUALIFIER typename mat<3, 2, T, Q>::col_type operator*(mat<3, 2, T, Q> const& m, typename mat<3, 2, T, Q>::row_type const& v)
	{
		return typename mat<3, 2, T, Q>::col_type(
			m[0][0] * v.x + m[1][0] * v.y + m[2][0] * v.z,
			m[0][1] * v.x + m[1][1] * v.y + m[2][1] * v.z);
	}

	template<typename T, qualifier Q>
	GLM_FUNC_QUALIFIER typename mat<3, 2, T, Q>::row_type operator*(typename mat<3, 2, T, Q>::col_type const& v, mat<3, 2, T, Q> const& m)
	{
		return typename mat<3, 2, T, Q>::row_type(
			v.x * m[0][0] + v.y * m[0][1],
			v.x * m[1][0] + v.y * m[1][1],
			v.x * m[2][0] + v.y * m[2][1]);
	}

	template<typename T, qualifier Q>
	GLM_FUNC_QUALIFIER mat<2, 2, T, Q> operator*(mat<3, 2, T, Q> const& m1, mat<2, 3, T, Q> const& m2)
	{
		const T SrcA00 = m1[0][0];
		const T SrcA01 = m1[0][1];
		const T SrcA10 = m1[1][0];
		const T SrcA11 = m1[1][1];
		const T SrcA20 = m1[2][0];
		const T SrcA21 = m1[2][1];

		const T SrcB00 = m2[0][0];
		const T SrcB01 = m2[0][1];
		const T SrcB02 = m2[0][2];
		const T SrcB10 = m2[1][0];
		const T SrcB11 = m2[1][1];
		const T SrcB12 = m2[1][2];

		mat<2, 2, T, Q> Result;
		Result[0][0] = SrcA00 * SrcB00 + SrcA10 * SrcB01 + SrcA20 * SrcB02;
		Result[0][1] = SrcA01 * SrcB00 + SrcA11 * SrcB01 + SrcA21 * SrcB02;
		Result[1][0] = SrcA00 * SrcB10 + SrcA10 * SrcB11 + SrcA20 * SrcB12;
		Result[1][1] = SrcA01 * SrcB10 + SrcA11 * SrcB11 + SrcA21 * SrcB12;
		return Result;
	}

	template<typename T, qualifier Q>
	GLM_FUNC_QUALIFIER mat<3, 2, T, Q> operator*(mat<3, 2, T, Q> const& m1, mat<3, 3, T, Q> const& m2)
	{
		return mat<3, 2, T, Q>(
			m1[0][0] * m2[0][0] + m1[1][0] * m2[0][1] + m1[2][0] * m2[0][2],
			m1[0][1] * m2[0][0] + m1[1][1] * m2[0][1] + m1[2][1] * m2[0][2],
			m1[0][0] * m2[1][0] + m1[1][0] * m2[1][1] + m1[2][0] * m2[1][2],
			m1[0][1] * m2[1][0] + m1[1][1] * m2[1][1] + m1[2][1] * m2[1][2],
			m1[0][0] * m2[2][0] + m1[1][0] * m2[2][1] + m1[2][0] * m2[2][2],
			m1[0][1] * m2[2][0] + m1[1][1] * m2[2][1] + m1[2][1] * m2[2][2]);
	}

	template<typename T, qualifier Q>
	GLM_FUNC_QUALIFIER mat<4, 2, T, Q> operator*(mat<3, 2, T, Q> const& m1, mat<4, 3, T, Q> const& m2)
	{
		return mat<4, 2, T, Q>(
			m1[0][0] * m2[0][0] + m1[1][0] * m2[0][1] + m1[2][0] * m2[0][2],
			m1[0][1] * m2[0][0] + m1[1][1] * m2[0][1] + m1[2][1] * m2[0][2],
			m1[0][0] * m2[1][0] + m1[1][0] * m2[1][1] + m1[2][0] * m2[1][2],
			m1[0][1] * m2[1][0] + m1[1][1] * m2[1][1] + m1[2][1] * m2[1][2],
			m1[0][0] * m2[2][0] + m1[1][0] * m2[2][1] + m1[2][0] * m2[2][2],
			m1[0][1] * m2[2][0] + m1[1][1] * m2[2][1] + m1[2][1] * m2[2][2],
			m1[0][0] * m2[3][0] + m1[1][0] * m2[3][1] + m1[2][0] * m2[3][2],
			m1[0][1] * m2[3][0] + m1[1][1] * m2[3][1] + m1[2][1] * m2[3][2]);
	}

	template<typename T, qualifier Q>
	GLM_FUNC_QUALIFIER mat<3, 2, T, Q> operator/(mat<3, 2, T, Q> const& m, T scalar)
	{
		return mat<3, 2, T, Q>(
			m[0] / scalar,
			m[1] / scalar,
			m[2] / scalar);
	}

	template<typename T, qualifier Q>
	GLM_FUNC_QUALIFIER mat<3, 2, T, Q> operator/(T scalar, mat<3, 2, T, Q> const& m)
	{
		return mat<3, 2, T, Q>(
			scalar / m[0],
			scalar / m[1],
			scalar / m[2]);
	}

	// -- Boolean operators --

	template<typename T, qualifier Q>
	GLM_FUNC_QUALIFIER bool operator==(mat<3, 2, T, Q> const& m1, mat<3, 2, T, Q> const& m2)
	{
		return (m1[0] == m2[0]) && (m1[1] == m2[1]) && (m1[2] == m2[2]);
	}

	template<typename T, qualifier Q>
	GLM_FUNC_QUALIFIER bool operator!=(mat<3, 2, T, Q> const& m1, mat<3, 2, T, Q> const& m2)
	{
		return (m1[0] != m2[0]) || (m1[1] != m2[1]) || (m1[2] != m2[2]);
	}
} //namespace glm<|MERGE_RESOLUTION|>--- conflicted
+++ resolved
@@ -7,11 +7,7 @@
 
 #	if !GLM_HAS_DEFAULTED_FUNCTIONS
 		template<typename T, qualifier Q>
-<<<<<<< HEAD
-		GLM_FUNC_QUALIFIER mat<3, 2, T, Q>::mat()
-=======
 		GLM_FUNC_QUALIFIER GLM_CONSTEXPR_CTOR_CXX14 mat<3, 2, T, Q>::mat()
->>>>>>> 1a3f1f22
 		{}
 #	endif
 
