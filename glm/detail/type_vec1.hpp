--- conflicted
+++ resolved
@@ -85,58 +85,31 @@
 
 		// -- Implicit basic constructors --
 
-<<<<<<< HEAD
-		GLM_FUNC_DECL GLM_CONSTEXPR vec() GLM_DEFAULT_CTOR;
-		GLM_FUNC_DECL GLM_CONSTEXPR vec(vec const& v) GLM_DEFAULT;
+		GLM_FUNC_DECL GLM_CONSTEXPR_CTOR vec() GLM_DEFAULT_CTOR;
+		GLM_FUNC_DECL GLM_CONSTEXPR_CTOR vec(vec const& v) GLM_DEFAULT;
 		template<precision Q>
-		GLM_FUNC_DECL GLM_CONSTEXPR vec(vec<1, T, Q> const& v);
+		GLM_FUNC_DECL GLM_CONSTEXPR_CTOR vec(vec<1, T, Q> const& v);
 
 		// -- Explicit basic constructors --
 
 		GLM_FUNC_DECL GLM_CONSTEXPR_CTOR explicit vec(ctor);
-		GLM_FUNC_DECL GLM_CONSTEXPR explicit vec(T scalar);
-=======
-		GLM_FUNC_DECL GLM_CONSTEXPR_CTOR tvec1() GLM_DEFAULT_CTOR;
-		GLM_FUNC_DECL GLM_CONSTEXPR_CTOR tvec1(tvec1<T, P> const & v) GLM_DEFAULT;
-		template <precision Q>
-		GLM_FUNC_DECL GLM_CONSTEXPR_CTOR tvec1(tvec1<T, Q> const & v);
-
-		// -- Explicit basic constructors --
-
-		GLM_FUNC_DECL GLM_CONSTEXPR_CTOR explicit tvec1(ctor);
-		GLM_FUNC_DECL GLM_CONSTEXPR_CTOR explicit tvec1(T scalar);
->>>>>>> 4e267b1b
+		GLM_FUNC_DECL GLM_CONSTEXPR_CTOR explicit vec(T scalar);
 
 		// -- Conversion vector constructors --
 
-		/// Explicit conversions (From section 5.4.1 Conversion and scalar constructors of GLSL 1.30.08 specification)
-<<<<<<< HEAD
-		template<typename U, precision Q>
-		GLM_FUNC_DECL GLM_CONSTEXPR GLM_EXPLICIT vec(vec<2, U, Q> const& v);
 		/// Explicit conversions (From section 5.4.1 Conversion and scalar constructors of GLSL 1.30.08 specification)
 		template<typename U, precision Q>
-		GLM_FUNC_DECL GLM_CONSTEXPR GLM_EXPLICIT vec(vec<3, U, Q> const& v);
+		GLM_FUNC_DECL GLM_CONSTEXPR_CTOR GLM_EXPLICIT vec(vec<2, U, Q> const& v);
 		/// Explicit conversions (From section 5.4.1 Conversion and scalar constructors of GLSL 1.30.08 specification)
 		template<typename U, precision Q>
-		GLM_FUNC_DECL GLM_CONSTEXPR GLM_EXPLICIT vec(vec<4, U, Q> const& v);
-
+		GLM_FUNC_DECL GLM_CONSTEXPR_CTOR GLM_EXPLICIT vec(vec<3, U, Q> const& v);
 		/// Explicit conversions (From section 5.4.1 Conversion and scalar constructors of GLSL 1.30.08 specification)
 		template<typename U, precision Q>
-		GLM_FUNC_DECL GLM_CONSTEXPR GLM_EXPLICIT vec(vec<1, U, Q> const& v);
-=======
-		template <typename U, precision Q>
-		GLM_FUNC_DECL GLM_CONSTEXPR_CTOR GLM_EXPLICIT tvec1(tvec2<U, Q> const & v);
+		GLM_FUNC_DECL GLM_CONSTEXPR_CTOR GLM_EXPLICIT vec(vec<4, U, Q> const& v);
+
 		/// Explicit conversions (From section 5.4.1 Conversion and scalar constructors of GLSL 1.30.08 specification)
-		template <typename U, precision Q>
-		GLM_FUNC_DECL GLM_CONSTEXPR_CTOR GLM_EXPLICIT tvec1(tvec3<U, Q> const & v);
-		/// Explicit conversions (From section 5.4.1 Conversion and scalar constructors of GLSL 1.30.08 specification)
-		template <typename U, precision Q>
-		GLM_FUNC_DECL GLM_CONSTEXPR_CTOR GLM_EXPLICIT tvec1(tvec4<U, Q> const & v);
-
-		/// Explicit conversions (From section 5.4.1 Conversion and scalar constructors of GLSL 1.30.08 specification)
-		template <typename U, precision Q>
-		GLM_FUNC_DECL GLM_CONSTEXPR_CTOR GLM_EXPLICIT tvec1(tvec1<U, Q> const & v);
->>>>>>> 4e267b1b
+		template<typename U, precision Q>
+		GLM_FUNC_DECL GLM_CONSTEXPR_CTOR GLM_EXPLICIT vec(vec<1, U, Q> const& v);
 
 		// -- Swizzle constructors --
 /*
