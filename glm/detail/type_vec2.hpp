/// @ref core
/// @file glm/detail/type_vec2.hpp

#pragma once

#include "type_vec.hpp"
#if GLM_SWIZZLE == GLM_SWIZZLE_ENABLED
#	if GLM_HAS_UNRESTRICTED_UNIONS
#		include "_swizzle.hpp"
#	else
#		include "_swizzle_func.hpp"
#	endif
#endif //GLM_SWIZZLE
#include <cstddef>

namespace glm
{
	template<typename T, precision P>
	struct vec<2, T, P>
	{
		// -- Implementation detail --

		typedef T value_type;
		typedef vec type;
		typedef vec<2, bool, P> bool_type;

		// -- Data --

#		if GLM_HAS_ONLY_XYZW
			T x, y;

#		elif GLM_HAS_ALIGNED_TYPE
#			if GLM_COMPILER & GLM_COMPILER_GCC
#				pragma GCC diagnostic push
#				pragma GCC diagnostic ignored "-Wpedantic"
#			endif
#			if GLM_COMPILER & GLM_COMPILER_CLANG
#				pragma clang diagnostic push
#				pragma clang diagnostic ignored "-Wgnu-anonymous-struct"
#				pragma clang diagnostic ignored "-Wnested-anon-types"
#			endif
		
			union
			{
				struct{ T x, y; };
				struct{ T r, g; };
				struct{ T s, t; };

#				if GLM_SWIZZLE == GLM_SWIZZLE_ENABLED
					_GLM_SWIZZLE2_2_MEMBERS(T, P, x, y)
					_GLM_SWIZZLE2_2_MEMBERS(T, P, r, g)
					_GLM_SWIZZLE2_2_MEMBERS(T, P, s, t)
					_GLM_SWIZZLE2_3_MEMBERS(T, P, x, y)
					_GLM_SWIZZLE2_3_MEMBERS(T, P, r, g)
					_GLM_SWIZZLE2_3_MEMBERS(T, P, s, t)
					_GLM_SWIZZLE2_4_MEMBERS(T, P, x, y)
					_GLM_SWIZZLE2_4_MEMBERS(T, P, r, g)
					_GLM_SWIZZLE2_4_MEMBERS(T, P, s, t)
#				endif//GLM_SWIZZLE

			};
		
#			if GLM_COMPILER & GLM_COMPILER_CLANG
#				pragma clang diagnostic pop
#			endif
#			if GLM_COMPILER & GLM_COMPILER_GCC
#				pragma GCC diagnostic pop
#			endif
#		else
			union {T x, r, s;};
			union {T y, g, t;};

#			if GLM_SWIZZLE == GLM_SWIZZLE_ENABLED
				GLM_SWIZZLE_GEN_VEC_FROM_VEC2(T, P)
#			endif//GLM_SWIZZLE
#		endif

		// -- Component accesses --

		/// Return the count of components of the vector
		typedef length_t length_type;
		GLM_FUNC_DECL static length_type length(){return 2;}

		GLM_FUNC_DECL T & operator[](length_type i);
		GLM_FUNC_DECL T const & operator[](length_type i) const;

		// -- Implicit basic constructors --

<<<<<<< HEAD
		GLM_FUNC_DECL GLM_CONSTEXPR vec() GLM_DEFAULT_CTOR;
		GLM_FUNC_DECL GLM_CONSTEXPR vec(vec const& v) GLM_DEFAULT;
		template<precision Q>
		GLM_FUNC_DECL GLM_CONSTEXPR vec(vec<2, T, Q> const& v);

		// -- Explicit basic constructors --

		GLM_FUNC_DECL GLM_CONSTEXPR_CTOR explicit vec(ctor);
		GLM_FUNC_DECL GLM_CONSTEXPR explicit vec(T scalar);
		GLM_FUNC_DECL GLM_CONSTEXPR vec(T x, T y);

		// -- Conversion constructors --

		/// Explicit conversions (From section 5.4.1 Conversion and scalar constructors of GLSL 1.30.08 specification)
		template<typename A, typename B>
		GLM_FUNC_DECL GLM_CONSTEXPR vec(A x, B y);
		template<typename A, typename B>
		GLM_FUNC_DECL GLM_CONSTEXPR vec(vec<1, A, P> const& x, vec<1, B, P> const& y);
=======
		GLM_FUNC_DECL GLM_CONSTEXPR_CTOR tvec2() GLM_DEFAULT_CTOR;
		GLM_FUNC_DECL GLM_CONSTEXPR_CTOR tvec2(tvec2<T, P> const& v) GLM_DEFAULT;
		template <precision Q>
		GLM_FUNC_DECL GLM_CONSTEXPR_CTOR tvec2(tvec2<T, Q> const& v);

		// -- Explicit basic constructors --

		GLM_FUNC_DECL GLM_CONSTEXPR_CTOR explicit tvec2(ctor);
		GLM_FUNC_DECL GLM_CONSTEXPR_CTOR explicit tvec2(T scalar);
		GLM_FUNC_DECL GLM_CONSTEXPR_CTOR tvec2(T s1, T s2);

		// -- Conversion constructors --

		/// Explicit converions (From section 5.4.1 Conversion and scalar constructors of GLSL 1.30.08 specification)
		template <typename A, typename B>
		GLM_FUNC_DECL GLM_CONSTEXPR_CTOR tvec2(A x, B y);
		template <typename A, typename B>
		GLM_FUNC_DECL GLM_CONSTEXPR_CTOR tvec2(tvec1<A, P> const & v1, tvec1<B, P> const & v2);
>>>>>>> 4e267b1b

		// -- Conversion vector constructors --

		/// Explicit conversions (From section 5.4.1 Conversion and scalar constructors of GLSL 1.30.08 specification)
<<<<<<< HEAD
		template<typename U, precision Q>
		GLM_FUNC_DECL GLM_CONSTEXPR GLM_EXPLICIT vec(vec<3, U, Q> const& v);
		/// Explicit conversions (From section 5.4.1 Conversion and scalar constructors of GLSL 1.30.08 specification)
		template<typename U, precision Q>
		GLM_FUNC_DECL GLM_CONSTEXPR GLM_EXPLICIT vec(vec<4, U, Q> const& v);

		/// Explicit conversions (From section 5.4.1 Conversion and scalar constructors of GLSL 1.30.08 specification)
		template<typename U, precision Q>
		GLM_FUNC_DECL GLM_CONSTEXPR GLM_EXPLICIT vec(vec<2, U, Q> const& v);
=======
		template <typename U, precision Q>
		GLM_FUNC_DECL GLM_CONSTEXPR_CTOR GLM_EXPLICIT tvec2(tvec3<U, Q> const & v);
		/// Explicit conversions (From section 5.4.1 Conversion and scalar constructors of GLSL 1.30.08 specification)
		template <typename U, precision Q>
		GLM_FUNC_DECL GLM_CONSTEXPR_CTOR GLM_EXPLICIT tvec2(tvec4<U, Q> const & v);

		/// Explicit conversions (From section 5.4.1 Conversion and scalar constructors of GLSL 1.30.08 specification)
		template <typename U, precision Q>
		GLM_FUNC_DECL GLM_CONSTEXPR_CTOR GLM_EXPLICIT tvec2(tvec2<U, Q> const & v);
>>>>>>> 4e267b1b

		// -- Swizzle constructors --
#		if GLM_HAS_UNRESTRICTED_UNIONS && (GLM_SWIZZLE == GLM_SWIZZLE_ENABLED)
			template<int E0, int E1>
			GLM_FUNC_DECL vec(detail::_swizzle<2, T, P, E0, E1,-1,-2> const& that)
			{
				*this = that();
			}
#		endif// GLM_HAS_UNRESTRICTED_UNIONS && (GLM_SWIZZLE == GLM_SWIZZLE_ENABLED)

		// -- Unary arithmetic operators --

		GLM_FUNC_DECL vec& operator=(vec const & v) GLM_DEFAULT;

		template<typename U>
		GLM_FUNC_DECL vec& operator=(vec<2, U, P> const& v);
		template<typename U>
		GLM_FUNC_DECL vec& operator+=(U scalar);
		template<typename U>
		GLM_FUNC_DECL vec& operator+=(vec<1, U, P> const& v);
		template<typename U>
		GLM_FUNC_DECL vec& operator+=(vec<2, U, P> const& v);
		template<typename U>
		GLM_FUNC_DECL vec& operator-=(U scalar);
		template<typename U>
		GLM_FUNC_DECL vec& operator-=(vec<1, U, P> const& v);
		template<typename U>
		GLM_FUNC_DECL vec& operator-=(vec<2, U, P> const& v);
		template<typename U>
		GLM_FUNC_DECL vec& operator*=(U scalar);
		template<typename U>
		GLM_FUNC_DECL vec& operator*=(vec<1, U, P> const& v);
		template<typename U>
		GLM_FUNC_DECL vec& operator*=(vec<2, U, P> const& v);
		template<typename U>
		GLM_FUNC_DECL vec& operator/=(U scalar);
		template<typename U>
		GLM_FUNC_DECL vec& operator/=(vec<1, U, P> const& v);
		template<typename U>
		GLM_FUNC_DECL vec& operator/=(vec<2, U, P> const& v);

		// -- Increment and decrement operators --

		GLM_FUNC_DECL vec & operator++();
		GLM_FUNC_DECL vec & operator--();
		GLM_FUNC_DECL vec operator++(int);
		GLM_FUNC_DECL vec operator--(int);

		// -- Unary bit operators --

		template<typename U> 
		GLM_FUNC_DECL vec & operator%=(U scalar);
		template<typename U> 
		GLM_FUNC_DECL vec & operator%=(vec<1, U, P> const & v);
		template<typename U> 
		GLM_FUNC_DECL vec & operator%=(vec<2, U, P> const & v);
		template<typename U> 
		GLM_FUNC_DECL vec & operator&=(U scalar);
		template<typename U> 
		GLM_FUNC_DECL vec & operator&=(vec<1, U, P> const & v);
		template<typename U> 
		GLM_FUNC_DECL vec & operator&=(vec<2, U, P> const & v);
		template<typename U> 
		GLM_FUNC_DECL vec & operator|=(U scalar);
		template<typename U> 
		GLM_FUNC_DECL vec & operator|=(vec<1, U, P> const & v);
		template<typename U> 
		GLM_FUNC_DECL vec & operator|=(vec<2, U, P> const & v);
		template<typename U> 
		GLM_FUNC_DECL vec & operator^=(U scalar);
		template<typename U> 
		GLM_FUNC_DECL vec & operator^=(vec<1, U, P> const & v);
		template<typename U> 
		GLM_FUNC_DECL vec & operator^=(vec<2, U, P> const & v);
		template<typename U> 
		GLM_FUNC_DECL vec & operator<<=(U scalar);
		template<typename U> 
		GLM_FUNC_DECL vec & operator<<=(vec<1, U, P> const & v);
		template<typename U> 
		GLM_FUNC_DECL vec & operator<<=(vec<2, U, P> const & v);
		template<typename U> 
		GLM_FUNC_DECL vec & operator>>=(U scalar);
		template<typename U> 
		GLM_FUNC_DECL vec & operator>>=(vec<1, U, P> const & v);
		template<typename U> 
		GLM_FUNC_DECL vec & operator>>=(vec<2, U, P> const & v);
	};

	// -- Unary operators --

	template<typename T, precision P>
	GLM_FUNC_DECL vec<2, T, P> operator+(vec<2, T, P> const & v);

	template<typename T, precision P>
	GLM_FUNC_DECL vec<2, T, P> operator-(vec<2, T, P> const & v);

	// -- Binary operators --

	template<typename T, precision P>
	GLM_FUNC_DECL vec<2, T, P> operator+(vec<2, T, P> const & v, T scalar);

	template<typename T, precision P>
	GLM_FUNC_DECL vec<2, T, P> operator+(vec<2, T, P> const & v1, vec<1, T, P> const & v2);

	template<typename T, precision P>
	GLM_FUNC_DECL vec<2, T, P> operator+(T scalar, vec<2, T, P> const & v);

	template<typename T, precision P>
	GLM_FUNC_DECL vec<2, T, P> operator+(vec<1, T, P> const & v1, vec<2, T, P> const & v2);

	template<typename T, precision P>
	GLM_FUNC_DECL vec<2, T, P> operator+(vec<2, T, P> const & v1, vec<2, T, P> const & v2);

	template<typename T, precision P>
	GLM_FUNC_DECL vec<2, T, P> operator-(vec<2, T, P> const & v, T scalar);

	template<typename T, precision P>
	GLM_FUNC_DECL vec<2, T, P> operator-(vec<2, T, P> const & v1, vec<1, T, P> const & v2);

	template<typename T, precision P>
	GLM_FUNC_DECL vec<2, T, P> operator-(T scalar, vec<2, T, P> const & v);

	template<typename T, precision P>
	GLM_FUNC_DECL vec<2, T, P> operator-(vec<1, T, P> const & v1, vec<2, T, P> const & v2);

	template<typename T, precision P>
	GLM_FUNC_DECL vec<2, T, P> operator-(vec<2, T, P> const & v1, vec<2, T, P> const & v2);

	template<typename T, precision P>
	GLM_FUNC_DECL vec<2, T, P> operator*(vec<2, T, P> const & v, T scalar);

	template<typename T, precision P>
	GLM_FUNC_DECL vec<2, T, P> operator*(vec<2, T, P> const & v1, vec<1, T, P> const & v2);

	template<typename T, precision P>
	GLM_FUNC_DECL vec<2, T, P> operator*(T scalar, vec<2, T, P> const & v);

	template<typename T, precision P>
	GLM_FUNC_DECL vec<2, T, P> operator*(vec<1, T, P> const & v1, vec<2, T, P> const & v2);

	template<typename T, precision P>
	GLM_FUNC_DECL vec<2, T, P> operator*(vec<2, T, P> const & v1, vec<2, T, P> const & v2);

	template<typename T, precision P>
	GLM_FUNC_DECL vec<2, T, P> operator/(vec<2, T, P> const & v, T scalar);

	template<typename T, precision P>
	GLM_FUNC_DECL vec<2, T, P> operator/(vec<2, T, P> const & v1, vec<1, T, P> const & v2);

	template<typename T, precision P>
	GLM_FUNC_DECL vec<2, T, P> operator/(T scalar, vec<2, T, P> const & v);

	template<typename T, precision P>
	GLM_FUNC_DECL vec<2, T, P> operator/(vec<1, T, P> const & v1, vec<2, T, P> const & v2);

	template<typename T, precision P>
	GLM_FUNC_DECL vec<2, T, P> operator/(vec<2, T, P> const & v1, vec<2, T, P> const & v2);

	template<typename T, precision P>
	GLM_FUNC_DECL vec<2, T, P> operator%(vec<2, T, P> const & v, T scalar);

	template<typename T, precision P>
	GLM_FUNC_DECL vec<2, T, P> operator%(vec<2, T, P> const & v1, vec<1, T, P> const & v2);

	template<typename T, precision P>
	GLM_FUNC_DECL vec<2, T, P> operator%(T scalar, vec<2, T, P> const & v);

	template<typename T, precision P>
	GLM_FUNC_DECL vec<2, T, P> operator%(vec<1, T, P> const & v1, vec<2, T, P> const & v2);

	template<typename T, precision P>
	GLM_FUNC_DECL vec<2, T, P> operator%(vec<2, T, P> const & v1, vec<2, T, P> const & v2);

	template<typename T, precision P>
	GLM_FUNC_DECL vec<2, T, P> operator&(vec<2, T, P> const & v, T scalar);

	template<typename T, precision P>
	GLM_FUNC_DECL vec<2, T, P> operator&(vec<2, T, P> const & v1, vec<1, T, P> const & v2);

	template<typename T, precision P>
	GLM_FUNC_DECL vec<2, T, P> operator&(T scalar, vec<2, T, P> const & v);

	template<typename T, precision P>
	GLM_FUNC_DECL vec<2, T, P> operator&(vec<1, T, P> const & v1, vec<2, T, P> const & v2);

	template<typename T, precision P>
	GLM_FUNC_DECL vec<2, T, P> operator&(vec<2, T, P> const & v1, vec<2, T, P> const & v2);

	template<typename T, precision P>
	GLM_FUNC_DECL vec<2, T, P> operator|(vec<2, T, P> const & v, T scalar);

	template<typename T, precision P>
	GLM_FUNC_DECL vec<2, T, P> operator|(vec<2, T, P> const & v1, vec<1, T, P> const & v2);

	template<typename T, precision P>
	GLM_FUNC_DECL vec<2, T, P> operator|(T scalar, vec<2, T, P> const & v);

	template<typename T, precision P>
	GLM_FUNC_DECL vec<2, T, P> operator|(vec<1, T, P> const & v1, vec<2, T, P> const & v2);

	template<typename T, precision P>
	GLM_FUNC_DECL vec<2, T, P> operator|(vec<2, T, P> const & v1, vec<2, T, P> const & v2);

	template<typename T, precision P>
	GLM_FUNC_DECL vec<2, T, P> operator^(vec<2, T, P> const & v, T scalar);

	template<typename T, precision P>
	GLM_FUNC_DECL vec<2, T, P> operator^(vec<2, T, P> const & v1, vec<1, T, P> const & v2);

	template<typename T, precision P>
	GLM_FUNC_DECL vec<2, T, P> operator^(T scalar, vec<2, T, P> const & v);

	template<typename T, precision P>
	GLM_FUNC_DECL vec<2, T, P> operator^(vec<1, T, P> const & v1, vec<2, T, P> const & v2);

	template<typename T, precision P>
	GLM_FUNC_DECL vec<2, T, P> operator^(vec<2, T, P> const & v1, vec<2, T, P> const & v2);

	template<typename T, precision P>
	GLM_FUNC_DECL vec<2, T, P> operator<<(vec<2, T, P> const & v, T scalar);

	template<typename T, precision P>
	GLM_FUNC_DECL vec<2, T, P> operator<<(vec<2, T, P> const & v1, vec<1, T, P> const & v2);

	template<typename T, precision P>
	GLM_FUNC_DECL vec<2, T, P> operator<<(T scalar, vec<2, T, P> const & v);

	template<typename T, precision P>
	GLM_FUNC_DECL vec<2, T, P> operator<<(vec<1, T, P> const & v1, vec<2, T, P> const & v2);

	template<typename T, precision P>
	GLM_FUNC_DECL vec<2, T, P> operator<<(vec<2, T, P> const & v1, vec<2, T, P> const & v2);

	template<typename T, precision P>
	GLM_FUNC_DECL vec<2, T, P> operator>>(vec<2, T, P> const & v, T scalar);

	template<typename T, precision P>
	GLM_FUNC_DECL vec<2, T, P> operator>>(vec<2, T, P> const & v1, vec<1, T, P> const & v2);

	template<typename T, precision P>
	GLM_FUNC_DECL vec<2, T, P> operator>>(T scalar, vec<2, T, P> const & v);

	template<typename T, precision P>
	GLM_FUNC_DECL vec<2, T, P> operator>>(vec<1, T, P> const & v1, vec<2, T, P> const & v2);

	template<typename T, precision P>
	GLM_FUNC_DECL vec<2, T, P> operator>>(vec<2, T, P> const & v1, vec<2, T, P> const & v2);

	template<typename T, precision P>
	GLM_FUNC_DECL vec<2, T, P> operator~(vec<2, T, P> const & v);

	// -- Boolean operators --

	template<typename T, precision P>
	GLM_FUNC_DECL bool operator==(vec<2, T, P> const & v1, vec<2, T, P> const & v2);

	template<typename T, precision P>
	GLM_FUNC_DECL bool operator!=(vec<2, T, P> const & v1, vec<2, T, P> const & v2);

	template<precision P>
	GLM_FUNC_DECL vec<2, bool, P> operator&&(vec<2, bool, P> const & v1, vec<2, bool, P> const & v2);

	template<precision P>
	GLM_FUNC_DECL vec<2, bool, P> operator||(vec<2, bool, P> const & v1, vec<2, bool, P> const & v2);
}//namespace glm

#ifndef GLM_EXTERNAL_TEMPLATE
#include "type_vec2.inl"
#endif//GLM_EXTERNAL_TEMPLATE<|MERGE_RESOLUTION|>--- conflicted
+++ resolved
@@ -81,75 +81,42 @@
 		typedef length_t length_type;
 		GLM_FUNC_DECL static length_type length(){return 2;}
 
-		GLM_FUNC_DECL T & operator[](length_type i);
-		GLM_FUNC_DECL T const & operator[](length_type i) const;
+		GLM_FUNC_DECL T& operator[](length_type i);
+		GLM_FUNC_DECL T const& operator[](length_type i) const;
 
 		// -- Implicit basic constructors --
 
-<<<<<<< HEAD
-		GLM_FUNC_DECL GLM_CONSTEXPR vec() GLM_DEFAULT_CTOR;
-		GLM_FUNC_DECL GLM_CONSTEXPR vec(vec const& v) GLM_DEFAULT;
+		GLM_FUNC_DECL GLM_CONSTEXPR_CTOR vec() GLM_DEFAULT_CTOR;
+		GLM_FUNC_DECL GLM_CONSTEXPR_CTOR vec(vec const& v) GLM_DEFAULT;
 		template<precision Q>
-		GLM_FUNC_DECL GLM_CONSTEXPR vec(vec<2, T, Q> const& v);
+		GLM_FUNC_DECL GLM_CONSTEXPR_CTOR vec(vec<2, T, Q> const& v);
 
 		// -- Explicit basic constructors --
 
 		GLM_FUNC_DECL GLM_CONSTEXPR_CTOR explicit vec(ctor);
-		GLM_FUNC_DECL GLM_CONSTEXPR explicit vec(T scalar);
-		GLM_FUNC_DECL GLM_CONSTEXPR vec(T x, T y);
+		GLM_FUNC_DECL GLM_CONSTEXPR_CTOR explicit vec(T scalar);
+		GLM_FUNC_DECL GLM_CONSTEXPR_CTOR vec(T x, T y);
 
 		// -- Conversion constructors --
 
 		/// Explicit conversions (From section 5.4.1 Conversion and scalar constructors of GLSL 1.30.08 specification)
 		template<typename A, typename B>
-		GLM_FUNC_DECL GLM_CONSTEXPR vec(A x, B y);
+		GLM_FUNC_DECL GLM_CONSTEXPR_CTOR vec(A x, B y);
 		template<typename A, typename B>
-		GLM_FUNC_DECL GLM_CONSTEXPR vec(vec<1, A, P> const& x, vec<1, B, P> const& y);
-=======
-		GLM_FUNC_DECL GLM_CONSTEXPR_CTOR tvec2() GLM_DEFAULT_CTOR;
-		GLM_FUNC_DECL GLM_CONSTEXPR_CTOR tvec2(tvec2<T, P> const& v) GLM_DEFAULT;
-		template <precision Q>
-		GLM_FUNC_DECL GLM_CONSTEXPR_CTOR tvec2(tvec2<T, Q> const& v);
-
-		// -- Explicit basic constructors --
-
-		GLM_FUNC_DECL GLM_CONSTEXPR_CTOR explicit tvec2(ctor);
-		GLM_FUNC_DECL GLM_CONSTEXPR_CTOR explicit tvec2(T scalar);
-		GLM_FUNC_DECL GLM_CONSTEXPR_CTOR tvec2(T s1, T s2);
-
-		// -- Conversion constructors --
-
-		/// Explicit converions (From section 5.4.1 Conversion and scalar constructors of GLSL 1.30.08 specification)
-		template <typename A, typename B>
-		GLM_FUNC_DECL GLM_CONSTEXPR_CTOR tvec2(A x, B y);
-		template <typename A, typename B>
-		GLM_FUNC_DECL GLM_CONSTEXPR_CTOR tvec2(tvec1<A, P> const & v1, tvec1<B, P> const & v2);
->>>>>>> 4e267b1b
+		GLM_FUNC_DECL GLM_CONSTEXPR_CTOR vec(vec<1, A, P> const& x, vec<1, B, P> const& y);
 
 		// -- Conversion vector constructors --
 
-		/// Explicit conversions (From section 5.4.1 Conversion and scalar constructors of GLSL 1.30.08 specification)
-<<<<<<< HEAD
-		template<typename U, precision Q>
-		GLM_FUNC_DECL GLM_CONSTEXPR GLM_EXPLICIT vec(vec<3, U, Q> const& v);
 		/// Explicit conversions (From section 5.4.1 Conversion and scalar constructors of GLSL 1.30.08 specification)
 		template<typename U, precision Q>
-		GLM_FUNC_DECL GLM_CONSTEXPR GLM_EXPLICIT vec(vec<4, U, Q> const& v);
-
+		GLM_FUNC_DECL GLM_CONSTEXPR_CTOR GLM_EXPLICIT vec(vec<3, U, Q> const& v);
 		/// Explicit conversions (From section 5.4.1 Conversion and scalar constructors of GLSL 1.30.08 specification)
 		template<typename U, precision Q>
-		GLM_FUNC_DECL GLM_CONSTEXPR GLM_EXPLICIT vec(vec<2, U, Q> const& v);
-=======
-		template <typename U, precision Q>
-		GLM_FUNC_DECL GLM_CONSTEXPR_CTOR GLM_EXPLICIT tvec2(tvec3<U, Q> const & v);
+		GLM_FUNC_DECL GLM_CONSTEXPR_CTOR GLM_EXPLICIT vec(vec<4, U, Q> const& v);
+
 		/// Explicit conversions (From section 5.4.1 Conversion and scalar constructors of GLSL 1.30.08 specification)
-		template <typename U, precision Q>
-		GLM_FUNC_DECL GLM_CONSTEXPR_CTOR GLM_EXPLICIT tvec2(tvec4<U, Q> const & v);
-
-		/// Explicit conversions (From section 5.4.1 Conversion and scalar constructors of GLSL 1.30.08 specification)
-		template <typename U, precision Q>
-		GLM_FUNC_DECL GLM_CONSTEXPR_CTOR GLM_EXPLICIT tvec2(tvec2<U, Q> const & v);
->>>>>>> 4e267b1b
+		template<typename U, precision Q>
+		GLM_FUNC_DECL GLM_CONSTEXPR_CTOR GLM_EXPLICIT vec(vec<2, U, Q> const& v);
 
 		// -- Swizzle constructors --
 #		if GLM_HAS_UNRESTRICTED_UNIONS && (GLM_SWIZZLE == GLM_SWIZZLE_ENABLED)
