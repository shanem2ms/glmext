--- conflicted
+++ resolved
@@ -668,19 +668,7 @@
 #if(defined(GLM_MESSAGES) && !defined(GLM_MESSAGE_ARCH_DISPLAYED))
 #	define GLM_MESSAGE_ARCH_DISPLAYED
 #	if(GLM_ARCH == GLM_ARCH_PURE)
-<<<<<<< HEAD
-#		pragma message("GLM: Platform independent")
-=======
 #		pragma message("GLM: Platform independent code")
-#	elif(GLM_ARCH & GLM_ARCH_SSE2)
-#		pragma message("GLM: SSE2 instruction set")
-#	elif(GLM_ARCH & GLM_ARCH_SSE3)
-#		pragma message("GLM: SSE3 instruction set")
-#	elif(GLM_ARCH & GLM_ARCH_SSE4)
-#		pragma message("GLM: SSE4 instruction set")
-#	elif(GLM_ARCH & GLM_ARCH_AVX)
-#		pragma message("GLM: AVX instruction set")
->>>>>>> 2c6275ca
 #	elif(GLM_ARCH & GLM_ARCH_AVX2)
 #		pragma message("GLM: AVX2 instruction set")
 #	elif(GLM_ARCH & GLM_ARCH_AVX)
