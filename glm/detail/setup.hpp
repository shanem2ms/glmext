--- conflicted
+++ resolved
@@ -41,21 +41,12 @@
 #define GLM_VERSION					98
 #define GLM_VERSION_MAJOR			0
 #define GLM_VERSION_MINOR			9
-<<<<<<< HEAD
 #define GLM_VERSION_PATCH			8
 #define GLM_VERSION_REVISION		0
 
 #if(defined(GLM_MESSAGES) && !defined(GLM_MESSAGE_VERSION_DISPLAYED))
 #	define GLM_MESSAGE_VERSION_DISPLAYED
 #	pragma message ("GLM: version 0.9.8.0")
-=======
-#define GLM_VERSION_PATCH			7
-#define GLM_VERSION_REVISION		2
-
-#if(defined(GLM_MESSAGES) && !defined(GLM_MESSAGE_VERSION_DISPLAYED))
-#	define GLM_MESSAGE_VERSION_DISPLAYED
-#	pragma message ("GLM: version 0.9.7.2")
->>>>>>> 627d36fd
 #endif//GLM_MESSAGE
 
 ///////////////////////////////////////////////////////////////////////////////////
