--- conflicted
+++ resolved
@@ -296,6 +296,17 @@
 #		else
 #			define GLM_LANG (GLM_LANG_CXX | GLM_MSC_EXT)
 #		endif
+#	elif GLM_COMPILER & GLM_COMPILER_CUDA
+#		ifdef _MSC_EXTENSIONS
+#			define GLM_MSC_EXT GLM_LANG_CXXMS_FLAG
+#		else
+#			define GLM_MSC_EXT 0
+#		endif
+#		if GLM_COMPILER >= GLM_COMPILER_CUDA75
+#			define GLM_LANG (GLM_LANG_CXX0X | GLM_MSC_EXT)
+#		else
+#			define GLM_LANG (GLM_LANG_CXX98 | GLM_MSC_EXT)
+#		endif
 #	else // Unknown compiler
 #		if __cplusplus >= 201402L
 #			define GLM_LANG GLM_LANG_CXX14
@@ -426,10 +437,9 @@
 #	define GLM_HAS_UNRESTRICTED_UNIONS (GLM_LANG & GLM_LANG_CXX0X_FLAG) && (\
 		((GLM_COMPILER & GLM_COMPILER_VC) && (GLM_LANG & GLM_LANG_CXXMS_FLAG)) || \
 		((GLM_COMPILER & GLM_COMPILER_VC) && (GLM_COMPILER >= GLM_COMPILER_VC2015)) || \
+		((GLM_COMPILER & GLM_COMPILER_CUDA) && (GLM_COMPILER >= GLM_COMPILER_CUDA75)) || \
 		((GLM_COMPILER & GLM_COMPILER_GCC) && (GLM_COMPILER >= GLM_COMPILER_GCC46)))
 #endif
-
-//#define GLM_HAS_ANONYMOUS_UNION (((GLM_LANG & GLM_LANG_CXXMS_FLAG) | (GLM_LANG & GLM_LANG_CXX11_FLAG)) && GLM_NOT_BUGGY_VC32BITS)
 
 // N2346
 #if GLM_COMPILER & (GLM_COMPILER_LLVM | GLM_COMPILER_APPLE_CLANG)
@@ -541,12 +551,6 @@
 #	endif// GLM_COMPILER & GLM_COMPILER_VC
 #endif
 
-<<<<<<< HEAD
-=======
-// Not standard
-#define GLM_HAS_ANONYMOUS_UNION ((GLM_LANG & GLM_LANG_CXXMS_FLAG) || (GLM_COMPILER & GLM_COMPILER_CUDA) || (GLM_COMPILER & GLM_COMPILER_GCC))
-
->>>>>>> c479e444
 ///////////////////////////////////////////////////////////////////////////////////
 // Static assert
 
