/// @ref core
/// @file glm/detail/setup.hpp

#pragma once

#include <cassert>
#include <cstddef>
#include "../simd/platform.h"

///////////////////////////////////////////////////////////////////////////////////
// Version

#define GLM_VERSION					98
#define GLM_VERSION_MAJOR			0
#define GLM_VERSION_MINOR			9
#define GLM_VERSION_PATCH			8
#define GLM_VERSION_REVISION		0

#if(defined(GLM_MESSAGES) && !defined(GLM_MESSAGE_VERSION_DISPLAYED))
#	define GLM_MESSAGE_VERSION_DISPLAYED
<<<<<<< HEAD
#	pragma message ("GLM: version 0.9.8.0")
#endif//GLM_MESSAGES
=======
#	pragma message ("GLM: version 0.9.7.6")
#endif//GLM_MESSAGE

///////////////////////////////////////////////////////////////////////////////////
// Platform

#define GLM_PLATFORM_UNKNOWN		0x00000000
#define GLM_PLATFORM_WINDOWS		0x00010000
#define GLM_PLATFORM_LINUX			0x00020000
#define GLM_PLATFORM_APPLE			0x00040000
//#define GLM_PLATFORM_IOS			0x00080000
#define GLM_PLATFORM_ANDROID		0x00100000
#define GLM_PLATFORM_CHROME_NACL	0x00200000
#define GLM_PLATFORM_UNIX			0x00400000
#define GLM_PLATFORM_QNXNTO			0x00800000
#define GLM_PLATFORM_WINCE			0x01000000
#define GLM_PLATFORM_CYGWIN			0x02000000

#ifdef GLM_FORCE_PLATFORM_UNKNOWN
#	define GLM_PLATFORM GLM_PLATFORM_UNKNOWN
#elif defined(__CYGWIN__)
#	define GLM_PLATFORM GLM_PLATFORM_CYGWIN
#elif defined(__QNXNTO__)
#	define GLM_PLATFORM GLM_PLATFORM_QNXNTO
#elif defined(__APPLE__)
#	define GLM_PLATFORM GLM_PLATFORM_APPLE
#elif defined(WINCE)
#	define GLM_PLATFORM GLM_PLATFORM_WINCE
#elif defined(_WIN32)
#	define GLM_PLATFORM GLM_PLATFORM_WINDOWS
#elif defined(__native_client__)
#	define GLM_PLATFORM GLM_PLATFORM_CHROME_NACL
#elif defined(__ANDROID__)
#	define GLM_PLATFORM GLM_PLATFORM_ANDROID
#elif defined(__linux)
#	define GLM_PLATFORM GLM_PLATFORM_LINUX
#elif defined(__unix)
#	define GLM_PLATFORM GLM_PLATFORM_UNIX
#else
#	define GLM_PLATFORM GLM_PLATFORM_UNKNOWN
#endif//

// Report platform detection
#if(defined(GLM_MESSAGES) && !defined(GLM_MESSAGE_PLATFORM_DISPLAYED))
#	define GLM_MESSAGE_PLATFORM_DISPLAYED
#	if(GLM_PLATFORM & GLM_PLATFORM_QNXNTO)
#		pragma message("GLM: QNX platform detected")
//#	elif(GLM_PLATFORM & GLM_PLATFORM_IOS)
//#		pragma message("GLM: iOS platform detected")
#	elif(GLM_PLATFORM & GLM_PLATFORM_APPLE)
#		pragma message("GLM: Apple platform detected")
#	elif(GLM_PLATFORM & GLM_PLATFORM_WINCE)
#		pragma message("GLM: WinCE platform detected")
#	elif(GLM_PLATFORM & GLM_PLATFORM_WINDOWS)
#		pragma message("GLM: Windows platform detected")
#	elif(GLM_PLATFORM & GLM_PLATFORM_CHROME_NACL)
#		pragma message("GLM: Native Client detected")
#	elif(GLM_PLATFORM & GLM_PLATFORM_ANDROID)
#		pragma message("GLM: Android platform detected")
#	elif(GLM_PLATFORM & GLM_PLATFORM_LINUX)
#		pragma message("GLM: Linux platform detected")
#	elif(GLM_PLATFORM & GLM_PLATFORM_UNIX)
#		pragma message("GLM: UNIX platform detected")
#	elif(GLM_PLATFORM & GLM_PLATFORM_UNKNOWN)
#		pragma message("GLM: platform unknown")
#	else
#		pragma message("GLM: platform not detected")
#	endif
#endif//GLM_MESSAGE

///////////////////////////////////////////////////////////////////////////////////
// Compiler

// User defines: GLM_FORCE_COMPILER_UNKNOWN
// TODO ? __llvm__

#define GLM_COMPILER_UNKNOWN		0x00000000

// Intel
#define GLM_COMPILER_INTEL			0x00100000
#define GLM_COMPILER_INTEL12		0x00100010
#define GLM_COMPILER_INTEL12_1		0x00100020
#define GLM_COMPILER_INTEL13		0x00100030
#define GLM_COMPILER_INTEL14		0x00100040
#define GLM_COMPILER_INTEL15		0x00100050
#define GLM_COMPILER_INTEL16		0x00100060

// Visual C++ defines
#define GLM_COMPILER_VC				0x01000000
#define GLM_COMPILER_VC2010			0x01000090
#define GLM_COMPILER_VC2012			0x010000A0
#define GLM_COMPILER_VC2013			0x010000B0
#define GLM_COMPILER_VC2015			0x010000C0

// GCC defines
#define GLM_COMPILER_GCC			0x02000000
#define GLM_COMPILER_GCC44			0x020000B0
#define GLM_COMPILER_GCC45			0x020000C0
#define GLM_COMPILER_GCC46			0x020000D0
#define GLM_COMPILER_GCC47			0x020000E0
#define GLM_COMPILER_GCC48			0x020000F0
#define GLM_COMPILER_GCC49			0x02000100
#define GLM_COMPILER_GCC50			0x02000200
#define GLM_COMPILER_GCC51			0x02000300
#define GLM_COMPILER_GCC52			0x02000400
#define GLM_COMPILER_GCC53			0x02000500
#define GLM_COMPILER_GCC54			0x02000600
#define GLM_COMPILER_GCC60			0x02000700
#define GLM_COMPILER_GCC61			0x02000800
#define GLM_COMPILER_GCC62			0x02000900
#define GLM_COMPILER_GCC70			0x02000A00
#define GLM_COMPILER_GCC71			0x02000B00
#define GLM_COMPILER_GCC72			0x02000C00
#define GLM_COMPILER_GCC80			0x02000D00

// CUDA
#define GLM_COMPILER_CUDA			0x10000000
#define GLM_COMPILER_CUDA40			0x10000040
#define GLM_COMPILER_CUDA41			0x10000050
#define GLM_COMPILER_CUDA42			0x10000060
#define GLM_COMPILER_CUDA50			0x10000070
#define GLM_COMPILER_CUDA60			0x10000080
#define GLM_COMPILER_CUDA65			0x10000090
#define GLM_COMPILER_CUDA70			0x100000A0
#define GLM_COMPILER_CUDA75			0x100000B0
#define GLM_COMPILER_CUDA80			0x100000C0

// LLVM
#define GLM_COMPILER_LLVM			0x20000000
#define GLM_COMPILER_LLVM32			0x20000030
#define GLM_COMPILER_LLVM33			0x20000040
#define GLM_COMPILER_LLVM34			0x20000050
#define GLM_COMPILER_LLVM35			0x20000060
#define GLM_COMPILER_LLVM36			0x20000070
#define GLM_COMPILER_LLVM37			0x20000080
#define GLM_COMPILER_LLVM38			0x20000090
#define GLM_COMPILER_LLVM39			0x200000A0

// Apple Clang
#define GLM_COMPILER_APPLE_CLANG	0x40000000
#define GLM_COMPILER_APPLE_CLANG40	0x40000010
#define GLM_COMPILER_APPLE_CLANG41	0x40000020
#define GLM_COMPILER_APPLE_CLANG42	0x40000030
#define GLM_COMPILER_APPLE_CLANG50	0x40000040
#define GLM_COMPILER_APPLE_CLANG51	0x40000050
#define GLM_COMPILER_APPLE_CLANG60	0x40000060
#define GLM_COMPILER_APPLE_CLANG61	0x40000070
#define GLM_COMPILER_APPLE_CLANG70	0x40000080
#define GLM_COMPILER_APPLE_CLANG73	0x40000090
#define GLM_COMPILER_APPLE_CLANG80	0x400000A0

// Build model
#define GLM_MODEL_32				0x00000010
#define GLM_MODEL_64				0x00000020

// Force generic C++ compiler
#ifdef GLM_FORCE_COMPILER_UNKNOWN
#	define GLM_COMPILER GLM_COMPILER_UNKNOWN

#elif defined(__INTEL_COMPILER)
#	if __INTEL_COMPILER == 1200
#		define GLM_COMPILER GLM_COMPILER_INTEL12
#	elif __INTEL_COMPILER == 1210
#		define GLM_COMPILER GLM_COMPILER_INTEL12_1
#	elif __INTEL_COMPILER == 1300
#		define GLM_COMPILER GLM_COMPILER_INTEL13
#	elif __INTEL_COMPILER == 1400
#		define GLM_COMPILER GLM_COMPILER_INTEL14
#	elif __INTEL_COMPILER == 1500
#		define GLM_COMPILER GLM_COMPILER_INTEL15
#	elif __INTEL_COMPILER >= 1600
#		define GLM_COMPILER GLM_COMPILER_INTEL16
#	else
#		define GLM_COMPILER GLM_COMPILER_INTEL
#	endif

// CUDA
#elif defined(__CUDACC__)
#	if !defined(CUDA_VERSION) && !defined(GLM_FORCE_CUDA)
#		include <cuda.h>  // make sure version is defined since nvcc does not define it itself!
#	endif
#	if CUDA_VERSION < 3000
#		error "GLM requires CUDA 3.0 or higher"
#	else
#		define GLM_COMPILER GLM_COMPILER_CUDA
#	endif

// Visual C++
#elif defined(_MSC_VER)
#	if _MSC_VER < 1600
#		error "GLM requires Visual C++ 2010 or higher"
#	elif _MSC_VER == 1600
#		define GLM_COMPILER GLM_COMPILER_VC2010
#	elif _MSC_VER == 1700
#		define GLM_COMPILER GLM_COMPILER_VC2012
#	elif _MSC_VER == 1800
#		define GLM_COMPILER GLM_COMPILER_VC2013
#	elif _MSC_VER >= 1900
#		define GLM_COMPILER GLM_COMPILER_VC2015
#	else//_MSC_VER
#		define GLM_COMPILER GLM_COMPILER_VC
#	endif//_MSC_VER

// Clang
#elif defined(__clang__)
#	if GLM_PLATFORM & GLM_PLATFORM_APPLE
#		if __clang_major__ == 4 && __clang_minor__ == 0
#			define GLM_COMPILER GLM_COMPILER_APPLE_CLANG40
#		elif __clang_major__ == 4 && __clang_minor__ == 1
#			define GLM_COMPILER GLM_COMPILER_APPLE_CLANG41
#		elif __clang_major__ == 4 && __clang_minor__ == 2
#			define GLM_COMPILER GLM_COMPILER_APPLE_CLANG42
#		elif __clang_major__ == 5 && __clang_minor__ == 0
#			define GLM_COMPILER GLM_COMPILER_APPLE_CLANG50
#		elif __clang_major__ == 5 && __clang_minor__ == 1
#			define GLM_COMPILER GLM_COMPILER_APPLE_CLANG51
#		elif __clang_major__ == 6 && __clang_minor__ == 0
#			define GLM_COMPILER GLM_COMPILER_APPLE_CLANG60
#		elif __clang_major__ == 6 && __clang_minor__ >= 1
#			define GLM_COMPILER GLM_COMPILER_APPLE_CLANG61
#		elif __clang_major__ == 7 && __clang_minor__ == 0
#			define GLM_COMPILER GLM_COMPILER_APPLE_CLANG70
#		elif __clang_major__ == 7 && __clang_minor__ >= 3
#			define GLM_COMPILER GLM_COMPILER_APPLE_CLANG73
#		elif __clang_major__ >= 8
#			define GLM_COMPILER GLM_COMPILER_APPLE_CLANG80
#		else
#			define GLM_COMPILER GLM_COMPILER_APPLE_CLANG
#		endif
#	else
#		if __clang_major__ == 3 && __clang_minor__ == 0
#			define GLM_COMPILER GLM_COMPILER_LLVM30
#		elif __clang_major__ == 3 && __clang_minor__ == 1
#			define GLM_COMPILER GLM_COMPILER_LLVM31
#		elif __clang_major__ == 3 && __clang_minor__ == 2
#			define GLM_COMPILER GLM_COMPILER_LLVM32
#		elif __clang_major__ == 3 && __clang_minor__ == 3
#			define GLM_COMPILER GLM_COMPILER_LLVM33
#		elif __clang_major__ == 3 && __clang_minor__ == 4
#			define GLM_COMPILER GLM_COMPILER_LLVM34
#		elif __clang_major__ == 3 && __clang_minor__ == 5
#			define GLM_COMPILER GLM_COMPILER_LLVM35
#		elif __clang_major__ == 3 && __clang_minor__ == 6
#			define GLM_COMPILER GLM_COMPILER_LLVM36
#		elif __clang_major__ == 3 && __clang_minor__ == 7
#			define GLM_COMPILER GLM_COMPILER_LLVM37
#		elif __clang_major__ == 3 && __clang_minor__ == 8
#			define GLM_COMPILER GLM_COMPILER_LLVM38
#		elif __clang_major__ == 3 && __clang_minor__ >= 9
#			define GLM_COMPILER GLM_COMPILER_LLVM39
#		elif __clang_major__ >= 4
#			define GLM_COMPILER GLM_COMPILER_LLVM39
#		else
#			define GLM_COMPILER GLM_COMPILER_LLVM
#		endif
#	endif

// G++
#elif defined(__GNUC__) || defined(__MINGW32__)
#	if (__GNUC__ == 4) && (__GNUC_MINOR__ == 2)
#		define GLM_COMPILER (GLM_COMPILER_GCC42)
#	elif (__GNUC__ == 4) && (__GNUC_MINOR__ == 3)
#		define GLM_COMPILER (GLM_COMPILER_GCC43)
#	elif (__GNUC__ == 4) && (__GNUC_MINOR__ == 4)
#		define GLM_COMPILER (GLM_COMPILER_GCC44)
#	elif (__GNUC__ == 4) && (__GNUC_MINOR__ == 5)
#		define GLM_COMPILER (GLM_COMPILER_GCC45)
#	elif (__GNUC__ == 4) && (__GNUC_MINOR__ == 6)
#		define GLM_COMPILER (GLM_COMPILER_GCC46)
#	elif (__GNUC__ == 4) && (__GNUC_MINOR__ == 7)
#		define GLM_COMPILER (GLM_COMPILER_GCC47)
#	elif (__GNUC__ == 4) && (__GNUC_MINOR__ == 8)
#		define GLM_COMPILER (GLM_COMPILER_GCC48)
#	elif (__GNUC__ == 4) && (__GNUC_MINOR__ >= 9)
#		define GLM_COMPILER (GLM_COMPILER_GCC49)
#	elif (__GNUC__ == 5) && (__GNUC_MINOR__ == 0)
#		define GLM_COMPILER (GLM_COMPILER_GCC50)
#	elif (__GNUC__ == 5) && (__GNUC_MINOR__ == 1)
#		define GLM_COMPILER (GLM_COMPILER_GCC51)
#	elif (__GNUC__ == 5) && (__GNUC_MINOR__ == 2)
#		define GLM_COMPILER (GLM_COMPILER_GCC52)
#	elif (__GNUC__ == 5) && (__GNUC_MINOR__ == 3)
#		define GLM_COMPILER (GLM_COMPILER_GCC53)
#	elif (__GNUC__ == 5) && (__GNUC_MINOR__ >= 4)
#		define GLM_COMPILER (GLM_COMPILER_GCC54)
#	elif (__GNUC__ == 6) && (__GNUC_MINOR__ == 0)
#		define GLM_COMPILER (GLM_COMPILER_GCC60)
#	elif (__GNUC__ == 6) && (__GNUC_MINOR__ == 1)
#		define GLM_COMPILER (GLM_COMPILER_GCC61)
#	elif (__GNUC__ == 6) && (__GNUC_MINOR__ >= 2)
#		define GLM_COMPILER (GLM_COMPILER_GCC62)
#	elif (__GNUC__ == 7) && (__GNUC_MINOR__ == 0)
#		define GLM_COMPILER (GLM_COMPILER_GCC70)
#	elif (__GNUC__ == 7) && (__GNUC_MINOR__ == 1)
#		define GLM_COMPILER (GLM_COMPILER_GCC71)
#	elif (__GNUC__ == 7) && (__GNUC_MINOR__ == 2)
#		define GLM_COMPILER (GLM_COMPILER_GCC72)
#	elif (__GNUC__ >= 8)
#		define GLM_COMPILER (GLM_COMPILER_GCC80)
#	else
#		define GLM_COMPILER (GLM_COMPILER_GCC)
#	endif

#else
#	define GLM_COMPILER GLM_COMPILER_UNKNOWN
#endif

#ifndef GLM_COMPILER
#error "GLM_COMPILER undefined, your compiler may not be supported by GLM. Add #define GLM_COMPILER 0 to ignore this message."
#endif//GLM_COMPILER
>>>>>>> 20876066

// Report compiler detection
#if defined(GLM_MESSAGES) && !defined(GLM_MESSAGE_COMPILER_DISPLAYED)
#	define GLM_MESSAGE_COMPILER_DISPLAYED
#	if GLM_COMPILER & GLM_COMPILER_CUDA
#		pragma message("GLM: CUDA compiler detected")
#	elif GLM_COMPILER & GLM_COMPILER_VC
#		pragma message("GLM: Visual C++ compiler detected")
#	elif GLM_COMPILER & GLM_COMPILER_LLVM
#		pragma message("GLM: Clang compiler detected")
#	elif GLM_COMPILER & GLM_COMPILER_INTEL
#		pragma message("GLM: Intel Compiler detected")
#	elif GLM_COMPILER & GLM_COMPILER_GCC
#		pragma message("GLM: GCC compiler detected")
#	else
#		pragma message("GLM: Compiler not detected")
#	endif
#endif//GLM_MESSAGES

///////////////////////////////////////////////////////////////////////////////////
// Build model

#if defined(__arch64__) || defined(__LP64__) || defined(_M_X64) || defined(__ppc64__) || defined(__x86_64__)
#	define GLM_MODEL	GLM_MODEL_64
#elif defined(__i386__) || defined(__ppc__)
#	define GLM_MODEL	GLM_MODEL_32
#else
#	define GLM_MODEL	GLM_MODEL_32
#endif//

#if !defined(GLM_MODEL) && GLM_COMPILER != 0
#	error "GLM_MODEL undefined, your compiler may not be supported by GLM. Add #define GLM_MODEL 0 to ignore this message."
#endif//GLM_MODEL

#if defined(GLM_MESSAGES) && !defined(GLM_MESSAGE_MODEL_DISPLAYED)
#	define GLM_MESSAGE_MODEL_DISPLAYED
#	if(GLM_MODEL == GLM_MODEL_64)
#		pragma message("GLM: 64 bits model")
#	elif(GLM_MODEL == GLM_MODEL_32)
#		pragma message("GLM: 32 bits model")
#	endif//GLM_MODEL
#endif//GLM_MESSAGES

#if defined(GLM_MESSAGES) && !defined(GLM_MESSAGE_ARCH_DISPLAYED)
#	define GLM_MESSAGE_ARCH_DISPLAYED
#	if(GLM_ARCH == GLM_ARCH_PURE)
#		pragma message("GLM: Platform independent code")
#	elif(GLM_ARCH == GLM_ARCH_AVX2)
#		pragma message("GLM: AVX2 instruction set")
#	elif(GLM_ARCH == GLM_ARCH_AVX)
#		pragma message("GLM: AVX instruction set")
#	elif(GLM_ARCH == GLM_ARCH_SSE42)
#		pragma message("GLM: SSE4.2 instruction set")
#	elif(GLM_ARCH == GLM_ARCH_SSE41)
#		pragma message("GLM: SSE4.1 instruction set")
#	elif(GLM_ARCH == GLM_ARCH_SSSE3)
#		pragma message("GLM: SSSE3 instruction set")
#	elif(GLM_ARCH == GLM_ARCH_SSE3)
#		pragma message("GLM: SSE3 instruction set")
#	elif(GLM_ARCH == GLM_ARCH_SSE2)
#		pragma message("GLM: SSE2 instruction set")
#	elif(GLM_ARCH == GLM_ARCH_X86)
#		pragma message("GLM: x86 instruction set")
#	elif(GLM_ARCH == GLM_ARCH_NEON)
#		pragma message("GLM: NEON instruction set")
#	elif(GLM_ARCH == GLM_ARCH_ARM)
#		pragma message("GLM: ARM instruction set")
#	elif(GLM_ARCH == GLM_ARCH_MIPS)
#		pragma message("GLM: MIPS instruction set")
#	elif(GLM_ARCH == GLM_ARCH_PPC)
#		pragma message("GLM: PowerPC architechture")
#	endif//GLM_ARCH
#endif//GLM_MESSAGES

///////////////////////////////////////////////////////////////////////////////////
// C++ Version

// User defines: GLM_FORCE_CXX98, GLM_FORCE_CXX03, GLM_FORCE_CXX11, GLM_FORCE_CXX14

#define GLM_LANG_CXX98_FLAG			(1 << 1)
#define GLM_LANG_CXX03_FLAG			(1 << 2)
#define GLM_LANG_CXX0X_FLAG			(1 << 3)
#define GLM_LANG_CXX11_FLAG			(1 << 4)
#define GLM_LANG_CXX1Y_FLAG			(1 << 5)
#define GLM_LANG_CXX14_FLAG			(1 << 6)
#define GLM_LANG_CXX1Z_FLAG			(1 << 7)
#define GLM_LANG_CXXMS_FLAG			(1 << 8)
#define GLM_LANG_CXXGNU_FLAG		(1 << 9)

#define GLM_LANG_CXX98			GLM_LANG_CXX98_FLAG
#define GLM_LANG_CXX03			(GLM_LANG_CXX98 | GLM_LANG_CXX03_FLAG)
#define GLM_LANG_CXX0X			(GLM_LANG_CXX03 | GLM_LANG_CXX0X_FLAG)
#define GLM_LANG_CXX11			(GLM_LANG_CXX0X | GLM_LANG_CXX11_FLAG)
#define GLM_LANG_CXX1Y			(GLM_LANG_CXX11 | GLM_LANG_CXX1Y_FLAG)
#define GLM_LANG_CXX14			(GLM_LANG_CXX1Y | GLM_LANG_CXX14_FLAG)
#define GLM_LANG_CXX1Z			(GLM_LANG_CXX14 | GLM_LANG_CXX1Z_FLAG)
#define GLM_LANG_CXXMS			GLM_LANG_CXXMS_FLAG
#define GLM_LANG_CXXGNU			GLM_LANG_CXXGNU_FLAG

#if defined(GLM_FORCE_CXX14)
#	undef GLM_FORCE_CXX11
#	undef GLM_FORCE_CXX03
#	undef GLM_FORCE_CXX98
#	define GLM_LANG GLM_LANG_CXX14
#elif defined(GLM_FORCE_CXX11)
#	undef GLM_FORCE_CXX03
#	undef GLM_FORCE_CXX98
#	define GLM_LANG GLM_LANG_CXX11
#elif defined(GLM_FORCE_CXX03)
#	undef GLM_FORCE_CXX98
#	define GLM_LANG GLM_LANG_CXX03
#elif defined(GLM_FORCE_CXX98)
#	define GLM_LANG GLM_LANG_CXX98
#else
#	if GLM_COMPILER & GLM_COMPILER_LLVM
#		if __cplusplus >= 201402L // GLM_COMPILER_LLVM34 + -std=c++14
#			define GLM_LANG GLM_LANG_CXX14
#		elif __has_feature(cxx_decltype_auto) && __has_feature(cxx_aggregate_nsdmi) // GLM_COMPILER_LLVM33 + -std=c++1y
#			define GLM_LANG GLM_LANG_CXX1Y
#		elif __cplusplus >= 201103L // GLM_COMPILER_LLVM33 + -std=c++11
#			define GLM_LANG GLM_LANG_CXX11
#		elif __has_feature(cxx_static_assert) // GLM_COMPILER_LLVM29 + -std=c++11
#			define GLM_LANG GLM_LANG_CXX0X
#		elif __cplusplus >= 199711L
#			define GLM_LANG GLM_LANG_CXX98
#		else
#			define GLM_LANG GLM_LANG_CXX
#		endif
#	elif GLM_COMPILER & GLM_COMPILER_GCC
#		if __cplusplus >= 201402L
#			define GLM_LANG GLM_LANG_CXX14
#		elif __cplusplus >= 201103L
#			define GLM_LANG GLM_LANG_CXX11
#		elif defined(__GXX_EXPERIMENTAL_CXX0X__)
#			define GLM_LANG GLM_LANG_CXX0X
#		else
#			define GLM_LANG GLM_LANG_CXX98
#		endif
#	elif GLM_COMPILER & GLM_COMPILER_VC
#		ifdef _MSC_EXTENSIONS
#			if __cplusplus >= 201402L
#				define GLM_LANG (GLM_LANG_CXX14 | GLM_LANG_CXXMS_FLAG)
//#			elif GLM_COMPILER >= GLM_COMPILER_VC2015
//#				define GLM_LANG (GLM_LANG_CXX1Y | GLM_LANG_CXXMS_FLAG)
#			elif __cplusplus >= 201103L
#				define GLM_LANG (GLM_LANG_CXX11 | GLM_LANG_CXXMS_FLAG)
#			elif GLM_COMPILER >= GLM_COMPILER_VC2010
#				define GLM_LANG (GLM_LANG_CXX0X | GLM_LANG_CXXMS_FLAG)
#			elif __cplusplus >= 199711L
#				define GLM_LANG (GLM_LANG_CXX98 | GLM_LANG_CXXMS_FLAG)
#			else
#				define GLM_LANG (GLM_LANG_CXX | GLM_LANG_CXXMS_FLAG)
#			endif
#		else
#			if __cplusplus >= 201402L
#				define GLM_LANG GLM_LANG_CXX14
#			elif __cplusplus >= 201103L
#				define GLM_LANG GLM_LANG_CXX11
#			elif GLM_COMPILER >= GLM_COMPILER_VC2010
#				define GLM_LANG GLM_LANG_CXX0X
#			elif __cplusplus >= 199711L
#				define GLM_LANG GLM_LANG_CXX98
#			else
#				define GLM_LANG GLM_LANG_CXX
#			endif
#		endif
#	elif GLM_COMPILER & GLM_COMPILER_INTEL
#		ifdef _MSC_EXTENSIONS
#			define GLM_MSC_EXT GLM_LANG_CXXMS_FLAG
#		else
#			define GLM_MSC_EXT 0
#		endif
#		if __cplusplus >= 201402L
#			define GLM_LANG (GLM_LANG_CXX14 | GLM_MSC_EXT)
#		elif __cplusplus >= 201103L
#			define GLM_LANG (GLM_LANG_CXX11 | GLM_MSC_EXT)
#		elif __INTEL_CXX11_MODE__
#			define GLM_LANG (GLM_LANG_CXX0X | GLM_MSC_EXT)
#		elif __cplusplus >= 199711L
#			define GLM_LANG (GLM_LANG_CXX98 | GLM_MSC_EXT)
#		else
#			define GLM_LANG (GLM_LANG_CXX | GLM_MSC_EXT)
#		endif
#	elif GLM_COMPILER & GLM_COMPILER_CUDA
#		ifdef _MSC_EXTENSIONS
#			define GLM_MSC_EXT GLM_LANG_CXXMS_FLAG
#		else
#			define GLM_MSC_EXT 0
#		endif
#		if GLM_COMPILER >= GLM_COMPILER_CUDA75
#			define GLM_LANG (GLM_LANG_CXX0X | GLM_MSC_EXT)
#		else
#			define GLM_LANG (GLM_LANG_CXX98 | GLM_MSC_EXT)
#		endif
#	else // Unknown compiler
#		if __cplusplus >= 201402L
#			define GLM_LANG GLM_LANG_CXX14
#		elif __cplusplus >= 201103L
#			define GLM_LANG GLM_LANG_CXX11
#		elif __cplusplus >= 199711L
#			define GLM_LANG GLM_LANG_CXX98
#		else
#			define GLM_LANG GLM_LANG_CXX // Good luck with that!
#		endif
#		ifndef GLM_FORCE_PURE
#			define GLM_FORCE_PURE
#		endif
#	endif
#endif

#if defined(GLM_MESSAGES) && !defined(GLM_MESSAGE_LANG_DISPLAYED)
#	define GLM_MESSAGE_LANG_DISPLAYED

#	if GLM_LANG & GLM_LANG_CXX1Z_FLAG
#		pragma message("GLM: C++1z")
#	elif GLM_LANG & GLM_LANG_CXX14_FLAG
#		pragma message("GLM: C++14")
#	elif GLM_LANG & GLM_LANG_CXX1Y_FLAG
#		pragma message("GLM: C++1y")
#	elif GLM_LANG & GLM_LANG_CXX11_FLAG
#		pragma message("GLM: C++11")
#	elif GLM_LANG & GLM_LANG_CXX0X_FLAG
#		pragma message("GLM: C++0x")
#	elif GLM_LANG & GLM_LANG_CXX03_FLAG
#		pragma message("GLM: C++03")
#	elif GLM_LANG & GLM_LANG_CXX98_FLAG
#		pragma message("GLM: C++98")
#	else
#		pragma message("GLM: C++ language undetected")
#	endif//GLM_LANG

#	if GLM_LANG & (GLM_LANG_CXXGNU_FLAG | GLM_LANG_CXXMS_FLAG)
#		pragma message("GLM: Language extensions enabled")
#	endif//GLM_LANG
#endif//GLM_MESSAGES

///////////////////////////////////////////////////////////////////////////////////
// Has of C++ features

// http://clang.llvm.org/cxx_status.html
// http://gcc.gnu.org/projects/cxx0x.html
// http://msdn.microsoft.com/en-us/library/vstudio/hh567368(v=vs.120).aspx

<<<<<<< HEAD
#if GLM_PLATFORM == GLM_PLATFORM_ANDROID || GLM_PLATFORM == GLM_PLATFORM_CYGWIN
#	define GLM_HAS_CXX11_STL 0
#elif GLM_COMPILER & GLM_COMPILER_LLVM
#	if __has_include(<__config>) // libc++
#		include <__config>
//#	else // libstdc++
//#		include <bits/c++config.h>
#	endif
#	if defined(_LIBCPP_VERSION)// || defined(__GLIBCXX__)
=======
#if GLM_COMPILER & (GLM_COMPILER_LLVM | GLM_COMPILER_APPLE_CLANG)
#	if defined(_LIBCPP_VERSION) && GLM_LANG & GLM_LANG_CXX11_FLAG
>>>>>>> 20876066
#		define GLM_HAS_CXX11_STL 1
#	else
#		define GLM_HAS_CXX11_STL 0
#	endif
#else
#	define GLM_HAS_CXX11_STL ((GLM_LANG & GLM_LANG_CXX0X_FLAG) && (\
		((GLM_COMPILER & GLM_COMPILER_GCC) && (GLM_COMPILER >= GLM_COMPILER_GCC48)) || \
		((GLM_COMPILER & GLM_COMPILER_VC) && (GLM_COMPILER >= GLM_COMPILER_VC2013)) || \
		((GLM_PLATFORM != GLM_PLATFORM_WINDOWS) && (GLM_COMPILER & GLM_COMPILER_INTEL) && (GLM_COMPILER >= GLM_COMPILER_INTEL15))))
#endif

// N1720
#if GLM_COMPILER & GLM_COMPILER_LLVM
#	define GLM_HAS_STATIC_ASSERT __has_feature(cxx_static_assert)
#elif GLM_LANG & GLM_LANG_CXX11_FLAG
#	define GLM_HAS_STATIC_ASSERT 1
#else
#	define GLM_HAS_STATIC_ASSERT ((GLM_LANG & GLM_LANG_CXX0X_FLAG) && (\
		((GLM_COMPILER & GLM_COMPILER_GCC) && (GLM_COMPILER >= GLM_COMPILER_GCC43)) || \
		((GLM_COMPILER & GLM_COMPILER_CUDA)) || \
		((GLM_COMPILER & GLM_COMPILER_VC) && (GLM_COMPILER >= GLM_COMPILER_VC2010))))
#endif

// N1988
#if GLM_LANG & GLM_LANG_CXX11_FLAG
#	define GLM_HAS_EXTENDED_INTEGER_TYPE 1
#else
#	define GLM_HAS_EXTENDED_INTEGER_TYPE (\
		((GLM_LANG & GLM_LANG_CXX0X_FLAG) && (GLM_COMPILER & GLM_COMPILER_VC) && (GLM_COMPILER >= GLM_COMPILER_VC2012)) || \
		((GLM_LANG & GLM_LANG_CXX0X_FLAG) && (GLM_COMPILER & GLM_COMPILER_CUDA)) || \
		((GLM_LANG & GLM_LANG_CXX0X_FLAG) && (GLM_COMPILER & GLM_COMPILER_GCC) && (GLM_COMPILER >= GLM_COMPILER_GCC43)) || \
		((GLM_LANG & GLM_LANG_CXX0X_FLAG) && (GLM_COMPILER & GLM_COMPILER_LLVM) && (GLM_COMPILER >= GLM_COMPILER_LLVM30)))
#endif

// N2235
#if GLM_COMPILER & GLM_COMPILER_LLVM
#	define GLM_HAS_CONSTEXPR __has_feature(cxx_constexpr)
#	define GLM_HAS_CONSTEXPR_PARTIAL GLM_HAS_CONSTEXPR
#elif GLM_LANG & GLM_LANG_CXX11_FLAG
#	define GLM_HAS_CONSTEXPR 1
#	define GLM_HAS_CONSTEXPR_PARTIAL GLM_HAS_CONSTEXPR
#else
#	define GLM_HAS_CONSTEXPR ((GLM_LANG & GLM_LANG_CXX0X_FLAG) && (\
		((GLM_COMPILER & GLM_COMPILER_GCC) && (GLM_COMPILER >= GLM_COMPILER_GCC48)))) // GCC 4.6 support constexpr but there is a compiler bug causing a crash
#	define GLM_HAS_CONSTEXPR_PARTIAL (GLM_HAS_CONSTEXPR || ((GLM_COMPILER & GLM_COMPILER_VC) && (GLM_COMPILER >= GLM_COMPILER_VC2015)))
#endif

// N2672
#if GLM_COMPILER & GLM_COMPILER_LLVM
#	define GLM_HAS_INITIALIZER_LISTS __has_feature(cxx_generalized_initializers)
#elif GLM_LANG & GLM_LANG_CXX11_FLAG
#	define GLM_HAS_INITIALIZER_LISTS 1
#else
#	define GLM_HAS_INITIALIZER_LISTS ((GLM_LANG & GLM_LANG_CXX0X_FLAG) && (\
		((GLM_COMPILER & GLM_COMPILER_GCC) && (GLM_COMPILER >= GLM_COMPILER_GCC44)) || \
		((GLM_COMPILER & GLM_COMPILER_VC) && (GLM_COMPILER >= GLM_COMPILER_VC2013)) || \
		((GLM_COMPILER & GLM_COMPILER_CUDA) && (GLM_COMPILER >= GLM_COMPILER_CUDA75))))
#endif

// N2544 Unrestricted unions http://www.open-std.org/jtc1/sc22/wg21/docs/papers/2008/n2544.pdf
#if GLM_COMPILER & GLM_COMPILER_LLVM
#	define GLM_HAS_UNRESTRICTED_UNIONS __has_feature(cxx_unrestricted_unions)
#elif GLM_LANG & (GLM_LANG_CXX11_FLAG | GLM_LANG_CXXMS_FLAG)
#	define GLM_HAS_UNRESTRICTED_UNIONS 1
#else
#	define GLM_HAS_UNRESTRICTED_UNIONS (GLM_LANG & GLM_LANG_CXX0X_FLAG) && (\
		((GLM_COMPILER & GLM_COMPILER_VC) && (GLM_LANG & GLM_LANG_CXXMS_FLAG)) || \
		((GLM_COMPILER & GLM_COMPILER_CUDA) && (GLM_COMPILER >= GLM_COMPILER_CUDA75)) || \
		((GLM_COMPILER & GLM_COMPILER_GCC) && (GLM_COMPILER >= GLM_COMPILER_GCC46)))
#endif

// N2346
#if GLM_COMPILER & GLM_COMPILER_LLVM
#	define GLM_HAS_DEFAULTED_FUNCTIONS __has_feature(cxx_defaulted_functions)
#elif GLM_LANG & GLM_LANG_CXX11_FLAG
#	define GLM_HAS_DEFAULTED_FUNCTIONS 1
#else
#	define GLM_HAS_DEFAULTED_FUNCTIONS ((GLM_LANG & GLM_LANG_CXX0X_FLAG) && (\
		((GLM_COMPILER & GLM_COMPILER_GCC) && (GLM_COMPILER >= GLM_COMPILER_GCC44)) || \
		((GLM_COMPILER & GLM_COMPILER_VC) && (GLM_COMPILER >= GLM_COMPILER_VC2013)) || \
		((GLM_COMPILER & GLM_COMPILER_INTEL) && (GLM_COMPILER >= GLM_COMPILER_INTEL12)) || \
		(GLM_COMPILER & GLM_COMPILER_CUDA)))
#endif

// N2118
#if GLM_COMPILER & GLM_COMPILER_LLVM
#	define GLM_HAS_RVALUE_REFERENCES __has_feature(cxx_rvalue_references)
#elif GLM_LANG & GLM_LANG_CXX11_FLAG
#	define GLM_HAS_RVALUE_REFERENCES 1
#else
#	define GLM_HAS_RVALUE_REFERENCES ((GLM_LANG & GLM_LANG_CXX0X_FLAG) && (\
		((GLM_COMPILER & GLM_COMPILER_GCC) && (GLM_COMPILER >= GLM_COMPILER_GCC43)) || \
		((GLM_COMPILER & GLM_COMPILER_VC) && (GLM_COMPILER >= GLM_COMPILER_VC2012)) || \
		((GLM_COMPILER & GLM_COMPILER_CUDA) && (GLM_COMPILER >= GLM_COMPILER_CUDA50))))
#endif

// N2437 http://www.open-std.org/jtc1/sc22/wg21/docs/papers/2007/n2437.pdf
#if GLM_COMPILER & GLM_COMPILER_LLVM
#	define GLM_HAS_EXPLICIT_CONVERSION_OPERATORS __has_feature(cxx_explicit_conversions)
#elif GLM_LANG & GLM_LANG_CXX11_FLAG
#	define GLM_HAS_EXPLICIT_CONVERSION_OPERATORS 1
#else
#	define GLM_HAS_EXPLICIT_CONVERSION_OPERATORS ((GLM_LANG & GLM_LANG_CXX0X_FLAG) && (\
		((GLM_COMPILER & GLM_COMPILER_GCC) && (GLM_COMPILER >= GLM_COMPILER_GCC45)) || \
		((GLM_COMPILER & GLM_COMPILER_INTEL) && (GLM_COMPILER >= GLM_COMPILER_INTEL14)) || \
		((GLM_COMPILER & GLM_COMPILER_VC) && (GLM_COMPILER >= GLM_COMPILER_VC2013)) || \
		((GLM_COMPILER & GLM_COMPILER_CUDA) && (GLM_COMPILER >= GLM_COMPILER_CUDA50))))
#endif

// N2258 http://www.open-std.org/jtc1/sc22/wg21/docs/papers/2007/n2258.pdf
#if GLM_COMPILER & GLM_COMPILER_LLVM
#	define GLM_HAS_TEMPLATE_ALIASES __has_feature(cxx_alias_templates)
#elif GLM_LANG & GLM_LANG_CXX11_FLAG
#	define GLM_HAS_TEMPLATE_ALIASES 1
#else
#	define GLM_HAS_TEMPLATE_ALIASES ((GLM_LANG & GLM_LANG_CXX0X_FLAG) && (\
		((GLM_COMPILER & GLM_COMPILER_INTEL) && (GLM_COMPILER >= GLM_COMPILER_INTEL12_1)) || \
		((GLM_COMPILER & GLM_COMPILER_GCC) && (GLM_COMPILER >= GLM_COMPILER_GCC47)) || \
		((GLM_COMPILER & GLM_COMPILER_VC) && (GLM_COMPILER >= GLM_COMPILER_VC2013)) || \
		((GLM_COMPILER & GLM_COMPILER_CUDA) && (GLM_COMPILER >= GLM_COMPILER_CUDA50))))
#endif

// N2930 http://www.open-std.org/jtc1/sc22/wg21/docs/papers/2009/n2930.html
#if GLM_COMPILER & GLM_COMPILER_LLVM
#	define GLM_HAS_RANGE_FOR __has_feature(cxx_range_for)
#elif GLM_LANG & GLM_LANG_CXX11_FLAG
#	define GLM_HAS_RANGE_FOR 1
#else
#	define GLM_HAS_RANGE_FOR ((GLM_LANG & GLM_LANG_CXX0X_FLAG) && (\
		((GLM_COMPILER & GLM_COMPILER_GCC) && (GLM_COMPILER >= GLM_COMPILER_GCC46)) || \
		((GLM_COMPILER & GLM_COMPILER_INTEL) && (GLM_COMPILER >= GLM_COMPILER_INTEL13)) || \
		((GLM_COMPILER & GLM_COMPILER_VC) && (GLM_COMPILER >= GLM_COMPILER_VC2012)) || \
		((GLM_COMPILER & GLM_COMPILER_CUDA) && (GLM_COMPILER >= GLM_COMPILER_CUDA50))))
#endif

//
#if GLM_LANG & GLM_LANG_CXX11_FLAG
#	define GLM_HAS_ASSIGNABLE 1
#else
#	define GLM_HAS_ASSIGNABLE ((GLM_LANG & GLM_LANG_CXX0X_FLAG) && (\
		((GLM_COMPILER & GLM_COMPILER_GCC) && (GLM_COMPILER >= GLM_COMPILER_GCC49))))
#endif

//
#define GLM_HAS_TRIVIAL_QUERIES 0

//
#if GLM_LANG & GLM_LANG_CXX11_FLAG
#	define GLM_HAS_MAKE_SIGNED 1
#else
#	define GLM_HAS_MAKE_SIGNED ((GLM_LANG & GLM_LANG_CXX0X_FLAG) && (\
		((GLM_COMPILER & GLM_COMPILER_VC) && (GLM_COMPILER >= GLM_COMPILER_VC2013)) || \
		((GLM_COMPILER & GLM_COMPILER_CUDA) && (GLM_COMPILER >= GLM_COMPILER_CUDA50))))
#endif

#if GLM_ARCH == GLM_ARCH_PURE
#	define GLM_HAS_BITSCAN_WINDOWS 0
#else
#	define GLM_HAS_BITSCAN_WINDOWS ((GLM_PLATFORM & GLM_PLATFORM_WINDOWS) && (\
		(GLM_COMPILER & (GLM_COMPILER_VC | GLM_COMPILER_INTEL))))
#endif

// OpenMP
#ifdef _OPENMP
#	if GLM_COMPILER & GLM_COMPILER_GCC
#		if GLM_COMPILER >= GLM_COMPILER_GCC61
#			define GLM_HAS_OPENMP 45
#		elif GLM_COMPILER >= GLM_COMPILER_GCC49
#			define GLM_HAS_OPENMP 40
#		elif GLM_COMPILER >= GLM_COMPILER_GCC47
#			define GLM_HAS_OPENMP 31
#		elif GLM_COMPILER >= GLM_COMPILER_GCC44
#			define GLM_HAS_OPENMP 30
#		elif GLM_COMPILER >= GLM_COMPILER_GCC42
#			define GLM_HAS_OPENMP 25
#		else
#			define GLM_HAS_OPENMP 0
#		endif
#	elif GLM_COMPILER & GLM_COMPILER_LLVM
#		if GLM_COMPILER >= GLM_COMPILER_LLVM38
#			define GLM_HAS_OPENMP 31
#		else
#			define GLM_HAS_OPENMP 0
#		endif
#	elif GLM_COMPILER & GLM_COMPILER_VC
#		if GLM_COMPILER >= GLM_COMPILER_VC2010
#			define GLM_HAS_OPENMP 20
#		else
#			define GLM_HAS_OPENMP 0
#		endif
#	elif GLM_COMPILER & GLM_COMPILER_INTEL
#		if GLM_COMPILER >= GLM_COMPILER_INTEL16
#			define GLM_HAS_OPENMP 40
#		elif GLM_COMPILER >= GLM_COMPILER_INTEL12
#			define GLM_HAS_OPENMP 31
#		else
#			define GLM_HAS_OPENMP 0
#		endif
#	else
#		define GLM_HAS_OPENMP 0
#	endif// GLM_COMPILER & GLM_COMPILER_VC
#endif

///////////////////////////////////////////////////////////////////////////////////
// Static assert

#if GLM_HAS_STATIC_ASSERT
#	define GLM_STATIC_ASSERT(x, message) static_assert(x, message)
#elif defined(BOOST_STATIC_ASSERT)
#	define GLM_STATIC_ASSERT(x, message) BOOST_STATIC_ASSERT(x)
#elif GLM_COMPILER & GLM_COMPILER_VC
#	define GLM_STATIC_ASSERT(x, message) typedef char __CASSERT__##__LINE__[(x) ? 1 : -1]
#else
#	define GLM_STATIC_ASSERT(x, message)
#	define GLM_STATIC_ASSERT_NULL
#endif//GLM_LANG

///////////////////////////////////////////////////////////////////////////////////
// Qualifiers

#if GLM_COMPILER & GLM_COMPILER_CUDA
#	define GLM_CUDA_FUNC_DEF __device__ __host__
#	define GLM_CUDA_FUNC_DECL __device__ __host__
#else
#	define GLM_CUDA_FUNC_DEF
#	define GLM_CUDA_FUNC_DECL
#endif

#if GLM_COMPILER & GLM_COMPILER_GCC
#	define GLM_VAR_USED __attribute__ ((unused))
#else
#	define GLM_VAR_USED
#endif

#if defined(GLM_FORCE_INLINE)
#	if GLM_COMPILER & GLM_COMPILER_VC
#		define GLM_INLINE __forceinline
#		define GLM_NEVER_INLINE __declspec((noinline))
#	elif GLM_COMPILER & (GLM_COMPILER_GCC | GLM_COMPILER_LLVM)
#		define GLM_INLINE inline __attribute__((__always_inline__))
#		define GLM_NEVER_INLINE __attribute__((__noinline__))
#	elif GLM_COMPILER & GLM_COMPILER_CUDA
#		define GLM_INLINE __forceinline__
#		define GLM_NEVER_INLINE __noinline__
#	else
#		define GLM_INLINE inline
#		define GLM_NEVER_INLINE
#	endif//GLM_COMPILER
#else
#	define GLM_INLINE inline
#	define GLM_NEVER_INLINE
#endif//defined(GLM_FORCE_INLINE)

#define GLM_FUNC_DECL GLM_CUDA_FUNC_DECL
#define GLM_FUNC_QUALIFIER GLM_CUDA_FUNC_DEF GLM_INLINE

///////////////////////////////////////////////////////////////////////////////////
// Swizzle operators

// User defines: GLM_SWIZZLE

#if defined(GLM_MESSAGES) && !defined(GLM_MESSAGE_SWIZZLE_DISPLAYED)
#	define GLM_MESSAGE_SWIZZLE_DISPLAYED
#	if defined(GLM_SWIZZLE)
#		pragma message("GLM: Swizzling operators enabled")
#	else
#		pragma message("GLM: Swizzling operators disabled, #define GLM_SWIZZLE to enable swizzle operators")
#	endif
#endif//GLM_MESSAGES

///////////////////////////////////////////////////////////////////////////////////
// Clip control

#ifdef GLM_DEPTH_ZERO_TO_ONE // Legacy 0.9.8 development
#	error Define GLM_FORCE_DEPTH_ZERO_TO_ONE instead of GLM_DEPTH_ZERO_TO_ONE to use 0 to 1 clip space.
#endif

#define GLM_DEPTH_ZERO_TO_ONE				0x00000001
#define GLM_DEPTH_NEGATIVE_ONE_TO_ONE		0x00000002

#ifdef GLM_FORCE_DEPTH_ZERO_TO_ONE
#	define GLM_DEPTH_CLIP_SPACE GLM_DEPTH_ZERO_TO_ONE
#else
#	define GLM_DEPTH_CLIP_SPACE GLM_DEPTH_NEGATIVE_ONE_TO_ONE
#endif

///////////////////////////////////////////////////////////////////////////////////
// Coordinate system, define GLM_FORCE_LEFT_HANDED before including GLM
// to use left handed coordinate system by default.

#ifdef GLM_LEFT_HANDED // Legacy 0.9.8 development
#	error Define GLM_FORCE_LEFT_HANDED instead of GLM_LEFT_HANDED left handed coordinate system by default.
#endif

#define GLM_LEFT_HANDED				0x00000001	// For DirectX, Metal, Vulkan
#define GLM_RIGHT_HANDED			0x00000002	// For OpenGL, default in GLM

#ifdef GLM_FORCE_LEFT_HANDED
#	define GLM_COORDINATE_SYSTEM GLM_LEFT_HANDED
#else
#	define GLM_COORDINATE_SYSTEM GLM_RIGHT_HANDED
#endif 

///////////////////////////////////////////////////////////////////////////////////
// Qualifiers

#if (GLM_COMPILER & GLM_COMPILER_VC) || ((GLM_COMPILER & GLM_COMPILER_INTEL) && (GLM_PLATFORM & GLM_PLATFORM_WINDOWS))
#	define GLM_DEPRECATED __declspec(deprecated)
#	define GLM_ALIGN(x) __declspec(align(x))
#	define GLM_ALIGNED_STRUCT(x) struct __declspec(align(x))
#	define GLM_ALIGNED_TYPEDEF(type, name, alignment) typedef __declspec(align(alignment)) type name
#	define GLM_RESTRICT_FUNC __declspec(restrict)
#	define GLM_RESTRICT __restrict
#	if GLM_COMPILER >= GLM_COMPILER_VC2013
#		define GLM_VECTOR_CALL __vectorcall
#	else
#		define GLM_VECTOR_CALL
#	endif
#elif GLM_COMPILER & (GLM_COMPILER_GCC | GLM_COMPILER_LLVM | GLM_COMPILER_CUDA | GLM_COMPILER_INTEL)
#	define GLM_DEPRECATED __attribute__((__deprecated__))
#	define GLM_ALIGN(x) __attribute__((aligned(x)))
#	define GLM_ALIGNED_STRUCT(x) struct __attribute__((aligned(x)))
#	define GLM_ALIGNED_TYPEDEF(type, name, alignment) typedef type name __attribute__((aligned(alignment)))
#	define GLM_RESTRICT_FUNC __restrict__
#	define GLM_RESTRICT __restrict__
#	if GLM_COMPILER & GLM_COMPILER_LLVM
#		if GLM_COMPILER >= GLM_COMPILER_LLVM37
#			define GLM_VECTOR_CALL __vectorcall
#		else
#			define GLM_VECTOR_CALL
#		endif
#	else
#		define GLM_VECTOR_CALL
#	endif
#else
#	define GLM_DEPRECATED
#	define GLM_ALIGN
#	define GLM_ALIGNED_STRUCT(x) struct
#	define GLM_ALIGNED_TYPEDEF(type, name, alignment) typedef type name
#	define GLM_RESTRICT_FUNC
#	define GLM_RESTRICT
#	define GLM_VECTOR_CALL
#endif//GLM_COMPILER

#if GLM_HAS_DEFAULTED_FUNCTIONS
#	define GLM_DEFAULT = default
#	ifdef GLM_FORCE_NO_CTOR_INIT
#		define GLM_DEFAULT_CTOR = default
#	else
#		define GLM_DEFAULT_CTOR
#	endif
#else
#	define GLM_DEFAULT
#	define GLM_DEFAULT_CTOR
#endif

#if GLM_HAS_CONSTEXPR
#	define GLM_CONSTEXPR constexpr
#	define GLM_CONSTEXPR_CTOR constexpr
#	define GLM_RELAXED_CONSTEXPR constexpr
#elif GLM_HAS_CONSTEXPR_PARTIAL
#	define GLM_CONSTEXPR constexpr
#	define GLM_CONSTEXPR_CTOR
#	define GLM_RELAXED_CONSTEXPR const
#else
#	define GLM_CONSTEXPR
#	define GLM_CONSTEXPR_CTOR
#	define GLM_RELAXED_CONSTEXPR const
#endif

#if GLM_ARCH == GLM_ARCH_PURE
#	define GLM_CONSTEXPR_SIMD GLM_CONSTEXPR
#else
#	define GLM_CONSTEXPR_SIMD
#endif

#ifdef GLM_FORCE_EXPLICIT_CTOR
#	define GLM_EXPLICIT explicit
#else
#	define GLM_EXPLICIT
#endif

///////////////////////////////////////////////////////////////////////////////////
// Length type

// User defines: GLM_FORCE_SIZE_T_LENGTH GLM_FORCE_SIZE_FUNC

namespace glm
{
	using std::size_t;
#	if defined(GLM_FORCE_SIZE_T_LENGTH)
		typedef size_t length_t;
#	else
		typedef int length_t;
#	endif
}//namespace glm

#if defined(GLM_MESSAGES) && !defined(GLM_MESSAGE_FORCE_SIZE_T_LENGTH)
#	define GLM_MESSAGE_FORCE_SIZE_T_LENGTH
#	if defined GLM_FORCE_SIZE_T_LENGTH
#		pragma message("GLM: .length() returns glm::length_t, a typedef of std::size_t")
#	else
#		pragma message("GLM: .length() returns glm::length_t, a typedef of int following the GLSL specification")
#	endif
#endif//GLM_MESSAGES

///////////////////////////////////////////////////////////////////////////////////
// countof

#ifndef __has_feature
#	define __has_feature(x) 0 // Compatibility with non-clang compilers.
#endif

#if GLM_HAS_CONSTEXPR_PARTIAL
	namespace glm
	{
		template <typename T, std::size_t N>
		constexpr std::size_t countof(T const (&)[N])
		{
			return N;
		}
	}//namespace glm
#	define GLM_COUNTOF(arr) glm::countof(arr)
#elif defined(_MSC_VER)
#	define GLM_COUNTOF(arr) _countof(arr)
#else
#	define GLM_COUNTOF(arr) sizeof(arr) / sizeof(arr[0])
#endif

///////////////////////////////////////////////////////////////////////////////////
// Uninitialize constructors

namespace glm
{
	enum ctor{uninitialize};
}//namespace glm<|MERGE_RESOLUTION|>--- conflicted
+++ resolved
@@ -18,321 +18,8 @@
 
 #if(defined(GLM_MESSAGES) && !defined(GLM_MESSAGE_VERSION_DISPLAYED))
 #	define GLM_MESSAGE_VERSION_DISPLAYED
-<<<<<<< HEAD
 #	pragma message ("GLM: version 0.9.8.0")
 #endif//GLM_MESSAGES
-=======
-#	pragma message ("GLM: version 0.9.7.6")
-#endif//GLM_MESSAGE
-
-///////////////////////////////////////////////////////////////////////////////////
-// Platform
-
-#define GLM_PLATFORM_UNKNOWN		0x00000000
-#define GLM_PLATFORM_WINDOWS		0x00010000
-#define GLM_PLATFORM_LINUX			0x00020000
-#define GLM_PLATFORM_APPLE			0x00040000
-//#define GLM_PLATFORM_IOS			0x00080000
-#define GLM_PLATFORM_ANDROID		0x00100000
-#define GLM_PLATFORM_CHROME_NACL	0x00200000
-#define GLM_PLATFORM_UNIX			0x00400000
-#define GLM_PLATFORM_QNXNTO			0x00800000
-#define GLM_PLATFORM_WINCE			0x01000000
-#define GLM_PLATFORM_CYGWIN			0x02000000
-
-#ifdef GLM_FORCE_PLATFORM_UNKNOWN
-#	define GLM_PLATFORM GLM_PLATFORM_UNKNOWN
-#elif defined(__CYGWIN__)
-#	define GLM_PLATFORM GLM_PLATFORM_CYGWIN
-#elif defined(__QNXNTO__)
-#	define GLM_PLATFORM GLM_PLATFORM_QNXNTO
-#elif defined(__APPLE__)
-#	define GLM_PLATFORM GLM_PLATFORM_APPLE
-#elif defined(WINCE)
-#	define GLM_PLATFORM GLM_PLATFORM_WINCE
-#elif defined(_WIN32)
-#	define GLM_PLATFORM GLM_PLATFORM_WINDOWS
-#elif defined(__native_client__)
-#	define GLM_PLATFORM GLM_PLATFORM_CHROME_NACL
-#elif defined(__ANDROID__)
-#	define GLM_PLATFORM GLM_PLATFORM_ANDROID
-#elif defined(__linux)
-#	define GLM_PLATFORM GLM_PLATFORM_LINUX
-#elif defined(__unix)
-#	define GLM_PLATFORM GLM_PLATFORM_UNIX
-#else
-#	define GLM_PLATFORM GLM_PLATFORM_UNKNOWN
-#endif//
-
-// Report platform detection
-#if(defined(GLM_MESSAGES) && !defined(GLM_MESSAGE_PLATFORM_DISPLAYED))
-#	define GLM_MESSAGE_PLATFORM_DISPLAYED
-#	if(GLM_PLATFORM & GLM_PLATFORM_QNXNTO)
-#		pragma message("GLM: QNX platform detected")
-//#	elif(GLM_PLATFORM & GLM_PLATFORM_IOS)
-//#		pragma message("GLM: iOS platform detected")
-#	elif(GLM_PLATFORM & GLM_PLATFORM_APPLE)
-#		pragma message("GLM: Apple platform detected")
-#	elif(GLM_PLATFORM & GLM_PLATFORM_WINCE)
-#		pragma message("GLM: WinCE platform detected")
-#	elif(GLM_PLATFORM & GLM_PLATFORM_WINDOWS)
-#		pragma message("GLM: Windows platform detected")
-#	elif(GLM_PLATFORM & GLM_PLATFORM_CHROME_NACL)
-#		pragma message("GLM: Native Client detected")
-#	elif(GLM_PLATFORM & GLM_PLATFORM_ANDROID)
-#		pragma message("GLM: Android platform detected")
-#	elif(GLM_PLATFORM & GLM_PLATFORM_LINUX)
-#		pragma message("GLM: Linux platform detected")
-#	elif(GLM_PLATFORM & GLM_PLATFORM_UNIX)
-#		pragma message("GLM: UNIX platform detected")
-#	elif(GLM_PLATFORM & GLM_PLATFORM_UNKNOWN)
-#		pragma message("GLM: platform unknown")
-#	else
-#		pragma message("GLM: platform not detected")
-#	endif
-#endif//GLM_MESSAGE
-
-///////////////////////////////////////////////////////////////////////////////////
-// Compiler
-
-// User defines: GLM_FORCE_COMPILER_UNKNOWN
-// TODO ? __llvm__
-
-#define GLM_COMPILER_UNKNOWN		0x00000000
-
-// Intel
-#define GLM_COMPILER_INTEL			0x00100000
-#define GLM_COMPILER_INTEL12		0x00100010
-#define GLM_COMPILER_INTEL12_1		0x00100020
-#define GLM_COMPILER_INTEL13		0x00100030
-#define GLM_COMPILER_INTEL14		0x00100040
-#define GLM_COMPILER_INTEL15		0x00100050
-#define GLM_COMPILER_INTEL16		0x00100060
-
-// Visual C++ defines
-#define GLM_COMPILER_VC				0x01000000
-#define GLM_COMPILER_VC2010			0x01000090
-#define GLM_COMPILER_VC2012			0x010000A0
-#define GLM_COMPILER_VC2013			0x010000B0
-#define GLM_COMPILER_VC2015			0x010000C0
-
-// GCC defines
-#define GLM_COMPILER_GCC			0x02000000
-#define GLM_COMPILER_GCC44			0x020000B0
-#define GLM_COMPILER_GCC45			0x020000C0
-#define GLM_COMPILER_GCC46			0x020000D0
-#define GLM_COMPILER_GCC47			0x020000E0
-#define GLM_COMPILER_GCC48			0x020000F0
-#define GLM_COMPILER_GCC49			0x02000100
-#define GLM_COMPILER_GCC50			0x02000200
-#define GLM_COMPILER_GCC51			0x02000300
-#define GLM_COMPILER_GCC52			0x02000400
-#define GLM_COMPILER_GCC53			0x02000500
-#define GLM_COMPILER_GCC54			0x02000600
-#define GLM_COMPILER_GCC60			0x02000700
-#define GLM_COMPILER_GCC61			0x02000800
-#define GLM_COMPILER_GCC62			0x02000900
-#define GLM_COMPILER_GCC70			0x02000A00
-#define GLM_COMPILER_GCC71			0x02000B00
-#define GLM_COMPILER_GCC72			0x02000C00
-#define GLM_COMPILER_GCC80			0x02000D00
-
-// CUDA
-#define GLM_COMPILER_CUDA			0x10000000
-#define GLM_COMPILER_CUDA40			0x10000040
-#define GLM_COMPILER_CUDA41			0x10000050
-#define GLM_COMPILER_CUDA42			0x10000060
-#define GLM_COMPILER_CUDA50			0x10000070
-#define GLM_COMPILER_CUDA60			0x10000080
-#define GLM_COMPILER_CUDA65			0x10000090
-#define GLM_COMPILER_CUDA70			0x100000A0
-#define GLM_COMPILER_CUDA75			0x100000B0
-#define GLM_COMPILER_CUDA80			0x100000C0
-
-// LLVM
-#define GLM_COMPILER_LLVM			0x20000000
-#define GLM_COMPILER_LLVM32			0x20000030
-#define GLM_COMPILER_LLVM33			0x20000040
-#define GLM_COMPILER_LLVM34			0x20000050
-#define GLM_COMPILER_LLVM35			0x20000060
-#define GLM_COMPILER_LLVM36			0x20000070
-#define GLM_COMPILER_LLVM37			0x20000080
-#define GLM_COMPILER_LLVM38			0x20000090
-#define GLM_COMPILER_LLVM39			0x200000A0
-
-// Apple Clang
-#define GLM_COMPILER_APPLE_CLANG	0x40000000
-#define GLM_COMPILER_APPLE_CLANG40	0x40000010
-#define GLM_COMPILER_APPLE_CLANG41	0x40000020
-#define GLM_COMPILER_APPLE_CLANG42	0x40000030
-#define GLM_COMPILER_APPLE_CLANG50	0x40000040
-#define GLM_COMPILER_APPLE_CLANG51	0x40000050
-#define GLM_COMPILER_APPLE_CLANG60	0x40000060
-#define GLM_COMPILER_APPLE_CLANG61	0x40000070
-#define GLM_COMPILER_APPLE_CLANG70	0x40000080
-#define GLM_COMPILER_APPLE_CLANG73	0x40000090
-#define GLM_COMPILER_APPLE_CLANG80	0x400000A0
-
-// Build model
-#define GLM_MODEL_32				0x00000010
-#define GLM_MODEL_64				0x00000020
-
-// Force generic C++ compiler
-#ifdef GLM_FORCE_COMPILER_UNKNOWN
-#	define GLM_COMPILER GLM_COMPILER_UNKNOWN
-
-#elif defined(__INTEL_COMPILER)
-#	if __INTEL_COMPILER == 1200
-#		define GLM_COMPILER GLM_COMPILER_INTEL12
-#	elif __INTEL_COMPILER == 1210
-#		define GLM_COMPILER GLM_COMPILER_INTEL12_1
-#	elif __INTEL_COMPILER == 1300
-#		define GLM_COMPILER GLM_COMPILER_INTEL13
-#	elif __INTEL_COMPILER == 1400
-#		define GLM_COMPILER GLM_COMPILER_INTEL14
-#	elif __INTEL_COMPILER == 1500
-#		define GLM_COMPILER GLM_COMPILER_INTEL15
-#	elif __INTEL_COMPILER >= 1600
-#		define GLM_COMPILER GLM_COMPILER_INTEL16
-#	else
-#		define GLM_COMPILER GLM_COMPILER_INTEL
-#	endif
-
-// CUDA
-#elif defined(__CUDACC__)
-#	if !defined(CUDA_VERSION) && !defined(GLM_FORCE_CUDA)
-#		include <cuda.h>  // make sure version is defined since nvcc does not define it itself!
-#	endif
-#	if CUDA_VERSION < 3000
-#		error "GLM requires CUDA 3.0 or higher"
-#	else
-#		define GLM_COMPILER GLM_COMPILER_CUDA
-#	endif
-
-// Visual C++
-#elif defined(_MSC_VER)
-#	if _MSC_VER < 1600
-#		error "GLM requires Visual C++ 2010 or higher"
-#	elif _MSC_VER == 1600
-#		define GLM_COMPILER GLM_COMPILER_VC2010
-#	elif _MSC_VER == 1700
-#		define GLM_COMPILER GLM_COMPILER_VC2012
-#	elif _MSC_VER == 1800
-#		define GLM_COMPILER GLM_COMPILER_VC2013
-#	elif _MSC_VER >= 1900
-#		define GLM_COMPILER GLM_COMPILER_VC2015
-#	else//_MSC_VER
-#		define GLM_COMPILER GLM_COMPILER_VC
-#	endif//_MSC_VER
-
-// Clang
-#elif defined(__clang__)
-#	if GLM_PLATFORM & GLM_PLATFORM_APPLE
-#		if __clang_major__ == 4 && __clang_minor__ == 0
-#			define GLM_COMPILER GLM_COMPILER_APPLE_CLANG40
-#		elif __clang_major__ == 4 && __clang_minor__ == 1
-#			define GLM_COMPILER GLM_COMPILER_APPLE_CLANG41
-#		elif __clang_major__ == 4 && __clang_minor__ == 2
-#			define GLM_COMPILER GLM_COMPILER_APPLE_CLANG42
-#		elif __clang_major__ == 5 && __clang_minor__ == 0
-#			define GLM_COMPILER GLM_COMPILER_APPLE_CLANG50
-#		elif __clang_major__ == 5 && __clang_minor__ == 1
-#			define GLM_COMPILER GLM_COMPILER_APPLE_CLANG51
-#		elif __clang_major__ == 6 && __clang_minor__ == 0
-#			define GLM_COMPILER GLM_COMPILER_APPLE_CLANG60
-#		elif __clang_major__ == 6 && __clang_minor__ >= 1
-#			define GLM_COMPILER GLM_COMPILER_APPLE_CLANG61
-#		elif __clang_major__ == 7 && __clang_minor__ == 0
-#			define GLM_COMPILER GLM_COMPILER_APPLE_CLANG70
-#		elif __clang_major__ == 7 && __clang_minor__ >= 3
-#			define GLM_COMPILER GLM_COMPILER_APPLE_CLANG73
-#		elif __clang_major__ >= 8
-#			define GLM_COMPILER GLM_COMPILER_APPLE_CLANG80
-#		else
-#			define GLM_COMPILER GLM_COMPILER_APPLE_CLANG
-#		endif
-#	else
-#		if __clang_major__ == 3 && __clang_minor__ == 0
-#			define GLM_COMPILER GLM_COMPILER_LLVM30
-#		elif __clang_major__ == 3 && __clang_minor__ == 1
-#			define GLM_COMPILER GLM_COMPILER_LLVM31
-#		elif __clang_major__ == 3 && __clang_minor__ == 2
-#			define GLM_COMPILER GLM_COMPILER_LLVM32
-#		elif __clang_major__ == 3 && __clang_minor__ == 3
-#			define GLM_COMPILER GLM_COMPILER_LLVM33
-#		elif __clang_major__ == 3 && __clang_minor__ == 4
-#			define GLM_COMPILER GLM_COMPILER_LLVM34
-#		elif __clang_major__ == 3 && __clang_minor__ == 5
-#			define GLM_COMPILER GLM_COMPILER_LLVM35
-#		elif __clang_major__ == 3 && __clang_minor__ == 6
-#			define GLM_COMPILER GLM_COMPILER_LLVM36
-#		elif __clang_major__ == 3 && __clang_minor__ == 7
-#			define GLM_COMPILER GLM_COMPILER_LLVM37
-#		elif __clang_major__ == 3 && __clang_minor__ == 8
-#			define GLM_COMPILER GLM_COMPILER_LLVM38
-#		elif __clang_major__ == 3 && __clang_minor__ >= 9
-#			define GLM_COMPILER GLM_COMPILER_LLVM39
-#		elif __clang_major__ >= 4
-#			define GLM_COMPILER GLM_COMPILER_LLVM39
-#		else
-#			define GLM_COMPILER GLM_COMPILER_LLVM
-#		endif
-#	endif
-
-// G++
-#elif defined(__GNUC__) || defined(__MINGW32__)
-#	if (__GNUC__ == 4) && (__GNUC_MINOR__ == 2)
-#		define GLM_COMPILER (GLM_COMPILER_GCC42)
-#	elif (__GNUC__ == 4) && (__GNUC_MINOR__ == 3)
-#		define GLM_COMPILER (GLM_COMPILER_GCC43)
-#	elif (__GNUC__ == 4) && (__GNUC_MINOR__ == 4)
-#		define GLM_COMPILER (GLM_COMPILER_GCC44)
-#	elif (__GNUC__ == 4) && (__GNUC_MINOR__ == 5)
-#		define GLM_COMPILER (GLM_COMPILER_GCC45)
-#	elif (__GNUC__ == 4) && (__GNUC_MINOR__ == 6)
-#		define GLM_COMPILER (GLM_COMPILER_GCC46)
-#	elif (__GNUC__ == 4) && (__GNUC_MINOR__ == 7)
-#		define GLM_COMPILER (GLM_COMPILER_GCC47)
-#	elif (__GNUC__ == 4) && (__GNUC_MINOR__ == 8)
-#		define GLM_COMPILER (GLM_COMPILER_GCC48)
-#	elif (__GNUC__ == 4) && (__GNUC_MINOR__ >= 9)
-#		define GLM_COMPILER (GLM_COMPILER_GCC49)
-#	elif (__GNUC__ == 5) && (__GNUC_MINOR__ == 0)
-#		define GLM_COMPILER (GLM_COMPILER_GCC50)
-#	elif (__GNUC__ == 5) && (__GNUC_MINOR__ == 1)
-#		define GLM_COMPILER (GLM_COMPILER_GCC51)
-#	elif (__GNUC__ == 5) && (__GNUC_MINOR__ == 2)
-#		define GLM_COMPILER (GLM_COMPILER_GCC52)
-#	elif (__GNUC__ == 5) && (__GNUC_MINOR__ == 3)
-#		define GLM_COMPILER (GLM_COMPILER_GCC53)
-#	elif (__GNUC__ == 5) && (__GNUC_MINOR__ >= 4)
-#		define GLM_COMPILER (GLM_COMPILER_GCC54)
-#	elif (__GNUC__ == 6) && (__GNUC_MINOR__ == 0)
-#		define GLM_COMPILER (GLM_COMPILER_GCC60)
-#	elif (__GNUC__ == 6) && (__GNUC_MINOR__ == 1)
-#		define GLM_COMPILER (GLM_COMPILER_GCC61)
-#	elif (__GNUC__ == 6) && (__GNUC_MINOR__ >= 2)
-#		define GLM_COMPILER (GLM_COMPILER_GCC62)
-#	elif (__GNUC__ == 7) && (__GNUC_MINOR__ == 0)
-#		define GLM_COMPILER (GLM_COMPILER_GCC70)
-#	elif (__GNUC__ == 7) && (__GNUC_MINOR__ == 1)
-#		define GLM_COMPILER (GLM_COMPILER_GCC71)
-#	elif (__GNUC__ == 7) && (__GNUC_MINOR__ == 2)
-#		define GLM_COMPILER (GLM_COMPILER_GCC72)
-#	elif (__GNUC__ >= 8)
-#		define GLM_COMPILER (GLM_COMPILER_GCC80)
-#	else
-#		define GLM_COMPILER (GLM_COMPILER_GCC)
-#	endif
-
-#else
-#	define GLM_COMPILER GLM_COMPILER_UNKNOWN
-#endif
-
-#ifndef GLM_COMPILER
-#error "GLM_COMPILER undefined, your compiler may not be supported by GLM. Add #define GLM_COMPILER 0 to ignore this message."
-#endif//GLM_COMPILER
->>>>>>> 20876066
 
 // Report compiler detection
 #if defined(GLM_MESSAGES) && !defined(GLM_MESSAGE_COMPILER_DISPLAYED)
@@ -341,7 +28,7 @@
 #		pragma message("GLM: CUDA compiler detected")
 #	elif GLM_COMPILER & GLM_COMPILER_VC
 #		pragma message("GLM: Visual C++ compiler detected")
-#	elif GLM_COMPILER & GLM_COMPILER_LLVM
+#	elif GLM_COMPILER & GLM_COMPILER_CLANG
 #		pragma message("GLM: Clang compiler detected")
 #	elif GLM_COMPILER & GLM_COMPILER_INTEL
 #		pragma message("GLM: Intel Compiler detected")
@@ -447,14 +134,14 @@
 #elif defined(GLM_FORCE_CXX98)
 #	define GLM_LANG GLM_LANG_CXX98
 #else
-#	if GLM_COMPILER & GLM_COMPILER_LLVM
-#		if __cplusplus >= 201402L // GLM_COMPILER_LLVM34 + -std=c++14
+#	if GLM_COMPILER & GLM_COMPILER_CLANG
+#		if __cplusplus >= 201402L // GLM_COMPILER_CLANG34 + -std=c++14
 #			define GLM_LANG GLM_LANG_CXX14
-#		elif __has_feature(cxx_decltype_auto) && __has_feature(cxx_aggregate_nsdmi) // GLM_COMPILER_LLVM33 + -std=c++1y
+#		elif __has_feature(cxx_decltype_auto) && __has_feature(cxx_aggregate_nsdmi) // GLM_COMPILER_CLANG33 + -std=c++1y
 #			define GLM_LANG GLM_LANG_CXX1Y
-#		elif __cplusplus >= 201103L // GLM_COMPILER_LLVM33 + -std=c++11
+#		elif __cplusplus >= 201103L // GLM_COMPILER_CLANG33 + -std=c++11
 #			define GLM_LANG GLM_LANG_CXX11
-#		elif __has_feature(cxx_static_assert) // GLM_COMPILER_LLVM29 + -std=c++11
+#		elif __has_feature(cxx_static_assert) // GLM_COMPILER_CLANG29 + -std=c++11
 #			define GLM_LANG GLM_LANG_CXX0X
 #		elif __cplusplus >= 199711L
 #			define GLM_LANG GLM_LANG_CXX98
@@ -576,20 +263,8 @@
 // http://gcc.gnu.org/projects/cxx0x.html
 // http://msdn.microsoft.com/en-us/library/vstudio/hh567368(v=vs.120).aspx
 
-<<<<<<< HEAD
-#if GLM_PLATFORM == GLM_PLATFORM_ANDROID || GLM_PLATFORM == GLM_PLATFORM_CYGWIN
-#	define GLM_HAS_CXX11_STL 0
-#elif GLM_COMPILER & GLM_COMPILER_LLVM
-#	if __has_include(<__config>) // libc++
-#		include <__config>
-//#	else // libstdc++
-//#		include <bits/c++config.h>
-#	endif
-#	if defined(_LIBCPP_VERSION)// || defined(__GLIBCXX__)
-=======
-#if GLM_COMPILER & (GLM_COMPILER_LLVM | GLM_COMPILER_APPLE_CLANG)
+#if GLM_COMPILER & (GLM_COMPILER_CLANG | GLM_COMPILER_APPLE_CLANG)
 #	if defined(_LIBCPP_VERSION) && GLM_LANG & GLM_LANG_CXX11_FLAG
->>>>>>> 20876066
 #		define GLM_HAS_CXX11_STL 1
 #	else
 #		define GLM_HAS_CXX11_STL 0
@@ -602,7 +277,7 @@
 #endif
 
 // N1720
-#if GLM_COMPILER & GLM_COMPILER_LLVM
+#if GLM_COMPILER & GLM_COMPILER_CLANG
 #	define GLM_HAS_STATIC_ASSERT __has_feature(cxx_static_assert)
 #elif GLM_LANG & GLM_LANG_CXX11_FLAG
 #	define GLM_HAS_STATIC_ASSERT 1
@@ -621,11 +296,11 @@
 		((GLM_LANG & GLM_LANG_CXX0X_FLAG) && (GLM_COMPILER & GLM_COMPILER_VC) && (GLM_COMPILER >= GLM_COMPILER_VC2012)) || \
 		((GLM_LANG & GLM_LANG_CXX0X_FLAG) && (GLM_COMPILER & GLM_COMPILER_CUDA)) || \
 		((GLM_LANG & GLM_LANG_CXX0X_FLAG) && (GLM_COMPILER & GLM_COMPILER_GCC) && (GLM_COMPILER >= GLM_COMPILER_GCC43)) || \
-		((GLM_LANG & GLM_LANG_CXX0X_FLAG) && (GLM_COMPILER & GLM_COMPILER_LLVM) && (GLM_COMPILER >= GLM_COMPILER_LLVM30)))
+		((GLM_LANG & GLM_LANG_CXX0X_FLAG) && (GLM_COMPILER & GLM_COMPILER_CLANG) && (GLM_COMPILER >= GLM_COMPILER_CLANG30)))
 #endif
 
 // N2235
-#if GLM_COMPILER & GLM_COMPILER_LLVM
+#if GLM_COMPILER & GLM_COMPILER_CLANG
 #	define GLM_HAS_CONSTEXPR __has_feature(cxx_constexpr)
 #	define GLM_HAS_CONSTEXPR_PARTIAL GLM_HAS_CONSTEXPR
 #elif GLM_LANG & GLM_LANG_CXX11_FLAG
@@ -638,7 +313,7 @@
 #endif
 
 // N2672
-#if GLM_COMPILER & GLM_COMPILER_LLVM
+#if GLM_COMPILER & GLM_COMPILER_CLANG
 #	define GLM_HAS_INITIALIZER_LISTS __has_feature(cxx_generalized_initializers)
 #elif GLM_LANG & GLM_LANG_CXX11_FLAG
 #	define GLM_HAS_INITIALIZER_LISTS 1
@@ -650,7 +325,7 @@
 #endif
 
 // N2544 Unrestricted unions http://www.open-std.org/jtc1/sc22/wg21/docs/papers/2008/n2544.pdf
-#if GLM_COMPILER & GLM_COMPILER_LLVM
+#if GLM_COMPILER & GLM_COMPILER_CLANG
 #	define GLM_HAS_UNRESTRICTED_UNIONS __has_feature(cxx_unrestricted_unions)
 #elif GLM_LANG & (GLM_LANG_CXX11_FLAG | GLM_LANG_CXXMS_FLAG)
 #	define GLM_HAS_UNRESTRICTED_UNIONS 1
@@ -662,7 +337,7 @@
 #endif
 
 // N2346
-#if GLM_COMPILER & GLM_COMPILER_LLVM
+#if GLM_COMPILER & GLM_COMPILER_CLANG
 #	define GLM_HAS_DEFAULTED_FUNCTIONS __has_feature(cxx_defaulted_functions)
 #elif GLM_LANG & GLM_LANG_CXX11_FLAG
 #	define GLM_HAS_DEFAULTED_FUNCTIONS 1
@@ -675,7 +350,7 @@
 #endif
 
 // N2118
-#if GLM_COMPILER & GLM_COMPILER_LLVM
+#if GLM_COMPILER & GLM_COMPILER_CLANG
 #	define GLM_HAS_RVALUE_REFERENCES __has_feature(cxx_rvalue_references)
 #elif GLM_LANG & GLM_LANG_CXX11_FLAG
 #	define GLM_HAS_RVALUE_REFERENCES 1
@@ -687,7 +362,7 @@
 #endif
 
 // N2437 http://www.open-std.org/jtc1/sc22/wg21/docs/papers/2007/n2437.pdf
-#if GLM_COMPILER & GLM_COMPILER_LLVM
+#if GLM_COMPILER & GLM_COMPILER_CLANG
 #	define GLM_HAS_EXPLICIT_CONVERSION_OPERATORS __has_feature(cxx_explicit_conversions)
 #elif GLM_LANG & GLM_LANG_CXX11_FLAG
 #	define GLM_HAS_EXPLICIT_CONVERSION_OPERATORS 1
@@ -700,7 +375,7 @@
 #endif
 
 // N2258 http://www.open-std.org/jtc1/sc22/wg21/docs/papers/2007/n2258.pdf
-#if GLM_COMPILER & GLM_COMPILER_LLVM
+#if GLM_COMPILER & GLM_COMPILER_CLANG
 #	define GLM_HAS_TEMPLATE_ALIASES __has_feature(cxx_alias_templates)
 #elif GLM_LANG & GLM_LANG_CXX11_FLAG
 #	define GLM_HAS_TEMPLATE_ALIASES 1
@@ -713,7 +388,7 @@
 #endif
 
 // N2930 http://www.open-std.org/jtc1/sc22/wg21/docs/papers/2009/n2930.html
-#if GLM_COMPILER & GLM_COMPILER_LLVM
+#if GLM_COMPILER & GLM_COMPILER_CLANG
 #	define GLM_HAS_RANGE_FOR __has_feature(cxx_range_for)
 #elif GLM_LANG & GLM_LANG_CXX11_FLAG
 #	define GLM_HAS_RANGE_FOR 1
@@ -768,8 +443,8 @@
 #		else
 #			define GLM_HAS_OPENMP 0
 #		endif
-#	elif GLM_COMPILER & GLM_COMPILER_LLVM
-#		if GLM_COMPILER >= GLM_COMPILER_LLVM38
+#	elif GLM_COMPILER & GLM_COMPILER_CLANG
+#		if GLM_COMPILER >= GLM_COMPILER_CLANG38
 #			define GLM_HAS_OPENMP 31
 #		else
 #			define GLM_HAS_OPENMP 0
@@ -828,7 +503,7 @@
 #	if GLM_COMPILER & GLM_COMPILER_VC
 #		define GLM_INLINE __forceinline
 #		define GLM_NEVER_INLINE __declspec((noinline))
-#	elif GLM_COMPILER & (GLM_COMPILER_GCC | GLM_COMPILER_LLVM)
+#	elif GLM_COMPILER & (GLM_COMPILER_GCC | GLM_COMPILER_CLANG)
 #		define GLM_INLINE inline __attribute__((__always_inline__))
 #		define GLM_NEVER_INLINE __attribute__((__noinline__))
 #	elif GLM_COMPILER & GLM_COMPILER_CUDA
@@ -908,15 +583,15 @@
 #	else
 #		define GLM_VECTOR_CALL
 #	endif
-#elif GLM_COMPILER & (GLM_COMPILER_GCC | GLM_COMPILER_LLVM | GLM_COMPILER_CUDA | GLM_COMPILER_INTEL)
+#elif GLM_COMPILER & (GLM_COMPILER_GCC | GLM_COMPILER_CLANG | GLM_COMPILER_CUDA | GLM_COMPILER_INTEL)
 #	define GLM_DEPRECATED __attribute__((__deprecated__))
 #	define GLM_ALIGN(x) __attribute__((aligned(x)))
 #	define GLM_ALIGNED_STRUCT(x) struct __attribute__((aligned(x)))
 #	define GLM_ALIGNED_TYPEDEF(type, name, alignment) typedef type name __attribute__((aligned(alignment)))
 #	define GLM_RESTRICT_FUNC __restrict__
 #	define GLM_RESTRICT __restrict__
-#	if GLM_COMPILER & GLM_COMPILER_LLVM
-#		if GLM_COMPILER >= GLM_COMPILER_LLVM37
+#	if GLM_COMPILER & GLM_COMPILER_CLANG
+#		if GLM_COMPILER >= GLM_COMPILER_CLANG37
 #			define GLM_VECTOR_CALL __vectorcall
 #		else
 #			define GLM_VECTOR_CALL
