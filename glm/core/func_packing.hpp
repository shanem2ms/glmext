///////////////////////////////////////////////////////////////////////////////////
/// OpenGL Mathematics (glm.g-truc.net)
///
/// Copyright (c) 2005 - 2013 G-Truc Creation (www.g-truc.net)
/// Permission is hereby granted, free of charge, to any person obtaining a copy
/// of this software and associated documentation files (the "Software"), to deal
/// in the Software without restriction, including without limitation the rights
/// to use, copy, modify, merge, publish, distribute, sublicense, and/or sell
/// copies of the Software, and to permit persons to whom the Software is
/// furnished to do so, subject to the following conditions:
/// 
/// The above copyright notice and this permission notice shall be included in
/// all copies or substantial portions of the Software.
/// 
/// THE SOFTWARE IS PROVIDED "AS IS", WITHOUT WARRANTY OF ANY KIND, EXPRESS OR
/// IMPLIED, INCLUDING BUT NOT LIMITED TO THE WARRANTIES OF MERCHANTABILITY,
/// FITNESS FOR A PARTICULAR PURPOSE AND NONINFRINGEMENT. IN NO EVENT SHALL THE
/// AUTHORS OR COPYRIGHT HOLDERS BE LIABLE FOR ANY CLAIM, DAMAGES OR OTHER
/// LIABILITY, WHETHER IN AN ACTION OF CONTRACT, TORT OR OTHERWISE, ARISING FROM,
/// OUT OF OR IN CONNECTION WITH THE SOFTWARE OR THE USE OR OTHER DEALINGS IN
/// THE SOFTWARE.
///
/// @ref core
/// @file glm/core/func_packing.hpp
/// @date 2010-03-17 / 2011-06-15
/// @author Christophe Riccio
///
/// @see <a href="http://www.opengl.org/registry/doc/GLSLangSpec.4.20.8.pdf">GLSL 4.20.8 specification, section 8.4 Floating-Point Pack and Unpack Functions</a>
/// 
/// @defgroup core_func_packing Floating-Point Pack and Unpack Functions
/// @ingroup core
/// 
/// These functions do not operate component-wise, rather as described in each case.
///////////////////////////////////////////////////////////////////////////////////

#ifndef GLM_CORE_func_packing
#define GLM_CORE_func_packing GLM_VERSION

namespace glm
{
	/// @addtogroup core_func_packing
	/// @{

	//! First, converts each component of the normalized floating-point value v into 8- or 16-bit integer values. 
	//! Then, the results are packed into the returned 32-bit unsigned integer.
	//! 
	//! The conversion for component c of v to fixed point is done as follows:
	//! packUnorm2x16: round(clamp(c, 0, +1) * 65535.0) 
	//! 
	//! The first component of the vector will be written to the least significant bits of the output; 
	//! the last component will be written to the most significant bits.
	//! 
	/// @see <a href="http://www.opengl.org/sdk/docs/manglsl/xhtml/packUnorm2x16.xml">GLSL packUnorm2x16 man page</a>
	/// @see <a href="http://www.opengl.org/registry/doc/GLSLangSpec.4.20.8.pdf">GLSL 4.20.8 specification, section 8.4 Floating-Point Pack and Unpack Functions</a>
<<<<<<< HEAD
	uint32 packUnorm2x16(vec2 const & v);
=======
	GLM_FUNC_DECL detail::uint32 packUnorm2x16(detail::tvec2<detail::float32> const & v);
>>>>>>> 38f2d35f

	//! First, converts each component of the normalized floating-point value v into 8- or 16-bit integer values. 
	//! Then, the results are packed into the returned 32-bit unsigned integer.
	//! 
	//! The conversion for component c of v to fixed point is done as follows:
	//! packSnorm2x16: round(clamp(v, -1, +1) * 32767.0)
	//! 
	//! The first component of the vector will be written to the least significant bits of the output; 
	//! the last component will be written to the most significant bits.
	//! 
	/// @see <a href="http://www.opengl.org/sdk/docs/manglsl/xhtml/packSnorm2x16.xml">GLSL packSnorm2x16 man page</a>
	/// @see <a href="http://www.opengl.org/registry/doc/GLSLangSpec.4.20.8.pdf">GLSL 4.20.8 specification, section 8.4 Floating-Point Pack and Unpack Functions</a>
<<<<<<< HEAD
	uint32 packSnorm2x16(vec2 const & v);
=======
	GLM_FUNC_DECL detail::uint32 packSnorm2x16(detail::tvec2<detail::float32> const & v);
>>>>>>> 38f2d35f

	//! First, converts each component of the normalized floating-point value v into 8- or 16-bit integer values. 
	//! Then, the results are packed into the returned 32-bit unsigned integer.
	//! 
	//! The conversion for component c of v to fixed point is done as follows:
	//! packUnorm4x8:	round(clamp(c, 0, +1) * 255.0)
	//! 
	//! The first component of the vector will be written to the least significant bits of the output; 
	//! the last component will be written to the most significant bits.
	//! 
	/// @see <a href="http://www.opengl.org/sdk/docs/manglsl/xhtml/packUnorm4x8.xml">GLSL packUnorm4x8 man page</a>
	/// @see <a href="http://www.opengl.org/registry/doc/GLSLangSpec.4.20.8.pdf">GLSL 4.20.8 specification, section 8.4 Floating-Point Pack and Unpack Functions</a>
<<<<<<< HEAD
	uint32 packUnorm4x8(vec4 const & v);
=======
	GLM_FUNC_DECL detail::uint32 packUnorm4x8(detail::tvec4<detail::float32> const & v);
>>>>>>> 38f2d35f

	//! First, converts each component of the normalized floating-point value v into 8- or 16-bit integer values. 
	//! Then, the results are packed into the returned 32-bit unsigned integer.
	//! 
	//! The conversion for component c of v to fixed point is done as follows:
	//! packSnorm4x8:	round(clamp(c, -1, +1) * 127.0) 
	//! 
	//! The first component of the vector will be written to the least significant bits of the output; 
	//! the last component will be written to the most significant bits.
	//! 
	/// @see <a href="http://www.opengl.org/sdk/docs/manglsl/xhtml/packSnorm4x8.xml">GLSL packSnorm4x8 man page</a>
	/// @see <a href="http://www.opengl.org/registry/doc/GLSLangSpec.4.20.8.pdf">GLSL 4.20.8 specification, section 8.4 Floating-Point Pack and Unpack Functions</a>
<<<<<<< HEAD
	uint32 packSnorm4x8(vec4 const & v);
=======
	GLM_FUNC_DECL detail::uint32 packSnorm4x8(detail::tvec4<detail::float32> const & v);
>>>>>>> 38f2d35f

	//! First, unpacks a single 32-bit unsigned integer p into a pair of 16-bit unsigned integers, four 8-bit unsigned integers, or four 8-bit signed integers. 
	//! Then, each component is converted to a normalized floating-point value to generate the returned two- or four-component vector.
	//! 
	//! The conversion for unpacked fixed-point value f to floating point is done as follows:
	//! unpackUnorm2x16: f / 65535.0 
	//! 
	//! The first component of the returned vector will be extracted from the least significant bits of the input; 
	//! the last component will be extracted from the most significant bits.
	//! 
	/// @see <a href="http://www.opengl.org/sdk/docs/manglsl/xhtml/unpackUnorm2x16.xml">GLSL unpackUnorm2x16 man page</a>
	/// @see <a href="http://www.opengl.org/registry/doc/GLSLangSpec.4.20.8.pdf">GLSL 4.20.8 specification, section 8.4 Floating-Point Pack and Unpack Functions</a>
<<<<<<< HEAD
	vec2 unpackUnorm2x16(uint32 const & p);
=======
	GLM_FUNC_DECL detail::tvec2<detail::float32> unpackUnorm2x16(detail::uint32 const & p);
>>>>>>> 38f2d35f

	//! First, unpacks a single 32-bit unsigned integer p into a pair of 16-bit unsigned integers, four 8-bit unsigned integers, or four 8-bit signed integers. 
	//! Then, each component is converted to a normalized floating-point value to generate the returned two- or four-component vector.
	//! 
	//! The conversion for unpacked fixed-point value f to floating point is done as follows:
	//! unpackSnorm2x16: clamp(f / 32767.0, -1, +1)
	//! 
	//! The first component of the returned vector will be extracted from the least significant bits of the input; 
	//! the last component will be extracted from the most significant bits.
	//! 
	/// @see <a href="http://www.opengl.org/sdk/docs/manglsl/xhtml/unpackSnorm2x16.xml">GLSL unpackSnorm2x16 man page</a>
	/// @see <a href="http://www.opengl.org/registry/doc/GLSLangSpec.4.20.8.pdf">GLSL 4.20.8 specification, section 8.4 Floating-Point Pack and Unpack Functions</a>
<<<<<<< HEAD
	vec2 unpackSnorm2x16(uint32 const & p);
=======
	GLM_FUNC_DECL detail::tvec2<detail::float32> unpackSnorm2x16(detail::uint32 const & p);
>>>>>>> 38f2d35f

	/// First, unpacks a single 32-bit unsigned integer p into a pair of 16-bit unsigned integers, four 8-bit unsigned integers, or four 8-bit signed integers. 
	/// Then, each component is converted to a normalized floating-point value to generate the returned two- or four-component vector.
	/// 
	/// The conversion for unpacked fixed-point value f to floating point is done as follows:
	/// unpackUnorm4x8: f / 255.0
	/// 
	/// The first component of the returned vector will be extracted from the least significant bits of the input; 
	/// the last component will be extracted from the most significant bits.
	/// 
	/// @see <a href="http://www.opengl.org/sdk/docs/manglsl/xhtml/unpackUnorm4x8.xml">GLSL unpackUnorm4x8 man page</a>
	/// @see <a href="http://www.opengl.org/registry/doc/GLSLangSpec.4.20.8.pdf">GLSL 4.20.8 specification, section 8.4 Floating-Point Pack and Unpack Functions</a>
<<<<<<< HEAD
	vec4 unpackUnorm4x8(uint32 const & p);
=======
	GLM_FUNC_DECL detail::tvec4<detail::float32> unpackUnorm4x8(detail::uint32 const & p);
>>>>>>> 38f2d35f

	/// First, unpacks a single 32-bit unsigned integer p into a pair of 16-bit unsigned integers, four 8-bit unsigned integers, or four 8-bit signed integers. 
	/// Then, each component is converted to a normalized floating-point value to generate the returned two- or four-component vector.
	/// 
	/// The conversion for unpacked fixed-point value f to floating point is done as follows:
	/// unpackSnorm4x8: clamp(f / 127.0, -1, +1)
	/// 
	/// The first component of the returned vector will be extracted from the least significant bits of the input; 
	/// the last component will be extracted from the most significant bits.
	/// 
	/// @see <a href="http://www.opengl.org/sdk/docs/manglsl/xhtml/unpackSnorm4x8.xml">GLSL unpackSnorm4x8 man page</a>
	/// @see <a href="http://www.opengl.org/registry/doc/GLSLangSpec.4.20.8.pdf">GLSL 4.20.8 specification, section 8.4 Floating-Point Pack and Unpack Functions</a>
<<<<<<< HEAD
	vec4 unpackSnorm4x8(uint32 const & p);
=======
	GLM_FUNC_DECL detail::tvec4<detail::float32> unpackSnorm4x8(detail::uint32 const & p);
>>>>>>> 38f2d35f

	/// Returns a double-precision value obtained by packing the components of v into a 64-bit value. 
	/// If an IEEE 754 Inf or NaN is created, it will not signal, and the resulting floating point value is unspecified. 
	/// Otherwise, the bit- level representation of v is preserved. 
	/// The first vector component specifies the 32 least significant bits; 
	/// the second component specifies the 32 most significant bits.
	/// 
	/// @see <a href="http://www.opengl.org/sdk/docs/manglsl/xhtml/packDouble2x32.xml">GLSL packDouble2x32 man page</a>
	/// @see <a href="http://www.opengl.org/registry/doc/GLSLangSpec.4.20.8.pdf">GLSL 4.20.8 specification, section 8.4 Floating-Point Pack and Unpack Functions</a>
<<<<<<< HEAD
	double packDouble2x32(uvec2 const & v);
=======
	GLM_FUNC_DECL double packDouble2x32(detail::tvec2<detail::uint32> const & v);
>>>>>>> 38f2d35f

	/// Returns a two-component unsigned integer vector representation of v. 
	/// The bit-level representation of v is preserved. 
	/// The first component of the vector contains the 32 least significant bits of the double; 
	/// the second component consists the 32 most significant bits.
	/// 
	/// @see <a href="http://www.opengl.org/sdk/docs/manglsl/xhtml/unpackDouble2x32.xml">GLSL unpackDouble2x32 man page</a>
	/// @see <a href="http://www.opengl.org/registry/doc/GLSLangSpec.4.20.8.pdf">GLSL 4.20.8 specification, section 8.4 Floating-Point Pack and Unpack Functions</a>
<<<<<<< HEAD
	uvec2 unpackDouble2x32(double const & v);
=======
	GLM_FUNC_DECL detail::tvec2<detail::uint32> unpackDouble2x32(double const & v);
>>>>>>> 38f2d35f

	/// Returns an unsigned integer obtained by converting the components of a two-component floating-point vector 
	/// to the 16-bit floating-point representation found in the OpenGL Specification, 
	/// and then packing these two 16- bit integers into a 32-bit unsigned integer.
	/// The first vector component specifies the 16 least-significant bits of the result; 
	/// the second component specifies the 16 most-significant bits.
	/// 
	/// @see <a href="http://www.opengl.org/sdk/docs/manglsl/xhtml/packHalf2x16.xml">GLSL packHalf2x16 man page</a>
	/// @see <a href="http://www.opengl.org/registry/doc/GLSLangSpec.4.20.8.pdf">GLSL 4.20.8 specification, section 8.4 Floating-Point Pack and Unpack Functions</a>
	GLM_FUNC_DECL uint packHalf2x16(vec2 const & v);
	
	/// Returns a two-component floating-point vector with components obtained by unpacking a 32-bit unsigned integer into a pair of 16-bit values, 
	/// interpreting those values as 16-bit floating-point numbers according to the OpenGL Specification, 
	/// and converting them to 32-bit floating-point values.
	/// The first component of the vector is obtained from the 16 least-significant bits of v; 
	/// the second component is obtained from the 16 most-significant bits of v.
	/// 
	/// @see <a href="http://www.opengl.org/sdk/docs/manglsl/xhtml/unpackHalf2x16.xml">GLSL unpackHalf2x16 man page</a>
	/// @see <a href="http://www.opengl.org/registry/doc/GLSLangSpec.4.20.8.pdf">GLSL 4.20.8 specification, section 8.4 Floating-Point Pack and Unpack Functions</a>
<<<<<<< HEAD
	vec2 unpackHalf2x16(uint32 const & v);
=======
	GLM_FUNC_DECL vec2 unpackHalf2x16(uint const & v);
>>>>>>> 38f2d35f
	
	/// @}
}//namespace glm

#include "func_packing.inl"

#endif//GLM_CORE_func_packing
<|MERGE_RESOLUTION|>--- conflicted
+++ resolved
@@ -52,11 +52,7 @@
 	//! 
 	/// @see <a href="http://www.opengl.org/sdk/docs/manglsl/xhtml/packUnorm2x16.xml">GLSL packUnorm2x16 man page</a>
 	/// @see <a href="http://www.opengl.org/registry/doc/GLSLangSpec.4.20.8.pdf">GLSL 4.20.8 specification, section 8.4 Floating-Point Pack and Unpack Functions</a>
-<<<<<<< HEAD
-	uint32 packUnorm2x16(vec2 const & v);
-=======
-	GLM_FUNC_DECL detail::uint32 packUnorm2x16(detail::tvec2<detail::float32> const & v);
->>>>>>> 38f2d35f
+	GLM_FUNC_DECL uint32 packUnorm2x16(vec2 const & v);
 
 	//! First, converts each component of the normalized floating-point value v into 8- or 16-bit integer values. 
 	//! Then, the results are packed into the returned 32-bit unsigned integer.
@@ -69,11 +65,7 @@
 	//! 
 	/// @see <a href="http://www.opengl.org/sdk/docs/manglsl/xhtml/packSnorm2x16.xml">GLSL packSnorm2x16 man page</a>
 	/// @see <a href="http://www.opengl.org/registry/doc/GLSLangSpec.4.20.8.pdf">GLSL 4.20.8 specification, section 8.4 Floating-Point Pack and Unpack Functions</a>
-<<<<<<< HEAD
-	uint32 packSnorm2x16(vec2 const & v);
-=======
-	GLM_FUNC_DECL detail::uint32 packSnorm2x16(detail::tvec2<detail::float32> const & v);
->>>>>>> 38f2d35f
+	GLM_FUNC_DECL uint32 packSnorm2x16(vec2 const & v);
 
 	//! First, converts each component of the normalized floating-point value v into 8- or 16-bit integer values. 
 	//! Then, the results are packed into the returned 32-bit unsigned integer.
@@ -86,11 +78,7 @@
 	//! 
 	/// @see <a href="http://www.opengl.org/sdk/docs/manglsl/xhtml/packUnorm4x8.xml">GLSL packUnorm4x8 man page</a>
 	/// @see <a href="http://www.opengl.org/registry/doc/GLSLangSpec.4.20.8.pdf">GLSL 4.20.8 specification, section 8.4 Floating-Point Pack and Unpack Functions</a>
-<<<<<<< HEAD
-	uint32 packUnorm4x8(vec4 const & v);
-=======
-	GLM_FUNC_DECL detail::uint32 packUnorm4x8(detail::tvec4<detail::float32> const & v);
->>>>>>> 38f2d35f
+	GLM_FUNC_DECL uint32 packUnorm4x8(vec4 const & v);
 
 	//! First, converts each component of the normalized floating-point value v into 8- or 16-bit integer values. 
 	//! Then, the results are packed into the returned 32-bit unsigned integer.
@@ -103,11 +91,7 @@
 	//! 
 	/// @see <a href="http://www.opengl.org/sdk/docs/manglsl/xhtml/packSnorm4x8.xml">GLSL packSnorm4x8 man page</a>
 	/// @see <a href="http://www.opengl.org/registry/doc/GLSLangSpec.4.20.8.pdf">GLSL 4.20.8 specification, section 8.4 Floating-Point Pack and Unpack Functions</a>
-<<<<<<< HEAD
-	uint32 packSnorm4x8(vec4 const & v);
-=======
-	GLM_FUNC_DECL detail::uint32 packSnorm4x8(detail::tvec4<detail::float32> const & v);
->>>>>>> 38f2d35f
+	GLM_FUNC_DECL uint32 packSnorm4x8(vec4 const & v);
 
 	//! First, unpacks a single 32-bit unsigned integer p into a pair of 16-bit unsigned integers, four 8-bit unsigned integers, or four 8-bit signed integers. 
 	//! Then, each component is converted to a normalized floating-point value to generate the returned two- or four-component vector.
@@ -120,11 +104,7 @@
 	//! 
 	/// @see <a href="http://www.opengl.org/sdk/docs/manglsl/xhtml/unpackUnorm2x16.xml">GLSL unpackUnorm2x16 man page</a>
 	/// @see <a href="http://www.opengl.org/registry/doc/GLSLangSpec.4.20.8.pdf">GLSL 4.20.8 specification, section 8.4 Floating-Point Pack and Unpack Functions</a>
-<<<<<<< HEAD
-	vec2 unpackUnorm2x16(uint32 const & p);
-=======
-	GLM_FUNC_DECL detail::tvec2<detail::float32> unpackUnorm2x16(detail::uint32 const & p);
->>>>>>> 38f2d35f
+	GLM_FUNC_DECL vec2 unpackUnorm2x16(uint32 const & p);
 
 	//! First, unpacks a single 32-bit unsigned integer p into a pair of 16-bit unsigned integers, four 8-bit unsigned integers, or four 8-bit signed integers. 
 	//! Then, each component is converted to a normalized floating-point value to generate the returned two- or four-component vector.
@@ -137,11 +117,7 @@
 	//! 
 	/// @see <a href="http://www.opengl.org/sdk/docs/manglsl/xhtml/unpackSnorm2x16.xml">GLSL unpackSnorm2x16 man page</a>
 	/// @see <a href="http://www.opengl.org/registry/doc/GLSLangSpec.4.20.8.pdf">GLSL 4.20.8 specification, section 8.4 Floating-Point Pack and Unpack Functions</a>
-<<<<<<< HEAD
-	vec2 unpackSnorm2x16(uint32 const & p);
-=======
-	GLM_FUNC_DECL detail::tvec2<detail::float32> unpackSnorm2x16(detail::uint32 const & p);
->>>>>>> 38f2d35f
+	GLM_FUNC_DECL vec2 unpackSnorm2x16(uint32 const & p);
 
 	/// First, unpacks a single 32-bit unsigned integer p into a pair of 16-bit unsigned integers, four 8-bit unsigned integers, or four 8-bit signed integers. 
 	/// Then, each component is converted to a normalized floating-point value to generate the returned two- or four-component vector.
@@ -154,11 +130,7 @@
 	/// 
 	/// @see <a href="http://www.opengl.org/sdk/docs/manglsl/xhtml/unpackUnorm4x8.xml">GLSL unpackUnorm4x8 man page</a>
 	/// @see <a href="http://www.opengl.org/registry/doc/GLSLangSpec.4.20.8.pdf">GLSL 4.20.8 specification, section 8.4 Floating-Point Pack and Unpack Functions</a>
-<<<<<<< HEAD
-	vec4 unpackUnorm4x8(uint32 const & p);
-=======
-	GLM_FUNC_DECL detail::tvec4<detail::float32> unpackUnorm4x8(detail::uint32 const & p);
->>>>>>> 38f2d35f
+	GLM_FUNC_DECL vec4 unpackUnorm4x8(uint32 const & p);
 
 	/// First, unpacks a single 32-bit unsigned integer p into a pair of 16-bit unsigned integers, four 8-bit unsigned integers, or four 8-bit signed integers. 
 	/// Then, each component is converted to a normalized floating-point value to generate the returned two- or four-component vector.
@@ -171,11 +143,7 @@
 	/// 
 	/// @see <a href="http://www.opengl.org/sdk/docs/manglsl/xhtml/unpackSnorm4x8.xml">GLSL unpackSnorm4x8 man page</a>
 	/// @see <a href="http://www.opengl.org/registry/doc/GLSLangSpec.4.20.8.pdf">GLSL 4.20.8 specification, section 8.4 Floating-Point Pack and Unpack Functions</a>
-<<<<<<< HEAD
-	vec4 unpackSnorm4x8(uint32 const & p);
-=======
-	GLM_FUNC_DECL detail::tvec4<detail::float32> unpackSnorm4x8(detail::uint32 const & p);
->>>>>>> 38f2d35f
+	GLM_FUNC_DECL vec4 unpackSnorm4x8(uint32 const & p);
 
 	/// Returns a double-precision value obtained by packing the components of v into a 64-bit value. 
 	/// If an IEEE 754 Inf or NaN is created, it will not signal, and the resulting floating point value is unspecified. 
@@ -185,11 +153,7 @@
 	/// 
 	/// @see <a href="http://www.opengl.org/sdk/docs/manglsl/xhtml/packDouble2x32.xml">GLSL packDouble2x32 man page</a>
 	/// @see <a href="http://www.opengl.org/registry/doc/GLSLangSpec.4.20.8.pdf">GLSL 4.20.8 specification, section 8.4 Floating-Point Pack and Unpack Functions</a>
-<<<<<<< HEAD
-	double packDouble2x32(uvec2 const & v);
-=======
-	GLM_FUNC_DECL double packDouble2x32(detail::tvec2<detail::uint32> const & v);
->>>>>>> 38f2d35f
+	GLM_FUNC_DECL double packDouble2x32(uvec2 const & v);
 
 	/// Returns a two-component unsigned integer vector representation of v. 
 	/// The bit-level representation of v is preserved. 
@@ -198,11 +162,7 @@
 	/// 
 	/// @see <a href="http://www.opengl.org/sdk/docs/manglsl/xhtml/unpackDouble2x32.xml">GLSL unpackDouble2x32 man page</a>
 	/// @see <a href="http://www.opengl.org/registry/doc/GLSLangSpec.4.20.8.pdf">GLSL 4.20.8 specification, section 8.4 Floating-Point Pack and Unpack Functions</a>
-<<<<<<< HEAD
-	uvec2 unpackDouble2x32(double const & v);
-=======
-	GLM_FUNC_DECL detail::tvec2<detail::uint32> unpackDouble2x32(double const & v);
->>>>>>> 38f2d35f
+	GLM_FUNC_DECL uvec2 unpackDouble2x32(double const & v);
 
 	/// Returns an unsigned integer obtained by converting the components of a two-component floating-point vector 
 	/// to the 16-bit floating-point representation found in the OpenGL Specification, 
@@ -212,7 +172,7 @@
 	/// 
 	/// @see <a href="http://www.opengl.org/sdk/docs/manglsl/xhtml/packHalf2x16.xml">GLSL packHalf2x16 man page</a>
 	/// @see <a href="http://www.opengl.org/registry/doc/GLSLangSpec.4.20.8.pdf">GLSL 4.20.8 specification, section 8.4 Floating-Point Pack and Unpack Functions</a>
-	GLM_FUNC_DECL uint packHalf2x16(vec2 const & v);
+	GLM_FUNC_DECL uint32 packHalf2x16(vec2 const & v);
 	
 	/// Returns a two-component floating-point vector with components obtained by unpacking a 32-bit unsigned integer into a pair of 16-bit values, 
 	/// interpreting those values as 16-bit floating-point numbers according to the OpenGL Specification, 
@@ -222,11 +182,7 @@
 	/// 
 	/// @see <a href="http://www.opengl.org/sdk/docs/manglsl/xhtml/unpackHalf2x16.xml">GLSL unpackHalf2x16 man page</a>
 	/// @see <a href="http://www.opengl.org/registry/doc/GLSLangSpec.4.20.8.pdf">GLSL 4.20.8 specification, section 8.4 Floating-Point Pack and Unpack Functions</a>
-<<<<<<< HEAD
-	vec2 unpackHalf2x16(uint32 const & v);
-=======
-	GLM_FUNC_DECL vec2 unpackHalf2x16(uint const & v);
->>>>>>> 38f2d35f
+	GLM_FUNC_DECL vec2 unpackHalf2x16(uint32 const & v);
 	
 	/// @}
 }//namespace glm
