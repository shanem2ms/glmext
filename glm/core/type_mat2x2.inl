///////////////////////////////////////////////////////////////////////////////////
/// OpenGL Mathematics (glm.g-truc.net)
///
/// Copyright (c) 2005 - 2012 G-Truc Creation (www.g-truc.net)
/// Permission is hereby granted, free of charge, to any person obtaining a copy
/// of this software and associated documentation files (the "Software"), to deal
/// in the Software without restriction, including without limitation the rights
/// to use, copy, modify, merge, publish, distribute, sublicense, and/or sell
/// copies of the Software, and to permit persons to whom the Software is
/// furnished to do so, subject to the following conditions:
/// 
/// The above copyright notice and this permission notice shall be included in
/// all copies or substantial portions of the Software.
/// 
/// THE SOFTWARE IS PROVIDED "AS IS", WITHOUT WARRANTY OF ANY KIND, EXPRESS OR
/// IMPLIED, INCLUDING BUT NOT LIMITED TO THE WARRANTIES OF MERCHANTABILITY,
/// FITNESS FOR A PARTICULAR PURPOSE AND NONINFRINGEMENT. IN NO EVENT SHALL THE
/// AUTHORS OR COPYRIGHT HOLDERS BE LIABLE FOR ANY CLAIM, DAMAGES OR OTHER
/// LIABILITY, WHETHER IN AN ACTION OF CONTRACT, TORT OR OTHERWISE, ARISING FROM,
/// OUT OF OR IN CONNECTION WITH THE SOFTWARE OR THE USE OR OTHER DEALINGS IN
/// THE SOFTWARE.
///
/// @ref core
/// @file glm/core/type_mat2x2.inl
/// @date 2005-01-16 / 2011-06-15
/// @author Christophe Riccio
///////////////////////////////////////////////////////////////////////////////////

namespace glm{
namespace detail
{
	template <typename T>
	GLM_FUNC_QUALIFIER GLM_CONSTEXPR typename tmat2x2<T>::size_type tmat2x2<T>::length() const
	{
		return 2;
	}

	template <typename T>
	GLM_FUNC_QUALIFIER typename tmat2x2<T>::size_type tmat2x2<T>::col_size()
	{
		return 2;
	}

	template <typename T>
	GLM_FUNC_QUALIFIER typename tmat2x2<T>::size_type tmat2x2<T>::row_size()
	{
		return 2;
	}

	//////////////////////////////////////
	// Accesses

	template <typename T>
	GLM_FUNC_QUALIFIER typename tmat2x2<T>::col_type &
	tmat2x2<T>::operator[]
	(
		size_type i
	)
	{
		assert(i < this->length());
		return this->value[i];
	}

	template <typename T>
	GLM_FUNC_QUALIFIER typename tmat2x2<T>::col_type const &
	tmat2x2<T>::operator[]
	(
		size_type i
	) const
	{
		assert(i < this->length());
		return this->value[i];
	}

	//////////////////////////////////////////////////////////////
	// Constructors

	template <typename T> 
	GLM_FUNC_QUALIFIER tmat2x2<T>::tmat2x2()
	{
		this->value[0] = col_type(1, 0);
		this->value[1] = col_type(0, 1);
	}

	template <typename T> 
	GLM_FUNC_QUALIFIER tmat2x2<T>::tmat2x2
	(
		tmat2x2<T> const & m
	)
	{
		this->value[0] = m.value[0];
		this->value[1] = m.value[1];
	}

	template <typename T> 
	GLM_FUNC_QUALIFIER tmat2x2<T>::tmat2x2
	(
		ctor
	)
	{}

	template <typename T> 
	GLM_FUNC_QUALIFIER tmat2x2<T>::tmat2x2
	(
		value_type const & s
	)
	{
		value_type const Zero(0);
		this->value[0] = col_type(s, Zero);
		this->value[1] = col_type(Zero, s);
	}

	template <typename T> 
	GLM_FUNC_QUALIFIER tmat2x2<T>::tmat2x2
	(
		value_type const & x0, value_type const & y0, 
		value_type const & x1, value_type const & y1
	)
	{
		this->value[0] = col_type(x0, y0);
		this->value[1] = col_type(x1, y1);
	}

	template <typename T> 
	GLM_FUNC_QUALIFIER tmat2x2<T>::tmat2x2
	(
		col_type const & v0, 
		col_type const & v1
	)
	{
		this->value[0] = v0;
		this->value[1] = v1;
	}

	//////////////////////////////////////
	// Convertion constructors
	template <typename T> 
	template <typename U> 
	GLM_FUNC_DECL tmat2x2<T>::tmat2x2
	(
		U const & s
	)
	{
		value_type const Zero(0);
		this->value[0] = tvec2<T>(value_type(s), Zero);
		this->value[1] = tvec2<T>(Zero, value_type(s));
	}
	
	template <typename T> 
	template <typename X1, typename Y1, typename X2, typename Y2> 
	GLM_FUNC_DECL tmat2x2<T>::tmat2x2
	(
		X1 const & x1, Y1 const & y1, 
		X2 const & x2, Y2 const & y2
	)		
	{
		this->value[0] = col_type(value_type(x1), value_type(y1));
		this->value[1] = col_type(value_type(x2), value_type(y2));
	}
	
	template <typename T> 
	template <typename V1, typename V2> 
	GLM_FUNC_DECL tmat2x2<T>::tmat2x2
	(
		tvec2<V1> const & v1, 
		tvec2<V2> const & v2
	)		
	{
		this->value[0] = col_type(v1);
		this->value[1] = col_type(v2);
	}

	//////////////////////////////////////////////////////////////
	// mat2x2 matrix conversions

	template <typename T> 
	template <typename U> 
	GLM_FUNC_QUALIFIER tmat2x2<T>::tmat2x2
	(
		tmat2x2<U> const & m
	)
	{
		this->value[0] = col_type(m[0]);
		this->value[1] = col_type(m[1]);
	}

	template <typename T> 
	GLM_FUNC_QUALIFIER tmat2x2<T>::tmat2x2
	(
		tmat3x3<T> const & m
	)
	{
		this->value[0] = col_type(m[0]);
		this->value[1] = col_type(m[1]);
	}

	template <typename T> 
	GLM_FUNC_QUALIFIER tmat2x2<T>::tmat2x2
	(
		tmat4x4<T> const & m
	)
	{
		this->value[0] = col_type(m[0]);
		this->value[1] = col_type(m[1]);
	}

	template <typename T> 
	GLM_FUNC_QUALIFIER tmat2x2<T>::tmat2x2
	(
		tmat2x3<T> const & m
	)
	{
		this->value[0] = col_type(m[0]);
		this->value[1] = col_type(m[1]);
	}

	template <typename T> 
	GLM_FUNC_QUALIFIER tmat2x2<T>::tmat2x2
	(
		tmat3x2<T> const & m
	)
	{
		this->value[0] = m[0];
		this->value[1] = m[1];
	}

	template <typename T> 
	GLM_FUNC_QUALIFIER tmat2x2<T>::tmat2x2
	(
		tmat2x4<T> const & m
	)
	{
		this->value[0] = col_type(m[0]);
		this->value[1] = col_type(m[1]);
	}

	template <typename T> 
	GLM_FUNC_QUALIFIER tmat2x2<T>::tmat2x2
	(
		tmat4x2<T> const & m
	)
	{
		this->value[0] = m[0];
		this->value[1] = m[1];
	}

	template <typename T> 
	GLM_FUNC_QUALIFIER tmat2x2<T>::tmat2x2
	(
		tmat3x4<T> const & m
	)
	{
		this->value[0] = col_type(m[0]);
		this->value[1] = col_type(m[1]);
	}

	template <typename T> 
	GLM_FUNC_QUALIFIER tmat2x2<T>::tmat2x2
	(
		tmat4x3<T> const & m
	)
	{
		this->value[0] = col_type(m[0]);
		this->value[1] = col_type(m[1]);
	}

<<<<<<< HEAD
	template <typename T> 
	GLM_FUNC_QUALIFIER tmat2x2<T> tmat2x2<T>::_inverse() const
	{
		typename tmat2x2<T>::value_type Determinant = this->value[0][0] * this->value[1][1] - this->value[1][0] * this->value[0][1];

		tmat2x2<T> Inverse(
			+ this->value[1][1] / Determinant,
			- this->value[1][0] / Determinant,
			- this->value[0][1] / Determinant, 
			+ this->value[0][0] / Determinant);
		return Inverse;
	}
=======
        tmat2x2<T> Inverse(
            + this->value[1][1] / Determinant,
            - this->value[0][1] / Determinant,
            - this->value[1][0] / Determinant,
            + this->value[0][0] / Determinant);
        return Inverse;
    }
>>>>>>> f96b0424

	//////////////////////////////////////////////////////////////
	// mat2x2 operators

	// This function shouldn't required but it seems that VC7.1 have an optimisation bug if this operator wasn't declared
	template <typename T> 
	GLM_FUNC_QUALIFIER tmat2x2<T>& tmat2x2<T>::operator=
	(
		tmat2x2<T> const & m
	)
	{
		this->value[0] = m[0];
		this->value[1] = m[1];
		return *this;
	}

	template <typename T> 
	template <typename U> 
	GLM_FUNC_QUALIFIER tmat2x2<T>& tmat2x2<T>::operator=
	(
		tmat2x2<U> const & m
	)
	{
		this->value[0] = m[0];
		this->value[1] = m[1];
		return *this;
	}

	template <typename T> 
	template <typename U> 
	GLM_FUNC_QUALIFIER tmat2x2<T>& tmat2x2<T>::operator+=
	(
		U const & s
	)
	{
		this->value[0] += s;
		this->value[1] += s;
		return *this;
	}

	template <typename T> 
	template <typename U> 
	GLM_FUNC_QUALIFIER tmat2x2<T>& tmat2x2<T>::operator+=
	(
		tmat2x2<U> const & m
	)
	{
		this->value[0] += m[0];
		this->value[1] += m[1];
		return *this;
	}

	template <typename T> 
	template <typename U> 
	GLM_FUNC_QUALIFIER tmat2x2<T>& tmat2x2<T>::operator-=
	(
		U const & s
	)
	{
		this->value[0] -= s;
		this->value[1] -= s;
		return *this;
	}

	template <typename T> 
	template <typename U> 
	GLM_FUNC_QUALIFIER tmat2x2<T>& tmat2x2<T>::operator-=
	(
		tmat2x2<U> const & m
	)
	{
		this->value[0] -= m[0];
		this->value[1] -= m[1];
		return *this;
	}

	template <typename T> 
	template <typename U> 
	GLM_FUNC_QUALIFIER tmat2x2<T>& tmat2x2<T>::operator*= 
	(
		U const & s
	)
	{
		this->value[0] *= s;
		this->value[1] *= s;
		return *this;
	}

	template <typename T> 
	template <typename U> 
	GLM_FUNC_QUALIFIER tmat2x2<T>& tmat2x2<T>::operator*= 
	(
		tmat2x2<U> const & m
	)
	{
		return (*this = *this * m);
	}

	template <typename T> 
	template <typename U> 
	GLM_FUNC_QUALIFIER tmat2x2<T>& tmat2x2<T>::operator/= 
	(
		U const & s
	)
	{
		this->value[0] /= s;
		this->value[1] /= s;
		return *this;
	}

	template <typename T> 
	template <typename U> 
	GLM_FUNC_QUALIFIER tmat2x2<T>& tmat2x2<T>::operator/= 
	(
		tmat2x2<U> const & m
	)
	{
		return (*this = *this / m);
	}

	template <typename T> 
	GLM_FUNC_QUALIFIER tmat2x2<T>& tmat2x2<T>::operator++ ()
	{
		++this->value[0];
		++this->value[1];
		return *this;
	}

	template <typename T> 
	GLM_FUNC_QUALIFIER tmat2x2<T>& tmat2x2<T>::operator-- ()
	{
		--this->value[0];
		--this->value[1];
		return *this;
	}

	//////////////////////////////////////////////////////////////
	// Binary operators

	template <typename T> 
	GLM_FUNC_QUALIFIER tmat2x2<T> operator+ 
	(
		tmat2x2<T> const & m, 
		typename tmat2x2<T>::value_type const & s
	)
	{
		return tmat2x2<T>(
			m[0] + s,
			m[1] + s);
	}

	template <typename T> 
	GLM_FUNC_QUALIFIER tmat2x2<T> operator+ 
	(
		typename tmat2x2<T>::value_type const & s, 
		tmat2x2<T> const & m
	)
	{
		return tmat2x2<T>(
			m[0] + s,
			m[1] + s);
	}

	template <typename T> 
	GLM_FUNC_QUALIFIER tmat2x2<T> operator+ 
	(
		tmat2x2<T> const & m1, 
		tmat2x2<T> const & m2
	)
	{
		return tmat2x2<T>(
			m1[0] + m2[0],
			m1[1] + m2[1]);
	}

	template <typename T> 
	GLM_FUNC_QUALIFIER tmat2x2<T> operator- 
	(
		tmat2x2<T> const & m, 
		typename tmat2x2<T>::value_type const & s
	)
	{
		return tmat2x2<T>(
			m[0] - s,
			m[1] - s);
	}

	template <typename T> 
	GLM_FUNC_QUALIFIER tmat2x2<T> operator- 
	(
		typename tmat2x2<T>::value_type const & s, 
		tmat2x2<T> const & m
	)
	{
		return tmat2x2<T>(
			s - m[0],
			s - m[1]);
	}

	template <typename T> 
	GLM_FUNC_QUALIFIER tmat2x2<T> operator- 
	(
		tmat2x2<T> const & m1, 
		tmat2x2<T> const & m2
	)
	{
		return tmat2x2<T>(
			m1[0] - m2[0],
			m1[1] - m2[1]);
	}

	template <typename T> 
	GLM_FUNC_QUALIFIER tmat2x2<T> operator* 
	(
		tmat2x2<T> const & m, 
		typename tmat2x2<T>::value_type const & s
	)
	{
		return tmat2x2<T>(
			m[0] * s,
			m[1] * s);
	}

	//     X
	//     X
	// X X
	// X X
	template <typename T> 
	GLM_FUNC_QUALIFIER tmat2x2<T> operator* 
	(	
		typename tmat2x2<T>::value_type const & s, 
		tmat2x2<T> const & m
	)
	{
		return tmat2x2<T>(
			m[0] * s,
			m[1] * s);
	}

	template <typename T> 
	GLM_FUNC_QUALIFIER typename tmat2x2<T>::col_type operator* 
	(
		tmat2x2<T> const & m, 
		typename tmat2x2<T>::row_type const & v
	)
	{
		return detail::tvec2<T>(
			m[0][0] * v.x + m[1][0] * v.y,
			m[0][1] * v.x + m[1][1] * v.y);
	}

	//		X X
	//		X X
	// X X 
	template <typename T> 
	GLM_FUNC_QUALIFIER typename tmat2x2<T>::row_type operator* 
	(
		typename tmat2x2<T>::col_type const & v, 
		tmat2x2<T> const & m
	)
	{
		return detail::tvec2<T>(
			v.x * m[0][0] + v.y * m[0][1],
			v.x * m[1][0] + v.y * m[1][1]);
	}

	template <typename T>
	GLM_FUNC_QUALIFIER tmat2x2<T> operator* 
	(
		tmat2x2<T> const & m1, 
		tmat2x2<T> const & m2
	)
	{
		return tmat2x2<T>(
			m1[0][0] * m2[0][0] + m1[1][0] * m2[0][1],
			m1[0][1] * m2[0][0] + m1[1][1] * m2[0][1],
			m1[0][0] * m2[1][0] + m1[1][0] * m2[1][1],
			m1[0][1] * m2[1][0] + m1[1][1] * m2[1][1]);
	}

	template <typename T>
	GLM_FUNC_QUALIFIER tmat3x2<T> operator* 
	(
		tmat2x2<T> const & m1, 
		tmat3x2<T> const & m2
	)
	{
		return tmat3x2<T>(
			m1[0][0] * m2[0][0] + m1[1][0] * m2[0][1],
			m1[0][1] * m2[0][0] + m1[1][1] * m2[0][1],
			m1[0][0] * m2[1][0] + m1[1][0] * m2[1][1],
			m1[0][1] * m2[1][0] + m1[1][1] * m2[1][1],
			m1[0][0] * m2[2][0] + m1[1][0] * m2[2][1],
			m1[0][1] * m2[2][0] + m1[1][1] * m2[2][1]);
	}

	template <typename T>
	GLM_FUNC_QUALIFIER tmat4x2<T> operator* 
	(
		tmat2x2<T> const & m1, 
		tmat4x2<T> const & m2
	)
	{
		return tmat4x2<T>(
			m1[0][0] * m2[0][0] + m1[1][0] * m2[0][1],
			m1[0][1] * m2[0][0] + m1[1][1] * m2[0][1],
			m1[0][0] * m2[1][0] + m1[1][0] * m2[1][1],
			m1[0][1] * m2[1][0] + m1[1][1] * m2[1][1],
			m1[0][0] * m2[2][0] + m1[1][0] * m2[2][1],
			m1[0][1] * m2[2][0] + m1[1][1] * m2[2][1],
			m1[0][0] * m2[3][0] + m1[1][0] * m2[3][1],
			m1[0][1] * m2[3][0] + m1[1][1] * m2[3][1]);
	}

	template <typename T> 
	GLM_FUNC_QUALIFIER tmat2x2<T> operator/ 
	(
		tmat2x2<T> const & m, 
		typename tmat2x2<T>::value_type const & s
	)
	{
		return tmat2x2<T>(
			m[0] / s,
			m[1] / s);
	}

	template <typename T> 
	GLM_FUNC_QUALIFIER tmat2x2<T> operator/ 
	(
		typename tmat2x2<T>::value_type const & s, 
		tmat2x2<T> const & m
	)
	{
		return tmat2x2<T>(
			s / m[0],
			s / m[1]);
	}

	template <typename T> 
	GLM_FUNC_QUALIFIER typename tmat2x2<T>::col_type operator/ 
	(
		tmat2x2<T> const & m, 
		typename tmat2x2<T>::row_type & v
	)
	{
		return m._inverse() * v;
	}

	template <typename T> 
	GLM_FUNC_QUALIFIER typename tmat2x2<T>::row_type operator/ 
	(
		typename tmat2x2<T>::col_type const & v,
		tmat2x2<T> const & m
	)
	{
		return v * m._inverse();
	}

	template <typename T> 
	GLM_FUNC_QUALIFIER tmat2x2<T> operator/ 
	(
		tmat2x2<T> const & m1, 
		tmat2x2<T> const & m2
	)
	{
		return m1 * m2._inverse();
	}

	// Unary constant operators
	template <typename T> 
	GLM_FUNC_QUALIFIER tmat2x2<T> const operator- 
	(
		tmat2x2<T> const & m
	)
	{
		return tmat2x2<T>(
			-m[0], 
			-m[1]);
	}

	template <typename T> 
	GLM_FUNC_QUALIFIER tmat2x2<T> const operator++ 
	(
		tmat2x2<T> const & m, 
		int
	) 
	{
		return tmat2x2<T>(
			m[0] + T(1),
			m[1] + T(1));
	}

	template <typename T> 
	GLM_FUNC_QUALIFIER tmat2x2<T> const operator-- 
	(
		tmat2x2<T> const & m, 
		int
	) 
	{
		return tmat2x2<T>(
			m[0] - T(1),
			m[1] - T(1));
	}

	//////////////////////////////////////
	// Boolean operators

	template <typename T> 
	GLM_FUNC_QUALIFIER bool operator==
	(
		tmat2x2<T> const & m1, 
		tmat2x2<T> const & m2
	)
	{
		return (m1[0] == m2[0]) && (m1[1] == m2[1]);
	}

	template <typename T> 
	GLM_FUNC_QUALIFIER bool operator!=
	(
		tmat2x2<T> const & m1, 
		tmat2x2<T> const & m2
	)
	{
		return (m1[0] != m2[0]) || (m1[1] != m2[1]);
	}

} //namespace detail
} //namespace glm<|MERGE_RESOLUTION|>--- conflicted
+++ resolved
@@ -264,7 +264,6 @@
 		this->value[1] = col_type(m[1]);
 	}
 
-<<<<<<< HEAD
 	template <typename T> 
 	GLM_FUNC_QUALIFIER tmat2x2<T> tmat2x2<T>::_inverse() const
 	{
@@ -272,20 +271,11 @@
 
 		tmat2x2<T> Inverse(
 			+ this->value[1][1] / Determinant,
-			- this->value[1][0] / Determinant,
-			- this->value[0][1] / Determinant, 
+			- this->value[0][1] / Determinant,
+			- this->value[1][0] / Determinant, 
 			+ this->value[0][0] / Determinant);
 		return Inverse;
 	}
-=======
-        tmat2x2<T> Inverse(
-            + this->value[1][1] / Determinant,
-            - this->value[0][1] / Determinant,
-            - this->value[1][0] / Determinant,
-            + this->value[0][0] / Determinant);
-        return Inverse;
-    }
->>>>>>> f96b0424
 
 	//////////////////////////////////////////////////////////////
 	// mat2x2 operators
