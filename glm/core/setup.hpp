///////////////////////////////////////////////////////////////////////////////////////////////////
// OpenGL Mathematics Copyright (c) 2005 - 2011 G-Truc Creation (www.g-truc.net)
///////////////////////////////////////////////////////////////////////////////////////////////////
// Created : 2006-11-13
// Updated : 2011-01-26
// Licence : This source is under MIT License
// File    : glm/setup.hpp
///////////////////////////////////////////////////////////////////////////////////////////////////

#ifndef glm_setup
#define glm_setup

///////////////////////////////////////////////////////////////////////////////////////////////////
// Version

#define GLM_VERSION					92
#define GLM_VERSION_MAJOR			0
#define GLM_VERSION_MINOR			9
<<<<<<< HEAD
#define GLM_VERSION_PATCH			2
#define GLM_VERSION_REVISION		0
=======
#define GLM_VERSION_PATCH			1
#define GLM_VERSION_REVISION		2
>>>>>>> 653eef73

///////////////////////////////////////////////////////////////////////////////////////////////////
// Compiler

// User defines: GLM_FORCE_COMPILER_UNKNOWN

#define GLM_COMPILER_UNKNOWN		0x00000000

// Visual C++ defines
#define GLM_COMPILER_VC				0x01000000
#define GLM_COMPILER_VC2			0x01000010
#define GLM_COMPILER_VC4			0x01000020
#define GLM_COMPILER_VC5			0x01000030
#define GLM_COMPILER_VC6			0x01000040
#define GLM_COMPILER_VC2002			0x01000050
#define GLM_COMPILER_VC2003			0x01000060
#define GLM_COMPILER_VC2005			0x01000070
#define GLM_COMPILER_VC2008			0x01000080
#define GLM_COMPILER_VC2010			0x01000090
#define GLM_COMPILER_VC2011			0x010000A0

// GCC defines
#define GLM_COMPILER_GCC            0x02000000
#define GLM_COMPILER_GCC30			0x02000010
#define GLM_COMPILER_GCC31			0x02000020
#define GLM_COMPILER_GCC32			0x02000030
#define GLM_COMPILER_GCC33			0x02000040
#define GLM_COMPILER_GCC34			0x02000050
#define GLM_COMPILER_GCC35			0x02000060
#define GLM_COMPILER_GCC40			0x02000070
#define GLM_COMPILER_GCC41			0x02000080
#define GLM_COMPILER_GCC42			0x02000090
#define GLM_COMPILER_GCC43			0x020000A0
#define GLM_COMPILER_GCC44			0x020000B0
#define GLM_COMPILER_GCC45			0x020000C0
#define GLM_COMPILER_GCC46			0x020000D0
#define GLM_COMPILER_GCC47			0x020000E0
#define GLM_COMPILER_GCC48			0x020000F0
#define GLM_COMPILER_GCC49			0x02000100
#define GLM_COMPILER_GCC50			0x02000200

// G++ command line to display defined
// echo "" | g++ -E -dM -x c++ - | sort

// Borland C++ defines. How to identify BC?
#define GLM_COMPILER_BC				0x03000000
#define GLM_COMPILER_BCB4			0x03000100
#define GLM_COMPILER_BCB5			0x03000200
#define GLM_COMPILER_BCB6			0x03000300
//#define GLM_COMPILER_BCBX			0x03000400 // What's the version value?
#define GLM_COMPILER_BCB2009		0x03000500

#define GLM_MODEL_32				0x00000010
#define GLM_MODEL_64				0x00000020

// CodeWarrior
#define GLM_COMPILER_CODEWARRIOR	0x04000000

// Force generic C++ compiler
#ifdef GLM_FORCE_COMPILER_UNKNOWN
#		define GLM_COMPILER GLM_COMPILER_UNKNOWN
// Visual C++
#elif defined(_MSC_VER)
#	if _MSC_VER == 900
#		define GLM_COMPILER GLM_COMPILER_VC2
#	elif _MSC_VER == 1000
#		define GLM_COMPILER GLM_COMPILER_VC4
#	elif _MSC_VER == 1100
#		define GLM_COMPILER GLM_COMPILER_VC5
#	elif _MSC_VER == 1200
#		define GLM_COMPILER GLM_COMPILER_VC6
#	elif _MSC_VER == 1300
#		define GLM_COMPILER GLM_COMPILER_VC2002
#	elif _MSC_VER == 1310
#		define GLM_COMPILER GLM_COMPILER_VC2003
#	elif _MSC_VER == 1400
#		define GLM_COMPILER GLM_COMPILER_VC2005
#	elif _MSC_VER == 1500
#		define GLM_COMPILER GLM_COMPILER_VC2008
#	elif _MSC_VER == 1600
#		define GLM_COMPILER GLM_COMPILER_VC2010
#	elif _MSC_VER == 1700
#		define GLM_COMPILER GLM_COMPILER_VC2011
#	else//_MSC_VER
#		define GLM_COMPILER GLM_COMPILER_VC
#	endif//_MSC_VER

// G++
#elif defined(__GNUC__)
#	if   (__GNUC__ == 3) && (__GNUC_MINOR__ == 2)
#		define GLM_COMPILER GLM_COMPILER_GCC32
#	elif (__GNUC__ == 3) && (__GNUC_MINOR__ == 3)
#		define GLM_COMPILER GLM_COMPILER_GCC33
#	elif (__GNUC__ == 3) && (__GNUC_MINOR__ == 4)
#		define GLM_COMPILER GLM_COMPILER_GCC34
#	elif (__GNUC__ == 3) && (__GNUC_MINOR__ == 5)
#		define GLM_COMPILER GLM_COMPILER_GCC35
#	elif (__GNUC__ == 4) && (__GNUC_MINOR__ == 0)
#		define GLM_COMPILER GLM_COMPILER_GCC40
#	elif (__GNUC__ == 4) && (__GNUC_MINOR__ == 1)
#		define GLM_COMPILER GLM_COMPILER_GCC41
#	elif (__GNUC__ == 4) && (__GNUC_MINOR__ == 2)
#		define GLM_COMPILER GLM_COMPILER_GCC42
#	elif (__GNUC__ == 4) && (__GNUC_MINOR__ == 3)
#		define GLM_COMPILER GLM_COMPILER_GCC43
#	elif (__GNUC__ == 4) && (__GNUC_MINOR__ == 4)
#		define GLM_COMPILER GLM_COMPILER_GCC44
#	elif (__GNUC__ == 4) && (__GNUC_MINOR__ == 5)
#		define GLM_COMPILER GLM_COMPILER_GCC45
#	elif (__GNUC__ == 4) && (__GNUC_MINOR__ == 6)
#		define GLM_COMPILER GLM_COMPILER_GCC46
#	elif (__GNUC__ == 4) && (__GNUC_MINOR__ == 7)
#		define GLM_COMPILER GLM_COMPILER_GCC47
#	elif (__GNUC__ == 4) && (__GNUC_MINOR__ == 8)
#		define GLM_COMPILER GLM_COMPILER_GCC48
#	elif (__GNUC__ == 4) && (__GNUC_MINOR__ == 9)
#		define GLM_COMPILER GLM_COMPILER_GCC49
#	elif (__GNUC__ == 5) && (__GNUC_MINOR__ == 0)
#		define GLM_COMPILER GLM_COMPILER_GCC50
#	else
#		define GLM_COMPILER GLM_COMPILER_GCC
#	endif

// Borland C++
#elif defined(_BORLANDC_)
#	if defined(VER125)
#		define GLM_COMPILER GLM_COMPILER_BCB4
#	elif defined(VER130)
#		define GLM_COMPILER GLM_COMPILER_BCB5
#	elif defined(VER140)
#		define GLM_COMPILER GLM_COMPILER_BCB6
#	elif defined(VER200)
#		define GLM_COMPILER GLM_COMPILER_BCB2009
#	else
#		define GLM_COMPILER GLM_COMPILER_BC
#	endif

// Codewarrior
#elif defined(__MWERKS__)
#	define GLM_COMPILER GLM_COMPILER_CODEWARRIOR

#else
#	define GLM_COMPILER GLM_COMPILER_UNKNOWN
#endif

#ifndef GLM_COMPILER
#error "GLM_COMPILER undefined, your compiler may not be supported by GLM. Add #define GLM_COMPILER 0 to ignore this message."
#endif//GLM_COMPILER

// Report compiler detection
#if(defined(GLM_MESSAGES) && !defined(GLM_MESSAGE_COMPILER_DISPLAYED))
#	define GLM_MESSAGE_COMPILER_DISPLAYED
#	if(GLM_COMPILER & GLM_COMPILER_VC)
#		pragma message("GLM: Visual C++ compiler detected")
#	elif(GLM_COMPILER & GLM_COMPILER_GCC)
#		pragma message("GLM: GCC compiler detected")
#	elif(GLM_COMPILER & GLM_COMPILER_BC)
#		pragma message("GLM: Borland compiler detected but not supported")
#	elif(GLM_COMPILER & GLM_COMPILER_CODEWARRIOR)
#		pragma message("GLM: Codewarrior compiler detected but not supported")
#	else
#		pragma message("GLM: Compiler not detected")
#	endif
#endif//GLM_MESSAGE

/////////////////
// Build model //

#if(GLM_COMPILER & GLM_COMPILER_VC)
#	if defined(_M_X64)
#		define GLM_MODEL	GLM_MODEL_64
#	else
#		define GLM_MODEL	GLM_MODEL_32
#	endif//_M_X64
#elif(GLM_COMPILER & GLM_COMPILER_GCC)
#	if(defined(__WORDSIZE) && (__WORDSIZE == 64)) || defined(__arch64__) || defined(__LP64__) || defined(__x86_64__)
#		define GLM_MODEL	GLM_MODEL_64
#	else
#		define GLM_MODEL	GLM_MODEL_32
#	endif//
#else
#	define GLM_MODEL	GLM_MODEL_32
#endif//

#if(!defined(GLM_MODEL) && GLM_COMPILER != 0)
#error "GLM_MODEL undefined, your compiler may not be supported by GLM. Add #define GLM_MODEL 0 to ignore this message."
#endif//GLM_MODEL

#if(defined(GLM_MESSAGES) && !defined(GLM_MESSAGE_MODEL_DISPLAYED))
#	define GLM_MESSAGE_MODEL_DISPLAYED
#	if(GLM_MODEL == GLM_MODEL_64)
#		pragma message("GLM: 64 bits model")
#	elif(GLM_MODEL == GLM_MODEL_32)
#		pragma message("GLM: 32 bits model")
#	endif//GLM_MODEL
#endif//GLM_MESSAGE

/////////////////
// C++ Version //

// User defines: GLM_FORCE_CXX98

#define GLM_LANG_CXX			0
#define GLM_LANG_CXX98			1
#define GLM_LANG_CXX0X			2
#define GLM_LANG_CXXMS			3
#define GLM_LANG_CXXGNU			4

#if(defined(GLM_FORCE_CXX98))
#	define GLM_LANG GLM_LANG_CXX98
#elif(((GLM_COMPILER & GLM_COMPILER_GCC) == GLM_COMPILER_GCC) && defined(__GXX_EXPERIMENTAL_CXX0X__)) // -std=c++0x or -std=gnu++0x
#	define GLM_LANG GLM_LANG_CXX0X
#elif(GLM_COMPILER == GLM_COMPILER_VC2010) //_MSC_EXTENSIONS for MS language extensions
#	define GLM_LANG GLM_LANG_CXX0X
#elif(((GLM_COMPILER & GLM_COMPILER_GCC) == GLM_COMPILER_GCC) && defined(__STRICT_ANSI__))
#	define GLM_LANG GLM_LANG_CXX98
#elif(((GLM_COMPILER & GLM_COMPILER_VC) == GLM_COMPILER_VC) && !defined(_MSC_EXTENSIONS))
#	define GLM_LANG GLM_LANG_CXX98
#else
#	define GLM_LANG GLM_LANG_CXX
#endif

#if(defined(GLM_MESSAGES) && !defined(GLM_MESSAGE_LANG_DISPLAYED))
#	define GLM_MESSAGE_LANG_DISPLAYED
#	if(GLM_LANG == GLM_LANG_CXX98)
#		pragma message("GLM: C++98")
#	elif(GLM_LANG == GLM_LANG_CXX0X)
#		pragma message("GLM: C++0x")
#	endif//GLM_MODEL
#endif//GLM_MESSAGE

/////////////////
// Platform 

// User defines: GLM_FORCE_PURE GLM_FORCE_SSE2 GLM_FORCE_AVX

#define GLM_ARCH_PURE		0x0000 //(0x0000)
#define GLM_ARCH_SSE2		0x0001 //(0x0001)
#define GLM_ARCH_SSE3		0x0003 //(0x0002 | GLM_ARCH_SSE2)
#define GLM_ARCH_AVX		0x0007 //(0x0004 | GLM_ARCH_SSE3 | GLM_ARCH_SSE2)

#if(defined(GLM_FORCE_PURE))
#	define GLM_ARCH GLM_ARCH_PURE
#elif(defined(GLM_FORCE_AVX))
#	define GLM_ARCH GLM_ARCH_AVX
#elif(defined(GLM_FORCE_SSE3))
#	define GLM_ARCH GLM_ARCH_SSE3
#elif(defined(GLM_FORCE_SSE2))
#	define GLM_ARCH GLM_ARCH_SSE2
#elif((GLM_COMPILER & GLM_COMPILER_VC) && (defined(_M_IX86) || defined(_M_X64)))
#	if(defined(_M_CEE_PURE))
#		define GLM_ARCH GLM_ARCH_PURE
#	elif(GLM_COMPILER >= GLM_COMPILER_VC2010)
#		if(_MSC_FULL_VER >= 160031118) //160031118: VC2010 SP1 beta full version
#			define GLM_ARCH GLM_ARCH_AVX //GLM_ARCH_AVX (Require SP1)
#		else
#			define GLM_ARCH GLM_ARCH_SSE3
#		endif
#	elif(GLM_COMPILER >= GLM_COMPILER_VC2008) 
#		define GLM_ARCH GLM_ARCH_SSE3
#	elif(GLM_COMPILER >= GLM_COMPILER_VC2005)
#		define GLM_ARCH GLM_ARCH_SSE2
#	else
#		define GLM_ARCH GLM_ARCH_PURE
#	endif
#elif((GLM_COMPILER & GLM_COMPILER_GCC) && (defined(__i386__) || defined(__x86_64__)))
#	if(defined(__AVX__))
#		define GLM_ARCH GLM_ARCH_AVX
#	elif(defined(__SSE3__))
#		define GLM_ARCH GLM_ARCH_SSE3
#	elif(defined(__SSE2__))
#		define GLM_ARCH GLM_ARCH_SSE2
#	else
#		define GLM_ARCH GLM_ARCH_PURE
#	endif
#else
#	define GLM_ARCH GLM_ARCH_PURE
#endif

#if(GLM_ARCH != GLM_ARCH_PURE)
#if((GLM_ARCH & GLM_ARCH_AVX) == GLM_ARCH_AVX)
#	include <immintrin.h>
#endif//GLM_ARCH
#if((GLM_ARCH & GLM_ARCH_SSE3) == GLM_ARCH_SSE3)
#	include <pmmintrin.h>
#endif//GLM_ARCH
#if((GLM_ARCH & GLM_ARCH_SSE2) == GLM_ARCH_SSE2)
#	include <emmintrin.h>
#endif//GLM_ARCH
#endif//(GLM_ARCH != GLM_ARCH_PURE)

#if(defined(GLM_MESSAGES) && !defined(GLM_MESSAGE_ARCH_DISPLAYED))
#	define GLM_MESSAGE_ARCH_DISPLAYED
#	if(GLM_ARCH == GLM_ARCH_PURE)
#		pragma message("GLM: Platform independent")
#	elif(GLM_ARCH == GLM_ARCH_SSE2)
#		pragma message("GLM: SSE2 build platform")
#	elif(GLM_ARCH == GLM_ARCH_SSE3)
#		pragma message("GLM: SSE3 build platform")
#	elif(GLM_ARCH == GLM_ARCH_AVX)
#		pragma message("GLM: AVX build platform")
#	endif//GLM_ARCH
#endif//GLM_MESSAGE

///////////////////////////////////////////////////////////////////////////////////////////////////
// Components

//#define GLM_FORCE_ONLY_XYZW
#define GLM_COMPONENT_GLSL_NAMES			0 
#define GLM_COMPONENT_ONLY_XYZW				1 // To disable multiple vector component names access.
#define GLM_COMPONENT_MS_EXT				2 // To use anonymous union to provide multiple component names access for class valType. Visual C++ only.

#ifndef GLM_FORCE_ONLY_XYZW
#	if((GLM_COMPILER & GLM_COMPILER_VC) && defined(_MSC_EXTENSIONS))
#		define GLM_COMPONENT GLM_COMPONENT_MS_EXT
#	else
#		define GLM_COMPONENT GLM_COMPONENT_GLSL_NAMES
#	endif
#else
#	define GLM_COMPONENT GLM_COMPONENT_ONLY_XYZW
#endif

#if((GLM_COMPONENT == GLM_COMPONENT_MS_EXT) && !(GLM_COMPILER & GLM_COMPILER_VC))
#	error "GLM_COMPONENT value is GLM_COMPONENT_MS_EXT but this is not allowed with the current compiler."
#endif

#if(defined(GLM_MESSAGES) && !defined(GLM_MESSAGE_COMPONENT_DISPLAYED))
#	define GLM_MESSAGE_COMPONENT_DISPLAYED
#	if(GLM_COMPONENT == GLM_COMPONENT_GLSL_NAMES)
#		pragma message("GLM: GLSL multiple vector component names")
#	elif(GLM_COMPONENT == GLM_COMPONENT_ONLY_XYZW)
#		pragma message("GLM: x,y,z,w vector component names only")
#	elif(GLM_COMPONENT == GLM_COMPONENT_MS_EXT)
#		pragma message("GLM: Multiple vector component names through Visual C++ language extensions")
#	else
#		error "GLM_COMPONENT value unknown"
#	endif//GLM_MESSAGE_COMPONENT_DISPLAYED
#endif//GLM_MESSAGE

///////////////////////////////////////////////////////////////////////////////////////////////////
// Static assert

#if(GLM_LANG == GLM_LANG_CXX0X)
#	define GLM_STATIC_ASSERT(x, message) static_assert(x, message)
#elif(defined(BOOST_STATIC_ASSERT))
#	define GLM_STATIC_ASSERT(x, message) BOOST_STATIC_ASSERT(x)
#elif(GLM_COMPILER & GLM_COMPILER_VC)
#	define GLM_STATIC_ASSERT(x, message) typedef char __CASSERT__##__LINE__[(x) ? 1 : -1]
#else
#	define GLM_STATIC_ASSERT(x, message)
#	define GLM_STATIC_ASSERT_NULL
#endif//GLM_LANG

///////////////////////////////////////////////////////////////////////////////////////////////////
// inline 

// User defines: GLM_FORCE_INLINE

#if(defined(GLM_FORCE_INLINE))
#	if((GLM_COMPILER & GLM_COMPILER_VC) && (GLM_COMPILER >= GLM_COMPILER_VC2005))
#		define GLM_INLINE __forceinline
#	elif((GLM_COMPILER & GLM_COMPILER_GCC) && (GLM_COMPILER >= GLM_COMPILER_VC2005))
#		define GLM_INLINE __attribute__((always_inline))
#	else
#		define GLM_INLINE inline
#	endif//GLM_COMPILER
#else
#	define GLM_INLINE inline
#endif//defined(GLM_FORCE_INLINE)

///////////////////////////////////////////////////////////////////////////////////////////////////
// Swizzle operators

// User defines: GLM_SWIZZLE_XYZW GLM_SWIZZLE_RGBA GLM_SWIZZLE_STQP GLM_SWIZZLE

#if(defined(GLM_MESSAGES) && !defined(GLM_MESSAGE_SWIZZLE_DISPLAYED))
#	define GLM_MESSAGE_SWIZZLE_DISPLAYED
#	if(defined(GLM_SWIZZLE))
#		pragma message("GLM: Full swizzling operator enabled")
#	elif(!defined(GLM_SWIZZLE_XYZW) && !defined(GLM_SWIZZLE_RGBA) && !defined(GLM_SWIZZLE_STQP) && !defined(GLM_SWIZZLE))
#		pragma message("GLM: No swizzling operator enabled")
#	else
#		pragma message("GLM: Partial swizzling operator enabled")
#	endif
#endif//GLM_MESSAGE

#endif//glm_setup<|MERGE_RESOLUTION|>--- conflicted
+++ resolved
@@ -16,13 +16,9 @@
 #define GLM_VERSION					92
 #define GLM_VERSION_MAJOR			0
 #define GLM_VERSION_MINOR			9
-<<<<<<< HEAD
 #define GLM_VERSION_PATCH			2
 #define GLM_VERSION_REVISION		0
-=======
-#define GLM_VERSION_PATCH			1
-#define GLM_VERSION_REVISION		2
->>>>>>> 653eef73
+
 
 ///////////////////////////////////////////////////////////////////////////////////////////////////
 // Compiler
