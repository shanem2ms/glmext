///////////////////////////////////////////////////////////////////////////////////////////////////
// OpenGL Mathematics Copyright (c) 2005 - 2011 G-Truc Creation (www.g-truc.net)
///////////////////////////////////////////////////////////////////////////////////////////////////
// Created : 2006-11-13
// Updated : 2011-01-26
// Licence : This source is under MIT License
// File    : glm/setup.hpp
///////////////////////////////////////////////////////////////////////////////////////////////////

#ifndef glm_setup
#define glm_setup

///////////////////////////////////////////////////////////////////////////////////////////////////
// Version

#define GLM_VERSION					93
#define GLM_VERSION_MAJOR			0
#define GLM_VERSION_MINOR			9
<<<<<<< HEAD
#define GLM_VERSION_PATCH			3
#define GLM_VERSION_REVISION		0
=======
#define GLM_VERSION_PATCH			2
#define GLM_VERSION_REVISION		2

>>>>>>> 2305e6b2

///////////////////////////////////////////////////////////////////////////////////////////////////
// Compiler

// User defines: GLM_FORCE_COMPILER_UNKNOWN
// TODO ? __llvm__ 

#define GLM_COMPILER_UNKNOWN		0x00000000

// Visual C++ defines
#define GLM_COMPILER_VC				0x01000000
#define GLM_COMPILER_VC2			0x01000010
#define GLM_COMPILER_VC4			0x01000020
#define GLM_COMPILER_VC5			0x01000030
#define GLM_COMPILER_VC6			0x01000040
#define GLM_COMPILER_VC2002			0x01000050
#define GLM_COMPILER_VC2003			0x01000060
#define GLM_COMPILER_VC2005			0x01000070
#define GLM_COMPILER_VC2008			0x01000080
#define GLM_COMPILER_VC2010			0x01000090
#define GLM_COMPILER_VC2011			0x010000A0

// GCC defines
#define GLM_COMPILER_GCC            0x02000000
#define GLM_COMPILER_GCC_LLVM       0x02000000
#define GLM_COMPILER_GCC_CLANG      0x02000000
#define GLM_COMPILER_GCC30			0x02000010
#define GLM_COMPILER_GCC31			0x02000020
#define GLM_COMPILER_GCC32			0x02000030
#define GLM_COMPILER_GCC33			0x02000040
#define GLM_COMPILER_GCC34			0x02000050
#define GLM_COMPILER_GCC35			0x02000060
#define GLM_COMPILER_GCC40			0x02000070
#define GLM_COMPILER_GCC41			0x02000080
#define GLM_COMPILER_GCC42			0x02000090
#define GLM_COMPILER_GCC43			0x020000A0
#define GLM_COMPILER_GCC44			0x020000B0
#define GLM_COMPILER_GCC45			0x020000C0
#define GLM_COMPILER_GCC46			0x020000D0
#define GLM_COMPILER_GCC47			0x020000E0
#define GLM_COMPILER_GCC48			0x020000F0
#define GLM_COMPILER_GCC49			0x02000100
#define GLM_COMPILER_GCC50			0x02000200

// G++ command line to display defined
// echo "" | g++ -E -dM -x c++ - | sort

// Borland C++ defines. How to identify BC?
#define GLM_COMPILER_BC				0x04000000
#define GLM_COMPILER_BCB4			0x04000100
#define GLM_COMPILER_BCB5			0x04000200
#define GLM_COMPILER_BCB6			0x04000300
//#define GLM_COMPILER_BCBX			0x04000400 // What's the version value?
#define GLM_COMPILER_BCB2009		0x04000500

// CodeWarrior
#define GLM_COMPILER_CODEWARRIOR	0x08000000

// CUDA
#define GLM_COMPILER_CUDA           0x10000000
#define GLM_COMPILER_CUDA30			0x10000010
#define GLM_COMPILER_CUDA31			0x10000020
#define GLM_COMPILER_CUDA32			0x10000030
#define GLM_COMPILER_CUDA40			0x10000040

// Clang
#define GLM_COMPILER_CLANG          0x20000000
#define GLM_COMPILER_CLANG26		0x20000010
#define GLM_COMPILER_CLANG27		0x20000020
#define GLM_COMPILER_CLANG28		0x20000030
#define GLM_COMPILER_CLANG29		0x20000040

// LLVM GCC
#define GLM_COMPILER_LLVM_GCC		0x40000000

// Build model
#define GLM_MODEL_32				0x00000010
#define GLM_MODEL_64				0x00000020

// Force generic C++ compiler
#ifdef GLM_FORCE_COMPILER_UNKNOWN
#		define GLM_COMPILER GLM_COMPILER_UNKNOWN

// CUDA
#elif defined(__CUDACC__)
#	define GLM_COMPILER GLM_COMPILER_CUDA
/*
#	if CUDA_VERSION < 3000
#		error "GLM requires CUDA 3.0 or higher"
#	elif CUDA_VERSION == 3000
#		define GLM_COMPILER GLM_COMPILER_CUDA30	
#	elif CUDA_VERSION == 3010
#		define GLM_COMPILER GLM_COMPILER_CUDA31	
#	elif CUDA_VERSION == 3020
#		define GLM_COMPILER GLM_COMPILER_CUDA32	
#	elif CUDA_VERSION == 4000
#		define GLM_COMPILER GLM_COMPILER_CUDA40	
#	else
#		define GLM_COMPILER GLM_COMPILER_CUDA
#	endif
*/

// Visual C++
#elif defined(_MSC_VER)
#	if _MSC_VER == 900
#		define GLM_COMPILER GLM_COMPILER_VC2
#	elif _MSC_VER == 1000
#		define GLM_COMPILER GLM_COMPILER_VC4
#	elif _MSC_VER == 1100
#		define GLM_COMPILER GLM_COMPILER_VC5
#	elif _MSC_VER == 1200
#		define GLM_COMPILER GLM_COMPILER_VC6
#	elif _MSC_VER == 1300
#		define GLM_COMPILER GLM_COMPILER_VC2002
#	elif _MSC_VER == 1310
#		define GLM_COMPILER GLM_COMPILER_VC2003
#	elif _MSC_VER == 1400
#		define GLM_COMPILER GLM_COMPILER_VC2005
#	elif _MSC_VER == 1500
#		define GLM_COMPILER GLM_COMPILER_VC2008
#	elif _MSC_VER == 1600
#		define GLM_COMPILER GLM_COMPILER_VC2010
#	elif _MSC_VER == 1700
#		define GLM_COMPILER GLM_COMPILER_VC2011
#	else//_MSC_VER
#		define GLM_COMPILER GLM_COMPILER_VC
#	endif//_MSC_VER

// G++
#elif defined(__GNUC__) || defined(__llvm__) || defined(__clang__)
#   if defined (__llvm__)
#       define GLM_COMPILER_GCC_EXTRA GLM_COMPILER_GCC_LLVM
#   elif defined (__clang__)
#       define GLM_COMPILER_GCC_EXTRA GLM_COMPILER_GCC_CLANG
#   else
#       define GLM_COMPILER_GCC_EXTRA 0
#   endif
#
#	if   (__GNUC__ == 3) && (__GNUC_MINOR__ == 2)
#		define GLM_COMPILER GLM_COMPILER_GCC32
#	elif (__GNUC__ == 3) && (__GNUC_MINOR__ == 3)
#		define GLM_COMPILER GLM_COMPILER_GCC33
#	elif (__GNUC__ == 3) && (__GNUC_MINOR__ == 4)
#		define GLM_COMPILER GLM_COMPILER_GCC34
#	elif (__GNUC__ == 3) && (__GNUC_MINOR__ == 5)
#		define GLM_COMPILER GLM_COMPILER_GCC35
#	elif (__GNUC__ == 4) && (__GNUC_MINOR__ == 0)
#		define GLM_COMPILER (GLM_COMPILER_GCC40 | GLM_COMPILER_GCC_EXTRA)
#	elif (__GNUC__ == 4) && (__GNUC_MINOR__ == 1)
#		define GLM_COMPILER (GLM_COMPILER_GCC41 | GLM_COMPILER_GCC_EXTRA)
#	elif (__GNUC__ == 4) && (__GNUC_MINOR__ == 2)
#		define GLM_COMPILER (GLM_COMPILER_GCC42 | GLM_COMPILER_GCC_EXTRA)
#	elif (__GNUC__ == 4) && (__GNUC_MINOR__ == 3)
#		define GLM_COMPILER (GLM_COMPILER_GCC43 | GLM_COMPILER_GCC_EXTRA)
#	elif (__GNUC__ == 4) && (__GNUC_MINOR__ == 4)
#		define GLM_COMPILER (GLM_COMPILER_GCC44 | GLM_COMPILER_GCC_EXTRA)
#	elif (__GNUC__ == 4) && (__GNUC_MINOR__ == 5)
#		define GLM_COMPILER (GLM_COMPILER_GCC45 | GLM_COMPILER_GCC_EXTRA)
#	elif (__GNUC__ == 4) && (__GNUC_MINOR__ == 6)
#		define GLM_COMPILER (GLM_COMPILER_GCC46 | GLM_COMPILER_GCC_EXTRA)
#	elif (__GNUC__ == 4) && (__GNUC_MINOR__ == 7)
#		define GLM_COMPILER (GLM_COMPILER_GCC47 | GLM_COMPILER_GCC_EXTRA)
#	elif (__GNUC__ == 4) && (__GNUC_MINOR__ == 8)
#		define GLM_COMPILER (GLM_COMPILER_GCC48 | GLM_COMPILER_GCC_EXTRA)
#	elif (__GNUC__ == 4) && (__GNUC_MINOR__ == 9)
#		define GLM_COMPILER (GLM_COMPILER_GCC49 | GLM_COMPILER_GCC_EXTRA)
#	elif (__GNUC__ == 5) && (__GNUC_MINOR__ == 0)
#		define GLM_COMPILER (GLM_COMPILER_GCC50 | GLM_COMPILER_GCC_EXTRA)
#	else
#		define GLM_COMPILER (GLM_COMPILER_GCC | GLM_COMPILER_GCC_EXTRA)
#	endif

// Borland C++
#elif defined(_BORLANDC_)
#	if defined(VER125)
#		define GLM_COMPILER GLM_COMPILER_BCB4
#	elif defined(VER130)
#		define GLM_COMPILER GLM_COMPILER_BCB5
#	elif defined(VER140)
#		define GLM_COMPILER GLM_COMPILER_BCB6
#	elif defined(VER200)
#		define GLM_COMPILER GLM_COMPILER_BCB2009
#	else
#		define GLM_COMPILER GLM_COMPILER_BC
#	endif

// Codewarrior
#elif defined(__MWERKS__)
#	define GLM_COMPILER GLM_COMPILER_CODEWARRIOR

#else
#	define GLM_COMPILER GLM_COMPILER_UNKNOWN
#endif

#ifndef GLM_COMPILER
#error "GLM_COMPILER undefined, your compiler may not be supported by GLM. Add #define GLM_COMPILER 0 to ignore this message."
#endif//GLM_COMPILER

// Report compiler detection
#if(defined(GLM_MESSAGES) && !defined(GLM_MESSAGE_COMPILER_DISPLAYED))
#	define GLM_MESSAGE_COMPILER_DISPLAYED
#	if(GLM_COMPILER & GLM_COMPILER_CUDA)
#		pragma message("GLM: CUDA compiler detected")
#	elif(GLM_COMPILER & GLM_COMPILER_VC)
#		pragma message("GLM: Visual C++ compiler detected")
#	elif(GLM_COMPILER & GLM_COMPILER_CLANG)
#		pragma message("GLM: Clang compiler detected")
#	elif(GLM_COMPILER & GLM_COMPILER_LLVM_GCC)
#		pragma message("GLM: LLVM GCC compiler detected")
#	elif(GLM_COMPILER & GLM_COMPILER_GCC)
#       if(GLM_COMPILER & GLM_COMPILER_GCC_LLVM)
#           pragma message("GLM: LLVM GCC compiler detected")
#       elif(GLM_COMPILER & GLM_COMPILER_GCC_CLANG)
#           pragma message("GLM: CLANG compiler detected")
#       else
#           pragma message("GLM: GCC compiler detected")
#       endif
#	elif(GLM_COMPILER & GLM_COMPILER_BC)
#		pragma message("GLM: Borland compiler detected but not supported")
#	elif(GLM_COMPILER & GLM_COMPILER_CODEWARRIOR)
#		pragma message("GLM: Codewarrior compiler detected but not supported")
#	else
#		pragma message("GLM: Compiler not detected")
#	endif
#endif//GLM_MESSAGE

/////////////////
// Build model //

#if(GLM_COMPILER & GLM_COMPILER_VC)
#	if defined(_M_X64)
#		define GLM_MODEL	GLM_MODEL_64
#	else
#		define GLM_MODEL	GLM_MODEL_32
#	endif//_M_X64
#elif(GLM_COMPILER & GLM_COMPILER_GCC)
#	if(defined(__WORDSIZE) && (__WORDSIZE == 64)) || defined(__arch64__) || defined(__LP64__) || defined(__x86_64__)
#		define GLM_MODEL	GLM_MODEL_64
#	else
#		define GLM_MODEL	GLM_MODEL_32
#	endif//
#else
#	define GLM_MODEL	GLM_MODEL_32
#endif//

#if(!defined(GLM_MODEL) && GLM_COMPILER != 0)
#error "GLM_MODEL undefined, your compiler may not be supported by GLM. Add #define GLM_MODEL 0 to ignore this message."
#endif//GLM_MODEL

#if(defined(GLM_MESSAGES) && !defined(GLM_MESSAGE_MODEL_DISPLAYED))
#	define GLM_MESSAGE_MODEL_DISPLAYED
#	if(GLM_MODEL == GLM_MODEL_64)
#		pragma message("GLM: 64 bits model")
#	elif(GLM_MODEL == GLM_MODEL_32)
#		pragma message("GLM: 32 bits model")
#	endif//GLM_MODEL
#endif//GLM_MESSAGE

/////////////////
// C++ Version //

// User defines: GLM_FORCE_CXX98

#define GLM_LANG_CXX			0
#define GLM_LANG_CXX98			1
#define GLM_LANG_CXX0X			2
#define GLM_LANG_CXXMS			3
#define GLM_LANG_CXXGNU			4

#if(defined(GLM_FORCE_CXX98))
#	define GLM_LANG GLM_LANG_CXX98
#elif(((GLM_COMPILER & GLM_COMPILER_GCC) == GLM_COMPILER_GCC) && defined(__GXX_EXPERIMENTAL_CXX0X__)) // -std=c++0x or -std=gnu++0x
#	define GLM_LANG GLM_LANG_CXX0X
#elif(GLM_COMPILER == GLM_COMPILER_VC2010) //_MSC_EXTENSIONS for MS language extensions
#	define GLM_LANG GLM_LANG_CXX0X
#elif(((GLM_COMPILER & GLM_COMPILER_GCC) == GLM_COMPILER_GCC) && defined(__STRICT_ANSI__))
#	define GLM_LANG GLM_LANG_CXX98
#elif(((GLM_COMPILER & GLM_COMPILER_VC) == GLM_COMPILER_VC) && !defined(_MSC_EXTENSIONS))
#	define GLM_LANG GLM_LANG_CXX98
#else
#	define GLM_LANG GLM_LANG_CXX
#endif

#if(defined(GLM_MESSAGES) && !defined(GLM_MESSAGE_LANG_DISPLAYED))
#	define GLM_MESSAGE_LANG_DISPLAYED
#	if(GLM_LANG == GLM_LANG_CXX98)
#		pragma message("GLM: C++98")
#	elif(GLM_LANG == GLM_LANG_CXX0X)
#		pragma message("GLM: C++0x")
#	endif//GLM_MODEL
#endif//GLM_MESSAGE

/////////////////
// Platform 

// User defines: GLM_FORCE_PURE GLM_FORCE_SSE2 GLM_FORCE_AVX

#define GLM_ARCH_PURE		0x0000 //(0x0000)
#define GLM_ARCH_SSE2		0x0001 //(0x0001)
#define GLM_ARCH_SSE3		0x0003 //(0x0002 | GLM_ARCH_SSE2)
#define GLM_ARCH_AVX		0x0007 //(0x0004 | GLM_ARCH_SSE3 | GLM_ARCH_SSE2)

#if(defined(GLM_FORCE_PURE))
#	define GLM_ARCH GLM_ARCH_PURE
#elif(defined(GLM_FORCE_AVX))
#	define GLM_ARCH GLM_ARCH_AVX
#elif(defined(GLM_FORCE_SSE3))
#	define GLM_ARCH GLM_ARCH_SSE3
#elif(defined(GLM_FORCE_SSE2))
#	define GLM_ARCH GLM_ARCH_SSE2
#elif((GLM_COMPILER & GLM_COMPILER_VC) && (defined(_M_IX86) || defined(_M_X64)))
#	if(defined(_M_CEE_PURE))
#		define GLM_ARCH GLM_ARCH_PURE
#	elif(GLM_COMPILER >= GLM_COMPILER_VC2010)
#		if(_MSC_FULL_VER >= 160031118) //160031118: VC2010 SP1 beta full version
#			define GLM_ARCH GLM_ARCH_AVX //GLM_ARCH_AVX (Require SP1)
#		else
#			define GLM_ARCH GLM_ARCH_SSE3
#		endif
#	elif(GLM_COMPILER >= GLM_COMPILER_VC2008) 
#		define GLM_ARCH GLM_ARCH_SSE3
#	elif(GLM_COMPILER >= GLM_COMPILER_VC2005)
#		define GLM_ARCH GLM_ARCH_SSE2
#	else
#		define GLM_ARCH GLM_ARCH_PURE
#	endif
#elif(GLM_COMPILER & GLM_COMPILER_LLVM_GCC)
#	if(defined(__AVX__))
#		define GLM_ARCH GLM_ARCH_AVX
#	elif(defined(__SSE3__))
#		define GLM_ARCH GLM_ARCH_SSE3
#	elif(defined(__SSE2__))
#		define GLM_ARCH GLM_ARCH_SSE2
#	else
#		define GLM_ARCH GLM_ARCH_PURE
#	endif
#elif((GLM_COMPILER & GLM_COMPILER_GCC) && (defined(__i386__) || defined(__x86_64__)))
#	if(defined(__AVX__))
#		define GLM_ARCH GLM_ARCH_AVX
#	elif(defined(__SSE3__))
#		define GLM_ARCH GLM_ARCH_SSE3
#	elif(defined(__SSE2__))
#		define GLM_ARCH GLM_ARCH_SSE2
#	else
#		define GLM_ARCH GLM_ARCH_PURE
#	endif
#else
#	define GLM_ARCH GLM_ARCH_PURE
#endif

#if(GLM_ARCH != GLM_ARCH_PURE)
#if((GLM_ARCH & GLM_ARCH_AVX) == GLM_ARCH_AVX)
#	include <immintrin.h>
#endif//GLM_ARCH
#if((GLM_ARCH & GLM_ARCH_SSE3) == GLM_ARCH_SSE3)
#	include <pmmintrin.h>
#endif//GLM_ARCH
#if((GLM_ARCH & GLM_ARCH_SSE2) == GLM_ARCH_SSE2)
#	include <emmintrin.h>
#endif//GLM_ARCH
#endif//(GLM_ARCH != GLM_ARCH_PURE)

#if(defined(GLM_MESSAGES) && !defined(GLM_MESSAGE_ARCH_DISPLAYED))
#	define GLM_MESSAGE_ARCH_DISPLAYED
#	if(GLM_ARCH == GLM_ARCH_PURE)
#		pragma message("GLM: Platform independent")
#	elif(GLM_ARCH == GLM_ARCH_SSE2)
#		pragma message("GLM: SSE2 build platform")
#	elif(GLM_ARCH == GLM_ARCH_SSE3)
#		pragma message("GLM: SSE3 build platform")
#	elif(GLM_ARCH == GLM_ARCH_AVX)
#		pragma message("GLM: AVX build platform")
#	endif//GLM_ARCH
#endif//GLM_MESSAGE

///////////////////////////////////////////////////////////////////////////////////////////////////
// Components

//#define GLM_FORCE_ONLY_XYZW
#define GLM_COMPONENT_GLSL_NAMES			0 
#define GLM_COMPONENT_ONLY_XYZW				1 // To disable multiple vector component names access.
#define GLM_COMPONENT_MS_EXT				2 // To use anonymous union to provide multiple component names access for class valType. Visual C++ only.

#ifndef GLM_FORCE_ONLY_XYZW
#	if((GLM_COMPILER & GLM_COMPILER_VC) && defined(_MSC_EXTENSIONS))
#		define GLM_COMPONENT GLM_COMPONENT_MS_EXT
#	else
#		define GLM_COMPONENT GLM_COMPONENT_GLSL_NAMES
#	endif
#else
#	define GLM_COMPONENT GLM_COMPONENT_ONLY_XYZW
#endif

#if((GLM_COMPONENT == GLM_COMPONENT_MS_EXT) && !(GLM_COMPILER & GLM_COMPILER_VC))
#	error "GLM_COMPONENT value is GLM_COMPONENT_MS_EXT but this is not allowed with the current compiler."
#endif

#if(defined(GLM_MESSAGES) && !defined(GLM_MESSAGE_COMPONENT_DISPLAYED))
#	define GLM_MESSAGE_COMPONENT_DISPLAYED
#	if(GLM_COMPONENT == GLM_COMPONENT_GLSL_NAMES)
#		pragma message("GLM: GLSL multiple vector component names")
#	elif(GLM_COMPONENT == GLM_COMPONENT_ONLY_XYZW)
#		pragma message("GLM: x,y,z,w vector component names only")
#	elif(GLM_COMPONENT == GLM_COMPONENT_MS_EXT)
#		pragma message("GLM: Multiple vector component names through Visual C++ language extensions")
#	else
#		error "GLM_COMPONENT value unknown"
#	endif//GLM_MESSAGE_COMPONENT_DISPLAYED
#endif//GLM_MESSAGE

///////////////////////////////////////////////////////////////////////////////////////////////////
// Static assert

#if(GLM_LANG == GLM_LANG_CXX0X)
#	define GLM_STATIC_ASSERT(x, message) static_assert(x, message)
#elif(defined(BOOST_STATIC_ASSERT))
#	define GLM_STATIC_ASSERT(x, message) BOOST_STATIC_ASSERT(x)
#elif(GLM_COMPILER & GLM_COMPILER_VC)
#	define GLM_STATIC_ASSERT(x, message) typedef char __CASSERT__##__LINE__[(x) ? 1 : -1]
#else
#	define GLM_STATIC_ASSERT(x, message)
#	define GLM_STATIC_ASSERT_NULL
#endif//GLM_LANG

///////////////////////////////////////////////////////////////////////////////////////////////////
// Qualifiers 

// User defines: GLM_FORCE_INLINE GLM_FORCE_CUDA

#if(defined(GLM_FORCE_CUDA) || (GLM_COMPILER & GLM_COMPILER_CUDA))
#   define GLM_CUDA_FUNC_DEF __device__ __host__ 
#	define GLM_CUDA_FUNC_DECL __device__ __host__ 
#else
#   define GLM_CUDA_FUNC_DEF
#	define GLM_CUDA_FUNC_DECL
#endif

#if(defined(GLM_FORCE_INLINE))
#   if((GLM_COMPILER & GLM_COMPILER_VC) && (GLM_COMPILER >= GLM_COMPILER_VC2005))
#       define GLM_INLINE __forceinline
#   elif((GLM_COMPILER & GLM_COMPILER_GCC) && (GLM_COMPILER >= GLM_COMPILER_GCC34))
#       define GLM_INLINE __attribute__((always_inline))
#   else
#       define GLM_INLINE inline
#   endif//GLM_COMPILER
#else
#   define GLM_INLINE inline
#endif//defined(GLM_FORCE_INLINE)

#define GLM_FUNC_DECL GLM_CUDA_FUNC_DECL
#define GLM_FUNC_QUALIFIER GLM_CUDA_FUNC_DEF GLM_INLINE

///////////////////////////////////////////////////////////////////////////////////////////////////
// Swizzle operators

// User defines: GLM_SWIZZLE_XYZW GLM_SWIZZLE_RGBA GLM_SWIZZLE_STQP GLM_SWIZZLE

#if(defined(GLM_MESSAGES) && !defined(GLM_MESSAGE_SWIZZLE_DISPLAYED))
#	define GLM_MESSAGE_SWIZZLE_DISPLAYED
#	if(defined(GLM_SWIZZLE))
#		pragma message("GLM: Full swizzling operator enabled")
#	elif(!defined(GLM_SWIZZLE_XYZW) && !defined(GLM_SWIZZLE_RGBA) && !defined(GLM_SWIZZLE_STQP) && !defined(GLM_SWIZZLE))
#		pragma message("GLM: No swizzling operator enabled")
#	else
#		pragma message("GLM: Partial swizzling operator enabled")
#	endif
#endif//GLM_MESSAGE

#endif//glm_setup<|MERGE_RESOLUTION|>--- conflicted
+++ resolved
@@ -16,14 +16,8 @@
 #define GLM_VERSION					93
 #define GLM_VERSION_MAJOR			0
 #define GLM_VERSION_MINOR			9
-<<<<<<< HEAD
 #define GLM_VERSION_PATCH			3
 #define GLM_VERSION_REVISION		0
-=======
-#define GLM_VERSION_PATCH			2
-#define GLM_VERSION_REVISION		2
-
->>>>>>> 2305e6b2
 
 ///////////////////////////////////////////////////////////////////////////////////////////////////
 // Compiler
