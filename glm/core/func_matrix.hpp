///////////////////////////////////////////////////////////////////////////////////
/// OpenGL Mathematics (glm.g-truc.net)
///
/// Copyright (c) 2005 - 2013 G-Truc Creation (www.g-truc.net)
/// Permission is hereby granted, free of charge, to any person obtaining a copy
/// of this software and associated documentation files (the "Software"), to deal
/// in the Software without restriction, including without limitation the rights
/// to use, copy, modify, merge, publish, distribute, sublicense, and/or sell
/// copies of the Software, and to permit persons to whom the Software is
/// furnished to do so, subject to the following conditions:
/// 
/// The above copyright notice and this permission notice shall be included in
/// all copies or substantial portions of the Software.
/// 
/// THE SOFTWARE IS PROVIDED "AS IS", WITHOUT WARRANTY OF ANY KIND, EXPRESS OR
/// IMPLIED, INCLUDING BUT NOT LIMITED TO THE WARRANTIES OF MERCHANTABILITY,
/// FITNESS FOR A PARTICULAR PURPOSE AND NONINFRINGEMENT. IN NO EVENT SHALL THE
/// AUTHORS OR COPYRIGHT HOLDERS BE LIABLE FOR ANY CLAIM, DAMAGES OR OTHER
/// LIABILITY, WHETHER IN AN ACTION OF CONTRACT, TORT OR OTHERWISE, ARISING FROM,
/// OUT OF OR IN CONNECTION WITH THE SOFTWARE OR THE USE OR OTHER DEALINGS IN
/// THE SOFTWARE.
///
/// @ref core
/// @file glm/core/func_matrix.hpp
/// @date 2008-08-03 / 2011-06-15
/// @author Christophe Riccio
///
/// @see <a href="http://www.opengl.org/registry/doc/GLSLangSpec.4.20.8.pdf">GLSL 4.20.8 specification, section 8.6 Matrix Functions</a>
/// 
/// @defgroup core_func_matrix Matrix functions
/// @ingroup core
/// 
/// For each of the following built-in matrix functions, there is both a 
/// single-precision floating point version, where all arguments and return values 
/// are single precision, and a double-precision floating version, where all 
/// arguments and return values are double precision. Only the single-precision 
/// floating point version is shown.
///////////////////////////////////////////////////////////////////////////////////

#ifndef GLM_CORE_func_matrix
#define GLM_CORE_func_matrix GLM_VERSION

namespace glm
{
	/// @addtogroup core_func_matrix
	/// @{

	/// Multiply matrix x by matrix y component-wise, i.e., 
	/// result[i][j] is the scalar product of x[i][j] and y[i][j].
	/// 
	/// @tparam matType Floating-point matrix types.
	///
	/// @see <a href="http://www.opengl.org/sdk/docs/manglsl/xhtml/matrixCompMult.xml">GLSL matrixCompMult man page</a>
	/// @see <a href="http://www.opengl.org/registry/doc/GLSLangSpec.4.20.8.pdf">GLSL 4.20.8 specification, section 8.6 Matrix Functions</a>
	template <typename matType> 
	GLM_FUNC_DECL matType matrixCompMult(
		matType const & x, 
		matType const & y);

	/// Treats the first parameter c as a column vector
	/// and the second parameter r as a row vector
	/// and does a linear algebraic matrix multiply c * r.
	/// 
	/// @tparam matType Floating-point matrix types.
	///
	/// @see <a href="http://www.opengl.org/sdk/docs/manglsl/xhtml/outerProduct.xml">GLSL outerProduct man page</a>
	/// @see <a href="http://www.opengl.org/registry/doc/GLSLangSpec.4.20.8.pdf">GLSL 4.20.8 specification, section 8.6 Matrix Functions</a>
	/// 
	/// @todo Clarify the declaration to specify that matType doesn't have to be provided when used.
<<<<<<< HEAD
	template <typename vecType, typename matType>
	matType outerProduct(
=======
	template <typename vecType, typename matType> 
	GLM_FUNC_DECL matType outerProduct(
>>>>>>> 38f2d35f
		vecType const & c, 
		vecType const & r);

	/// Returns the transposed matrix of x
	/// 
	/// @tparam matType Floating-point matrix types.
	///
	/// @see <a href="http://www.opengl.org/sdk/docs/manglsl/xhtml/transpose.xml">GLSL transpose man page</a>
	/// @see <a href="http://www.opengl.org/registry/doc/GLSLangSpec.4.20.8.pdf">GLSL 4.20.8 specification, section 8.6 Matrix Functions</a>	
<<<<<<< HEAD
	template <typename matType>
	typename matType::transpose_type transpose(
=======
	template <typename matType> 
	GLM_FUNC_DECL typename matType::transpose_type transpose(
>>>>>>> 38f2d35f
		matType const & x);
	
	/// Return the determinant of a mat2 matrix.
	/// 
	/// @tparam valType Floating-point scalar types.
	///
	/// @see <a href="http://www.opengl.org/sdk/docs/manglsl/xhtml/determinant.xml">GLSL determinant man page</a>
	/// @see <a href="http://www.opengl.org/registry/doc/GLSLangSpec.4.20.8.pdf">GLSL 4.20.8 specification, section 8.6 Matrix Functions</a>	
<<<<<<< HEAD
	template <typename T, precision P>
	typename detail::tmat2x2<T, P>::value_type determinant(
		detail::tmat2x2<T, P> const & m);
=======
	template <typename valType> 
	GLM_FUNC_DECL typename detail::tmat2x2<valType>::value_type determinant(
		detail::tmat2x2<valType> const & m);
>>>>>>> 38f2d35f

	/// Return the determinant of a mat3 matrix.
	/// 
	/// @tparam valType Floating-point scalar types.
	///
	/// @see <a href="http://www.opengl.org/sdk/docs/manglsl/xhtml/determinant.xml">GLSL determinant man page</a>
	/// @see <a href="http://www.opengl.org/registry/doc/GLSLangSpec.4.20.8.pdf">GLSL 4.20.8 specification, section 8.6 Matrix Functions</a>	
<<<<<<< HEAD
	template <typename T, precision P>
	typename detail::tmat3x3<T, P>::value_type determinant(
		detail::tmat3x3<T, P> const & m);
=======
	template <typename valType> 
	GLM_FUNC_DECL typename detail::tmat3x3<valType>::value_type determinant(
		detail::tmat3x3<valType> const & m);
>>>>>>> 38f2d35f

	/// Return the determinant of a mat4 matrix.
	/// 
	/// @tparam valType Floating-point scalar types.
	///
	/// @see <a href="http://www.opengl.org/sdk/docs/manglsl/xhtml/determinant.xml">GLSL determinant man page</a>
	/// @see <a href="http://www.opengl.org/registry/doc/GLSLangSpec.4.20.8.pdf">GLSL 4.20.8 specification, section 8.6 Matrix Functions</a>		
<<<<<<< HEAD
	template <typename T, precision P>
	typename detail::tmat4x4<T, P>::value_type determinant(
		detail::tmat4x4<T, P> const & m);
=======
	template <typename valType> 
	GLM_FUNC_DECL typename detail::tmat4x4<valType>::value_type determinant(
		detail::tmat4x4<valType> const & m);
>>>>>>> 38f2d35f

	/// Return the inverse of a mat2 matrix.
	/// 
	/// @tparam valType Floating-point scalar types.
	///
	/// @see <a href="http://www.opengl.org/sdk/docs/manglsl/xhtml/inverse.xml">GLSL inverse man page</a>
	/// @see <a href="http://www.opengl.org/registry/doc/GLSLangSpec.4.20.8.pdf">GLSL 4.20.8 specification, section 8.6 Matrix Functions</a>	 
<<<<<<< HEAD
	template <typename T, precision P>
	detail::tmat2x2<T, P> inverse(
		detail::tmat2x2<T, P> const & m);
=======
	template <typename valType> 
	GLM_FUNC_DECL detail::tmat2x2<valType> inverse(
		detail::tmat2x2<valType> const & m);
>>>>>>> 38f2d35f

	/// Return the inverse of a mat3 matrix.
	/// 
	/// @tparam valType Floating-point scalar types.
	///
	/// @see <a href="http://www.opengl.org/sdk/docs/manglsl/xhtml/inverse.xml">GLSL inverse man page</a>
	/// @see <a href="http://www.opengl.org/registry/doc/GLSLangSpec.4.20.8.pdf">GLSL 4.20.8 specification, section 8.6 Matrix Functions</a> 
<<<<<<< HEAD
	template <typename T, precision P>
	detail::tmat3x3<T, P> inverse(
		detail::tmat3x3<T, P> const & m);
=======
	template <typename valType> 
	GLM_FUNC_DECL detail::tmat3x3<valType> inverse(
		detail::tmat3x3<valType> const & m);
>>>>>>> 38f2d35f

	/// Return the inverse of a mat4 matrix.
	/// 
	/// @tparam valType Floating-point scalar types.
	///
	/// @see <a href="http://www.opengl.org/sdk/docs/manglsl/xhtml/inverse.xml">GLSL inverse man page</a>
	/// @see <a href="http://www.opengl.org/registry/doc/GLSLangSpec.4.20.8.pdf">GLSL 4.20.8 specification, section 8.6 Matrix Functions</a>
<<<<<<< HEAD
	template <typename T, precision P>
	detail::tmat4x4<T, P> inverse(
		detail::tmat4x4<T, P> const & m);
=======
	template <typename valType> 
	GLM_FUNC_DECL detail::tmat4x4<valType> inverse(
		detail::tmat4x4<valType> const & m);
>>>>>>> 38f2d35f

	/// @}
}//namespace glm

#include "func_matrix.inl"

#endif//GLM_CORE_func_matrix<|MERGE_RESOLUTION|>--- conflicted
+++ resolved
@@ -52,7 +52,7 @@
 	///
 	/// @see <a href="http://www.opengl.org/sdk/docs/manglsl/xhtml/matrixCompMult.xml">GLSL matrixCompMult man page</a>
 	/// @see <a href="http://www.opengl.org/registry/doc/GLSLangSpec.4.20.8.pdf">GLSL 4.20.8 specification, section 8.6 Matrix Functions</a>
-	template <typename matType> 
+	template <typename matType>
 	GLM_FUNC_DECL matType matrixCompMult(
 		matType const & x, 
 		matType const & y);
@@ -67,14 +67,9 @@
 	/// @see <a href="http://www.opengl.org/registry/doc/GLSLangSpec.4.20.8.pdf">GLSL 4.20.8 specification, section 8.6 Matrix Functions</a>
 	/// 
 	/// @todo Clarify the declaration to specify that matType doesn't have to be provided when used.
-<<<<<<< HEAD
 	template <typename vecType, typename matType>
-	matType outerProduct(
-=======
-	template <typename vecType, typename matType> 
 	GLM_FUNC_DECL matType outerProduct(
->>>>>>> 38f2d35f
-		vecType const & c, 
+		vecType const & c,
 		vecType const & r);
 
 	/// Returns the transposed matrix of x
@@ -83,13 +78,8 @@
 	///
 	/// @see <a href="http://www.opengl.org/sdk/docs/manglsl/xhtml/transpose.xml">GLSL transpose man page</a>
 	/// @see <a href="http://www.opengl.org/registry/doc/GLSLangSpec.4.20.8.pdf">GLSL 4.20.8 specification, section 8.6 Matrix Functions</a>	
-<<<<<<< HEAD
 	template <typename matType>
-	typename matType::transpose_type transpose(
-=======
-	template <typename matType> 
 	GLM_FUNC_DECL typename matType::transpose_type transpose(
->>>>>>> 38f2d35f
 		matType const & x);
 	
 	/// Return the determinant of a mat2 matrix.
@@ -98,15 +88,9 @@
 	///
 	/// @see <a href="http://www.opengl.org/sdk/docs/manglsl/xhtml/determinant.xml">GLSL determinant man page</a>
 	/// @see <a href="http://www.opengl.org/registry/doc/GLSLangSpec.4.20.8.pdf">GLSL 4.20.8 specification, section 8.6 Matrix Functions</a>	
-<<<<<<< HEAD
 	template <typename T, precision P>
-	typename detail::tmat2x2<T, P>::value_type determinant(
+	GLM_FUNC_DECL typename detail::tmat2x2<T, P>::value_type determinant(
 		detail::tmat2x2<T, P> const & m);
-=======
-	template <typename valType> 
-	GLM_FUNC_DECL typename detail::tmat2x2<valType>::value_type determinant(
-		detail::tmat2x2<valType> const & m);
->>>>>>> 38f2d35f
 
 	/// Return the determinant of a mat3 matrix.
 	/// 
@@ -114,15 +98,9 @@
 	///
 	/// @see <a href="http://www.opengl.org/sdk/docs/manglsl/xhtml/determinant.xml">GLSL determinant man page</a>
 	/// @see <a href="http://www.opengl.org/registry/doc/GLSLangSpec.4.20.8.pdf">GLSL 4.20.8 specification, section 8.6 Matrix Functions</a>	
-<<<<<<< HEAD
 	template <typename T, precision P>
-	typename detail::tmat3x3<T, P>::value_type determinant(
+	GLM_FUNC_DECL typename detail::tmat3x3<T, P>::value_type determinant(
 		detail::tmat3x3<T, P> const & m);
-=======
-	template <typename valType> 
-	GLM_FUNC_DECL typename detail::tmat3x3<valType>::value_type determinant(
-		detail::tmat3x3<valType> const & m);
->>>>>>> 38f2d35f
 
 	/// Return the determinant of a mat4 matrix.
 	/// 
@@ -130,15 +108,9 @@
 	///
 	/// @see <a href="http://www.opengl.org/sdk/docs/manglsl/xhtml/determinant.xml">GLSL determinant man page</a>
 	/// @see <a href="http://www.opengl.org/registry/doc/GLSLangSpec.4.20.8.pdf">GLSL 4.20.8 specification, section 8.6 Matrix Functions</a>		
-<<<<<<< HEAD
 	template <typename T, precision P>
-	typename detail::tmat4x4<T, P>::value_type determinant(
+	GLM_FUNC_DECL typename detail::tmat4x4<T, P>::value_type determinant(
 		detail::tmat4x4<T, P> const & m);
-=======
-	template <typename valType> 
-	GLM_FUNC_DECL typename detail::tmat4x4<valType>::value_type determinant(
-		detail::tmat4x4<valType> const & m);
->>>>>>> 38f2d35f
 
 	/// Return the inverse of a mat2 matrix.
 	/// 
@@ -146,15 +118,9 @@
 	///
 	/// @see <a href="http://www.opengl.org/sdk/docs/manglsl/xhtml/inverse.xml">GLSL inverse man page</a>
 	/// @see <a href="http://www.opengl.org/registry/doc/GLSLangSpec.4.20.8.pdf">GLSL 4.20.8 specification, section 8.6 Matrix Functions</a>	 
-<<<<<<< HEAD
 	template <typename T, precision P>
-	detail::tmat2x2<T, P> inverse(
+	GLM_FUNC_DECL detail::tmat2x2<T, P> inverse(
 		detail::tmat2x2<T, P> const & m);
-=======
-	template <typename valType> 
-	GLM_FUNC_DECL detail::tmat2x2<valType> inverse(
-		detail::tmat2x2<valType> const & m);
->>>>>>> 38f2d35f
 
 	/// Return the inverse of a mat3 matrix.
 	/// 
@@ -162,15 +128,9 @@
 	///
 	/// @see <a href="http://www.opengl.org/sdk/docs/manglsl/xhtml/inverse.xml">GLSL inverse man page</a>
 	/// @see <a href="http://www.opengl.org/registry/doc/GLSLangSpec.4.20.8.pdf">GLSL 4.20.8 specification, section 8.6 Matrix Functions</a> 
-<<<<<<< HEAD
 	template <typename T, precision P>
-	detail::tmat3x3<T, P> inverse(
+	GLM_FUNC_DECL detail::tmat3x3<T, P> inverse(
 		detail::tmat3x3<T, P> const & m);
-=======
-	template <typename valType> 
-	GLM_FUNC_DECL detail::tmat3x3<valType> inverse(
-		detail::tmat3x3<valType> const & m);
->>>>>>> 38f2d35f
 
 	/// Return the inverse of a mat4 matrix.
 	/// 
@@ -178,15 +138,9 @@
 	///
 	/// @see <a href="http://www.opengl.org/sdk/docs/manglsl/xhtml/inverse.xml">GLSL inverse man page</a>
 	/// @see <a href="http://www.opengl.org/registry/doc/GLSLangSpec.4.20.8.pdf">GLSL 4.20.8 specification, section 8.6 Matrix Functions</a>
-<<<<<<< HEAD
 	template <typename T, precision P>
-	detail::tmat4x4<T, P> inverse(
+	GLM_FUNC_DECL detail::tmat4x4<T, P> inverse(
 		detail::tmat4x4<T, P> const & m);
-=======
-	template <typename valType> 
-	GLM_FUNC_DECL detail::tmat4x4<valType> inverse(
-		detail::tmat4x4<valType> const & m);
->>>>>>> 38f2d35f
 
 	/// @}
 }//namespace glm
