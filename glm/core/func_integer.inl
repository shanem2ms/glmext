--- conflicted
+++ resolved
@@ -258,11 +258,7 @@
 		}
 
 		// bitfieldExtract
-<<<<<<< HEAD
-		template <typename genIUType>
-=======
 		template <typename genIUType, typename sizeType>
->>>>>>> e74f71eb
 		GLM_FUNC_QUALIFIER genIUType bitfieldExtract
 		(
 			genIUType const & Value, 
