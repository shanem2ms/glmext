///////////////////////////////////////////////////////////////////////////////////
/// OpenGL Mathematics (glm.g-truc.net)
///
/// Copyright (c) 2005 - 2013 G-Truc Creation (www.g-truc.net)
/// Permission is hereby granted, free of charge, to any person obtaining a copy
/// of this software and associated documentation files (the "Software"), to deal
/// in the Software without restriction, including without limitation the rights
/// to use, copy, modify, merge, publish, distribute, sublicense, and/or sell
/// copies of the Software, and to permit persons to whom the Software is
/// furnished to do so, subject to the following conditions:
/// 
/// The above copyright notice and this permission notice shall be included in
/// all copies or substantial portions of the Software.
/// 
/// THE SOFTWARE IS PROVIDED "AS IS", WITHOUT WARRANTY OF ANY KIND, EXPRESS OR
/// IMPLIED, INCLUDING BUT NOT LIMITED TO THE WARRANTIES OF MERCHANTABILITY,
/// FITNESS FOR A PARTICULAR PURPOSE AND NONINFRINGEMENT. IN NO EVENT SHALL THE
/// AUTHORS OR COPYRIGHT HOLDERS BE LIABLE FOR ANY CLAIM, DAMAGES OR OTHER
/// LIABILITY, WHETHER IN AN ACTION OF CONTRACT, TORT OR OTHERWISE, ARISING FROM,
/// OUT OF OR IN CONNECTION WITH THE SOFTWARE OR THE USE OR OTHER DEALINGS IN
/// THE SOFTWARE.
///
/// @ref core
/// @file glm/core/type_vec2.hpp
/// @date 2008-08-18 / 2011-06-15
/// @author Christophe Riccio
///////////////////////////////////////////////////////////////////////////////////

#ifndef glm_core_type_gentype2
#define glm_core_type_gentype2

#include "../fwd.hpp"
#include "type_vec.hpp"
#include "_swizzle.hpp"

namespace glm{
namespace detail
{
	template <typename T, precision P>
	struct tvec2
	{
		enum ctor{_null};

		typedef T value_type;
		typedef std::size_t size_type;
		typedef tvec2<T, P> type;
		typedef tvec2<bool, P> bool_type;

		GLM_FUNC_DECL GLM_CONSTEXPR size_type length() const;

		//////////////////////////////////////
		// Data

#	if(GLM_COMPONENT == GLM_COMPONENT_CXXMS)
		union 
		{
#		if(defined(GLM_SWIZZLE))
			_GLM_SWIZZLE2_2_MEMBERS(T, P, tvec2, x, y)
			_GLM_SWIZZLE2_2_MEMBERS(T, P, tvec2, r, g)
			_GLM_SWIZZLE2_2_MEMBERS(T, P, tvec2, s, t)
			_GLM_SWIZZLE2_3_MEMBERS(T, P, tvec3, x, y)
			_GLM_SWIZZLE2_3_MEMBERS(T, P, tvec3, r, g)
			_GLM_SWIZZLE2_3_MEMBERS(T, P, tvec3, s, t)
			_GLM_SWIZZLE2_4_MEMBERS(T, P, tvec4, x, y)
			_GLM_SWIZZLE2_4_MEMBERS(T, P, tvec4, r, g)
			_GLM_SWIZZLE2_4_MEMBERS(T, P, tvec4, s, t)
#		endif//(defined(GLM_SWIZZLE))

			struct {value_type r, g;};
			struct {value_type s, t;};
			struct {value_type x, y;};
		};
#	elif(GLM_COMPONENT == GLM_COMPONENT_CXX98)
		union {value_type x, r, s;};
		union {value_type y, g, t;};

#		if(defined(GLM_SWIZZLE))
			// Defines all he swizzle operator as functions
			GLM_SWIZZLE_GEN_REF_FROM_VEC2(value_type, P, detail::tvec2, detail::tref2)
			GLM_SWIZZLE_GEN_VEC_FROM_VEC2(value_type, P, detail::tvec2, detail::tvec2, detail::tvec3, detail::tvec4)
#		endif//(defined(GLM_SWIZZLE))
#	else //(GLM_COMPONENT == GLM_COMPONENT_ONLY_XYZW)
		value_type x, y;

#		if(defined(GLM_SWIZZLE))
			// Defines all he swizzle operator as functions
			GLM_SWIZZLE_GEN_REF2_FROM_VEC2_SWIZZLE(value_type, P, detail::tvec2, detail::tref2, x, y)
			GLM_SWIZZLE_GEN_VEC_FROM_VEC2_COMP(value_type, P, detail::tvec2, detail::tvec2, detail::tvec3, detail::tvec4, x, y)
#		endif//(defined(GLM_SWIZZLE))
#	endif//GLM_COMPONENT

		//////////////////////////////////////
		// Accesses

		GLM_FUNC_DECL value_type & operator[](size_type i);
		GLM_FUNC_DECL value_type const & operator[](size_type i) const;

		//////////////////////////////////////
		// Implicit basic constructors

		GLM_FUNC_DECL tvec2();
		GLM_FUNC_DECL tvec2(tvec2<T, P> const & v);

		//////////////////////////////////////
		// Explicit basic constructors

		GLM_FUNC_DECL explicit tvec2(
			ctor);
		GLM_FUNC_DECL explicit tvec2(
			value_type const & s);
		GLM_FUNC_DECL explicit tvec2(
			value_type const & s1,
			value_type const & s2);

		//////////////////////////////////////
		// Swizzle constructors

<<<<<<< HEAD
		tvec2(tref2<T, P> const & r);
=======
		GLM_FUNC_DECL tvec2(tref2<T> const & r);
>>>>>>> 38f2d35f

		template <int E0, int E1>
		GLM_FUNC_DECL tvec2(_swizzle<2,T, P, tvec2<T, P>, E0, E1,-1,-2> const & that)
		{
			*this = that();
		}

		//////////////////////////////////////
		// Convertion constructors

		//! Explicit converions (From section 5.4.1 Conversion and scalar constructors of GLSL 1.30.08 specification)
		template <typename U>
		GLM_FUNC_DECL explicit tvec2(
			U const & x);
		//! Explicit converions (From section 5.4.1 Conversion and scalar constructors of GLSL 1.30.08 specification)
		template <typename U, typename V>
		GLM_FUNC_DECL explicit tvec2(
			U const & x,
			V const & y);

		//////////////////////////////////////
		// Convertion vector constructors

		//! Explicit conversions (From section 5.4.1 Conversion and scalar constructors of GLSL 1.30.08 specification)
		template <typename U, precision Q>
		GLM_FUNC_DECL explicit tvec2(tvec2<U, Q> const & v);
		//! Explicit conversions (From section 5.4.1 Conversion and scalar constructors of GLSL 1.30.08 specification)
		template <typename U, precision Q>
		GLM_FUNC_DECL explicit tvec2(tvec3<U, Q> const & v);
		//! Explicit conversions (From section 5.4.1 Conversion and scalar constructors of GLSL 1.30.08 specification)
		template <typename U, precision Q>
		GLM_FUNC_DECL explicit tvec2(tvec4<U, Q> const & v);

		//////////////////////////////////////
		// Unary arithmetic operators

		GLM_FUNC_DECL tvec2<T, P> & operator= (tvec2<T, P> const & v);
		template <typename U> 
		GLM_FUNC_DECL tvec2<T, P> & operator= (tvec2<U, P> const & v);

		template <typename U> 
		GLM_FUNC_DECL tvec2<T, P> & operator+=(U const & s);
		template <typename U> 
		GLM_FUNC_DECL tvec2<T, P> & operator+=(tvec2<U, P> const & v);
		template <typename U> 
		GLM_FUNC_DECL tvec2<T, P> & operator-=(U const & s);
		template <typename U> 
		GLM_FUNC_DECL tvec2<T, P> & operator-=(tvec2<U, P> const & v);
		template <typename U> 
		GLM_FUNC_DECL tvec2<T, P> & operator*=(U const & s);
		template <typename U> 
		GLM_FUNC_DECL tvec2<T, P> & operator*=(tvec2<U, P> const & v);
		template <typename U> 
		GLM_FUNC_DECL tvec2<T, P> & operator/=(U const & s);
		template <typename U> 
		GLM_FUNC_DECL tvec2<T, P> & operator/=(tvec2<U, P> const & v);

		//////////////////////////////////////
		// Increment and decrement operators

		GLM_FUNC_DECL tvec2<T, P> & operator++();
		GLM_FUNC_DECL tvec2<T, P> & operator--();
		GLM_FUNC_DECL tvec2<T, P> operator++(int);
		GLM_FUNC_DECL tvec2<T, P> operator--(int);

		//////////////////////////////////////
		// Unary bit operators

		template <typename U> 
		GLM_FUNC_DECL tvec2<T, P> & operator%= (U const & s);
		template <typename U> 
		GLM_FUNC_DECL tvec2<T, P> & operator%= (tvec2<U, P> const & v);
		template <typename U> 
		GLM_FUNC_DECL tvec2<T, P> & operator&= (U const & s);
		template <typename U> 
		GLM_FUNC_DECL tvec2<T, P> & operator&= (tvec2<U, P> const & v);
		template <typename U> 
		GLM_FUNC_DECL tvec2<T, P> & operator|= (U const & s);
		template <typename U> 
		GLM_FUNC_DECL tvec2<T, P> & operator|= (tvec2<U, P> const & v);
		template <typename U> 
		GLM_FUNC_DECL tvec2<T, P> & operator^= (U const & s);
		template <typename U> 
		GLM_FUNC_DECL tvec2<T, P> & operator^= (tvec2<U, P> const & v);
		template <typename U> 
		GLM_FUNC_DECL tvec2<T, P> & operator<<=(U const & s);
		template <typename U> 
		GLM_FUNC_DECL tvec2<T, P> & operator<<=(tvec2<U, P> const & v);
		template <typename U> 
		GLM_FUNC_DECL tvec2<T, P> & operator>>=(U const & s);
		template <typename U> 
		GLM_FUNC_DECL tvec2<T, P> & operator>>=(tvec2<U, P> const & v);

		//////////////////////////////////////
		// Swizzle operators

		GLM_FUNC_DECL value_type swizzle(comp X) const;
		GLM_FUNC_DECL tvec2<T, P> swizzle(comp X, comp Y) const;
		GLM_FUNC_DECL tvec3<T, P> swizzle(comp X, comp Y, comp Z) const;
		GLM_FUNC_DECL tvec4<T, P> swizzle(comp X, comp Y, comp Z, comp W) const;
		GLM_FUNC_DECL tref2<T, P> swizzle(comp X, comp Y);
	};

	template <typename T, precision P>
	struct tref2
	{
		GLM_FUNC_DECL tref2(T & x, T & y);
		GLM_FUNC_DECL tref2(tref2<T, P> const & r);
		GLM_FUNC_DECL explicit tref2(tvec2<T, P> const & v);
		GLM_FUNC_DECL tref2<T, P> & operator= (tref2<T, P> const & r);
		GLM_FUNC_DECL tref2<T, P> & operator= (tvec2<T, P> const & v);
		GLM_FUNC_DECL tvec2<T, P> operator() ();

		T & x;
		T & y;
	};

	GLM_DETAIL_IS_VECTOR(tvec2);

	template <typename T, precision P>
	GLM_FUNC_DECL tvec2<T, P> operator+(tvec2<T, P> const & v, T const & s);

	template <typename T, precision P>
	GLM_FUNC_DECL tvec2<T, P> operator+(T const & s, tvec2<T, P> const & v);

	template <typename T, precision P>
	GLM_FUNC_DECL tvec2<T, P> operator+(tvec2<T, P> const & v1, tvec2<T, P> const & v2);

	template <typename T, precision P>
	GLM_FUNC_DECL tvec2<T, P> operator-(tvec2<T, P> const & v, T const & s);

	template <typename T, precision P>
	GLM_FUNC_DECL tvec2<T, P> operator-(T const & s, tvec2<T, P> const & v);

	template <typename T, precision P>
	GLM_FUNC_DECL tvec2<T, P> operator-	(tvec2<T, P> const & v1, tvec2<T, P> const & v2);

	template <typename T, precision P>
	GLM_FUNC_DECL tvec2<T, P> operator*(tvec2<T, P> const & v, T const & s);

	template <typename T, precision P>
	GLM_FUNC_DECL tvec2<T, P> operator*(T const & s, tvec2<T, P> const & v);

	template <typename T, precision P>
	GLM_FUNC_DECL tvec2<T, P> operator*(tvec2<T, P> const & v1, tvec2<T, P> const & v2);

	template <typename T, precision P>
	GLM_FUNC_DECL tvec2<T, P> operator/(tvec2<T, P> const & v, T const & s);

	template <typename T, precision P>
	GLM_FUNC_DECL tvec2<T, P> operator/(T const & s, tvec2<T, P> const & v);

	template <typename T, precision P>
	GLM_FUNC_DECL tvec2<T, P> operator/(tvec2<T, P> const & v1, tvec2<T, P> const & v2);

	template <typename T, precision P>
	GLM_FUNC_DECL tvec2<T, P> operator-(tvec2<T, P> const & v);

	template <typename T, precision P>
	GLM_FUNC_DECL tvec2<T, P> operator%(tvec2<T, P> const & v, T const & s);

	template <typename T, precision P>
	GLM_FUNC_DECL tvec2<T, P> operator%(T const & s, tvec2<T, P> const & v);

	template <typename T, precision P>
	GLM_FUNC_DECL tvec2<T, P> operator%(tvec2<T, P> const & v1, tvec2<T, P> const & v2);

	template <typename T, precision P>
	GLM_FUNC_DECL tvec2<T, P> operator&(tvec2<T, P> const & v, T const & s);

	template <typename T, precision P>
	GLM_FUNC_DECL tvec2<T, P> operator&(T const & s, tvec2<T, P> const & v);

	template <typename T, precision P>
	GLM_FUNC_DECL tvec2<T, P> operator&(tvec2<T, P> const & v1, tvec2<T, P> const & v2);

	template <typename T, precision P>
	GLM_FUNC_DECL tvec2<T, P> operator|(tvec2<T, P> const & v, T const & s);

	template <typename T, precision P>
	GLM_FUNC_DECL tvec2<T, P> operator|(T const & s, tvec2<T, P> const & v);

	template <typename T, precision P>
	GLM_FUNC_DECL tvec2<T, P> operator|(tvec2<T, P> const & v1, tvec2<T, P> const & v2);

	template <typename T, precision P>
	GLM_FUNC_DECL tvec2<T, P> operator^(tvec2<T, P> const & v, T const & s);

	template <typename T, precision P>
	GLM_FUNC_DECL tvec2<T, P> operator^(T const & s, tvec2<T, P> const & v);

	template <typename T, precision P>
	GLM_FUNC_DECL tvec2<T, P> operator^(tvec2<T, P> const & v1, tvec2<T, P> const & v2);

	template <typename T, precision P>
	GLM_FUNC_DECL tvec2<T, P> operator<<(tvec2<T, P> const & v, T const & s);

	template <typename T, precision P>
	GLM_FUNC_DECL tvec2<T, P> operator<<(T const & s, tvec2<T, P> const & v);

	template <typename T, precision P>
	GLM_FUNC_DECL tvec2<T, P> operator<<(tvec2<T, P> const & v1, tvec2<T, P> const & v2);

	template <typename T, precision P>
	GLM_FUNC_DECL tvec2<T, P> operator>>(tvec2<T, P> const & v, T const & s);

	template <typename T, precision P>
	GLM_FUNC_DECL tvec2<T, P> operator>>(T const & s, tvec2<T, P> const & v);

	template <typename T, precision P>
	GLM_FUNC_DECL tvec2<T, P> operator>>(tvec2<T, P> const & v1, tvec2<T, P> const & v2);

	template <typename T, precision P>
	GLM_FUNC_DECL tvec2<T, P> operator~(tvec2<T, P> const & v);

}//namespace detail
}//namespace glm

#ifndef GLM_EXTERNAL_TEMPLATE
#include "type_vec2.inl"
#endif//GLM_EXTERNAL_TEMPLATE

#endif//glm_core_type_gentype2<|MERGE_RESOLUTION|>--- conflicted
+++ resolved
@@ -115,11 +115,7 @@
 		//////////////////////////////////////
 		// Swizzle constructors
 
-<<<<<<< HEAD
-		tvec2(tref2<T, P> const & r);
-=======
-		GLM_FUNC_DECL tvec2(tref2<T> const & r);
->>>>>>> 38f2d35f
+		GLM_FUNC_DECL tvec2(tref2<T, P> const & r);
 
 		template <int E0, int E1>
 		GLM_FUNC_DECL tvec2(_swizzle<2,T, P, tvec2<T, P>, E0, E1,-1,-2> const & that)
