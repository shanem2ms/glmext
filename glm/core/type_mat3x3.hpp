--- conflicted
+++ resolved
@@ -85,12 +85,10 @@
 		GLM_FUNC_DECL explicit tmat3x3(
 			U const & x);
 			
-		template
-		<
+		template<
 			typename X1, typename Y1, typename Z1,
 			typename X2, typename Y2, typename Z2,
-			typename X3, typename Y3, typename Z3
-		>
+			typename X3, typename Y3, typename Z3>
 		GLM_FUNC_DECL explicit tmat3x3(
 			X1 const & x1, Y1 const & y1, Z1 const & z1,
 			X2 const & x2, Y2 const & y2, Z2 const & z2,
@@ -150,257 +148,102 @@
 	};
 
 	// Binary operators
-<<<<<<< HEAD
-	template <typename T, precision P>
-	tmat3x3<T, P> operator+ (
-		tmat3x3<T, P> const & m,
-		typename tmat3x3<T, P>::value_type const & s);
-
-	template <typename T, precision P>
-	tmat3x3<T, P> operator+ (
-		typename tmat3x3<T, P>::value_type const & s,
-		tmat3x3<T, P> const & m);
-
-	template <typename T, precision P>
-	tmat3x3<T, P> operator+ (
-		tmat3x3<T, P> const & m1,
-		tmat3x3<T, P> const & m2);
-
-	template <typename T, precision P>
-	tmat3x3<T, P> operator- (
-		tmat3x3<T, P> const & m,
-		typename tmat3x3<T, P>::value_type const & s);
-
-	template <typename T, precision P>
-	tmat3x3<T, P> operator- (
-		typename tmat3x3<T, P>::value_type const & s,
-		tmat3x3<T, P> const & m);
-
-	template <typename T, precision P>
-	tmat3x3<T, P> operator- (
-		tmat3x3<T, P> const & m1,
-		tmat3x3<T, P> const & m2);
-
-	template <typename T, precision P>
-	tmat3x3<T, P> operator* (
-		tmat3x3<T, P> const & m,
-		typename tmat3x3<T, P>::value_type const & s);
-
-	template <typename T, precision P>
-	tmat3x3<T, P> operator* (
-		typename tmat3x3<T, P>::value_type const & s,
-		tmat3x3<T, P> const & m);
-
-	template <typename T, precision P>
-	typename tmat3x3<T, P>::col_type operator* (
+	template <typename T, precision P>
+	GLM_FUNC_DECL tmat3x3<T, P> operator+ (
+		tmat3x3<T, P> const & m,
+		typename tmat3x3<T, P>::value_type const & s);
+
+	template <typename T, precision P>
+	GLM_FUNC_DECL tmat3x3<T, P> operator+ (
+		typename tmat3x3<T, P>::value_type const & s,
+		tmat3x3<T, P> const & m);
+
+	template <typename T, precision P>
+	GLM_FUNC_DECL tmat3x3<T, P> operator+ (
+		tmat3x3<T, P> const & m1,
+		tmat3x3<T, P> const & m2);
+
+	template <typename T, precision P>
+	GLM_FUNC_DECL tmat3x3<T, P> operator- (
+		tmat3x3<T, P> const & m,
+		typename tmat3x3<T, P>::value_type const & s);
+
+	template <typename T, precision P>
+	GLM_FUNC_DECL tmat3x3<T, P> operator- (
+		typename tmat3x3<T, P>::value_type const & s,
+		tmat3x3<T, P> const & m);
+
+	template <typename T, precision P>
+	GLM_FUNC_DECL tmat3x3<T, P> operator- (
+		tmat3x3<T, P> const & m1,
+		tmat3x3<T, P> const & m2);
+
+	template <typename T, precision P>
+	GLM_FUNC_DECL tmat3x3<T, P> operator* (
+		tmat3x3<T, P> const & m,
+		typename tmat3x3<T, P>::value_type const & s);
+
+	template <typename T, precision P>
+	GLM_FUNC_DECL tmat3x3<T, P> operator* (
+		typename tmat3x3<T, P>::value_type const & s,
+		tmat3x3<T, P> const & m);
+
+	template <typename T, precision P>
+	GLM_FUNC_DECL typename tmat3x3<T, P>::col_type operator* (
 		tmat3x3<T, P> const & m,
 		typename tmat3x3<T, P>::row_type const & v);
 
 	template <typename T, precision P>
-	typename tmat3x3<T, P>::row_type operator* (
+	GLM_FUNC_DECL typename tmat3x3<T, P>::row_type operator* (
 		typename tmat3x3<T, P>::col_type const & v,
 		tmat3x3<T, P> const & m);
 
 	template <typename T, precision P>
-	tmat3x3<T, P> operator* (
+	GLM_FUNC_DECL tmat3x3<T, P> operator* (
 		tmat3x3<T, P> const & m1,
 		tmat3x3<T, P> const & m2);
 		
 	template <typename T, precision P>
-	tmat2x3<T, P> operator* (
+	GLM_FUNC_DECL tmat2x3<T, P> operator* (
 		tmat3x3<T, P> const & m1,
 		tmat2x3<T, P> const & m2);
 		
 	template <typename T, precision P>
-	tmat4x3<T, P> operator* (
+	GLM_FUNC_DECL tmat4x3<T, P> operator* (
 		tmat3x3<T, P> const & m1,
 		tmat4x3<T, P> const & m2);
 
 	template <typename T, precision P>
-	tmat3x3<T, P> operator/ (
-		tmat3x3<T, P> const & m,
-		typename tmat3x3<T, P>::value_type const & s);
-
-	template <typename T, precision P> 
-	tmat3x3<T, P> operator/ (
-		typename tmat3x3<T, P>::value_type const & s,
-		tmat3x3<T, P> const & m);
-
-	template <typename T, precision P> 
-	typename tmat3x3<T, P>::col_type operator/ (
-		tmat3x3<T, P> const & m, 
+	GLM_FUNC_DECL tmat3x3<T, P> operator/ (
+		tmat3x3<T, P> const & m,
+		typename tmat3x3<T, P>::value_type const & s);
+
+	template <typename T, precision P>
+	GLM_FUNC_DECL tmat3x3<T, P> operator/ (
+		typename tmat3x3<T, P>::value_type const & s,
+		tmat3x3<T, P> const & m);
+
+	template <typename T, precision P>
+	GLM_FUNC_DECL typename tmat3x3<T, P>::col_type operator/ (
+		tmat3x3<T, P> const & m,
 		typename tmat3x3<T, P>::row_type const & v);
 
 	template <typename T, precision P>
-	typename tmat3x3<T, P>::row_type operator/ (
+	GLM_FUNC_DECL typename tmat3x3<T, P>::row_type operator/ (
 		typename tmat3x3<T, P>::col_type const & v,
 		tmat3x3<T, P> const & m);
 
 	template <typename T, precision P>
-	tmat3x3<T, P> operator/ (
+	GLM_FUNC_DECL tmat3x3<T, P> operator/ (
 		tmat3x3<T, P> const & m1,
 		tmat3x3<T, P> const & m2);
 
 	// Unary constant operators
 	template <typename T, precision P>
-	tmat3x3<T, P> const operator-(
+	GLM_FUNC_DECL tmat3x3<T, P> const operator-(
 		tmat3x3<T, P> const & m);
 
 }//namespace detail
-=======
-	template <typename T> 
-	GLM_FUNC_DECL tmat3x3<T> operator+ (
-		tmat3x3<T> const & m, 
-		typename tmat3x3<T>::value_type const & s);
-
-	template <typename T> 
-	GLM_FUNC_DECL tmat3x3<T> operator+ (
-		typename tmat3x3<T>::value_type const & s, 
-		tmat3x3<T> const & m);
-
-	template <typename T> 
-	GLM_FUNC_DECL tmat3x3<T> operator+ (
-		tmat3x3<T> const & m1, 
-		tmat3x3<T> const & m2);
-	    
-	template <typename T> 
-	GLM_FUNC_DECL tmat3x3<T> operator- (
-		tmat3x3<T> const & m, 
-		typename tmat3x3<T>::value_type const & s);
-
-	template <typename T> 
-	GLM_FUNC_DECL tmat3x3<T> operator- (
-		typename tmat3x3<T>::value_type const & s, 
-		tmat3x3<T> const & m);
-
-	template <typename T> 
-	GLM_FUNC_DECL tmat3x3<T> operator- (
-		tmat3x3<T> const & m1, 
-		tmat3x3<T> const & m2);
-
-	template <typename T> 
-	GLM_FUNC_DECL tmat3x3<T> operator* (
-		tmat3x3<T> const & m, 
-		typename tmat3x3<T>::value_type const & s);
-
-	template <typename T> 
-	GLM_FUNC_DECL tmat3x3<T> operator* (
-		typename tmat3x3<T>::value_type const & s, 
-		tmat3x3<T> const & m);
-
-	template <typename T> 
-	GLM_FUNC_DECL typename tmat3x3<T>::col_type operator* (
-		tmat3x3<T> const & m, 
-		typename tmat3x3<T>::row_type const & v);
-
-	template <typename T> 
-	GLM_FUNC_DECL typename tmat3x3<T>::row_type operator* (
-		typename tmat3x3<T>::col_type const & v, 
-		tmat3x3<T> const & m);
-
-	template <typename T> 
-	GLM_FUNC_DECL tmat3x3<T> operator* (
-		tmat3x3<T> const & m1, 
-		tmat3x3<T> const & m2);
-		
-	template <typename T>
-	GLM_FUNC_DECL tmat2x3<T> operator* (
-		tmat3x3<T> const & m1, 
-		tmat2x3<T> const & m2);
-		
-	template <typename T>
-	GLM_FUNC_DECL tmat4x3<T> operator* (
-		tmat3x3<T> const & m1, 
-		tmat4x3<T> const & m2);
-
-	template <typename T> 
-	GLM_FUNC_DECL tmat3x3<T> operator/ (
-		tmat3x3<T> const & m, 
-		typename tmat3x3<T>::value_type const & s);
-
-	template <typename T> 
-	GLM_FUNC_DECL tmat3x3<T> operator/ (
-		typename tmat3x3<T>::value_type const & s, 
-		tmat3x3<T> const & m);
-
-	template <typename T> 
-	GLM_FUNC_DECL typename tmat3x3<T>::col_type operator/ (
-		tmat3x3<T> const & m, 
-		typename tmat3x3<T>::row_type const & v);
-
-	template <typename T> 
-	GLM_FUNC_DECL typename tmat3x3<T>::row_type operator/ (
-		typename tmat3x3<T>::col_type const & v, 
-		tmat3x3<T> const & m);
-
-	template <typename T> 
-	GLM_FUNC_DECL tmat3x3<T> operator/ (
-		tmat3x3<T> const & m1, 
-		tmat3x3<T> const & m2);
-
-	// Unary constant operators
-	template <typename T> 
-	GLM_FUNC_DECL tmat3x3<T> const operator-  (
-		tmat3x3<T> const & m);
-
-	template <typename T> 
-	GLM_FUNC_DECL tmat3x3<T> const operator-- (
-		tmat3x3<T> const & m, 
-		int);
-
-	template <typename T> 
-	GLM_FUNC_DECL tmat3x3<T> const operator++ (
-		tmat3x3<T> const & m, 
-		int);
-} //namespace detail
-
-	/// @addtogroup core_precision
-	/// @{
-
-	/// 3 columns of 3 components matrix of low precision floating-point numbers.
-	/// There is no guarantee on the actual precision.
-	/// 
-	/// @see <a href="http://www.opengl.org/registry/doc/GLSLangSpec.4.20.8.pdf">GLSL 4.20.8 specification, section 4.1.6 Matrices</a>
-	/// @see <a href="http://www.opengl.org/registry/doc/GLSLangSpec.4.20.8.pdf">GLSL 4.20.8 specification, section 4.7.2 Precision Qualifier</a>
-	typedef detail::tmat3x3<lowp_float>		lowp_mat3;
-	
-	/// 3 columns of 3 components matrix of medium precision floating-point numbers.
-	/// There is no guarantee on the actual precision.
-	/// 
-	/// @see <a href="http://www.opengl.org/registry/doc/GLSLangSpec.4.20.8.pdf">GLSL 4.20.8 specification, section 4.1.6 Matrices</a>
-	/// @see <a href="http://www.opengl.org/registry/doc/GLSLangSpec.4.20.8.pdf">GLSL 4.20.8 specification, section 4.7.2 Precision Qualifier</a>
-	typedef detail::tmat3x3<mediump_float>	mediump_mat3;
-	
-	/// 3 columns of 3 components matrix of high precision floating-point numbers.
-	/// There is no guarantee on the actual precision.
-	/// 
-	/// @see <a href="http://www.opengl.org/registry/doc/GLSLangSpec.4.20.8.pdf">GLSL 4.20.8 specification, section 4.1.6 Matrices</a>
-	/// @see <a href="http://www.opengl.org/registry/doc/GLSLangSpec.4.20.8.pdf">GLSL 4.20.8 specification, section 4.7.2 Precision Qualifier</a>
-	typedef detail::tmat3x3<highp_float>	highp_mat3;
-
-	/// 3 columns of 3 components matrix of low precision floating-point numbers.
-	/// There is no guarantee on the actual precision.
-	/// 
-	/// @see <a href="http://www.opengl.org/registry/doc/GLSLangSpec.4.20.8.pdf">GLSL 4.20.8 specification, section 4.1.6 Matrices</a>
-	/// @see <a href="http://www.opengl.org/registry/doc/GLSLangSpec.4.20.8.pdf">GLSL 4.20.8 specification, section 4.7.2 Precision Qualifier</a>
-	typedef detail::tmat3x3<lowp_float>		lowp_mat3x3;
-
-	/// 3 columns of 3 components matrix of medium precision floating-point numbers.
-	/// There is no guarantee on the actual precision.
-	/// 
-	/// @see <a href="http://www.opengl.org/registry/doc/GLSLangSpec.4.20.8.pdf">GLSL 4.20.8 specification, section 4.1.6 Matrices</a>
-	/// @see <a href="http://www.opengl.org/registry/doc/GLSLangSpec.4.20.8.pdf">GLSL 4.20.8 specification, section 4.7.2 Precision Qualifier</a>
-	typedef detail::tmat3x3<mediump_float>	mediump_mat3x3;
-
-	/// 3 columns of 3 components matrix of high precision floating-point numbers.
-	/// There is no guarantee on the actual precision.
-	/// 
-	/// @see <a href="http://www.opengl.org/registry/doc/GLSLangSpec.4.20.8.pdf">GLSL 4.20.8 specification, section 4.1.6 Matrices</a>
-	/// @see <a href="http://www.opengl.org/registry/doc/GLSLangSpec.4.20.8.pdf">GLSL 4.20.8 specification, section 4.7.2 Precision Qualifier</a>
-	typedef detail::tmat3x3<highp_float>	highp_mat3x3;
-
-	/// @}
->>>>>>> 38f2d35f
 }//namespace glm
 
 #ifndef GLM_EXTERNAL_TEMPLATE
